--- conflicted
+++ resolved
@@ -3,18 +3,6 @@
 
 (executable
  (name error_doc)
-<<<<<<< HEAD
- (libraries data-encoding
-            octez-shell-libs.shell
-            octez-protocol-alpha-libs.client)
- (flags (:standard -open Tezos_base
-                   -open Tezos_error_monad
-                   -open Data_encoding
-                   -open Tezos_client_alpha
-                   -safe-string
-                   -linkall
-                   (:include %{workspace_root}/macos-link-flags.sexp))))
-=======
  (libraries
   octez-libs.base
   octez-libs.error-monad
@@ -29,5 +17,4 @@
   -open Tezos_base
   -open Tezos_error_monad
   -open Data_encoding
-  -open Tezos_client_alpha))
->>>>>>> 06fb6432
+  -open Tezos_client_alpha))