--- conflicted
+++ resolved
@@ -2,31 +2,6 @@
 ; Edit file manifest/main.ml instead.
 
 (executables
-<<<<<<< HEAD
- (names rpc_doc
-        p2p_doc)
- (libraries octez-libs.base
-            octez-libs.rpc
-            octez-libs.stdlib-unix
-            octez-shell-libs.shell
-            octez-libs.rpc-http-server
-            octez-shell-libs.protocol-updater
-            ; TODO tezos/tezos#2170: adapt next line(s)
-            tezos-protocol-genesis.embedded-protocol
-            tezos-protocol-016-PtMumbai.embedded-protocol
-            tezos-protocol-017-PtNairob.embedded-protocol
-            tezos-protocol-018-Proxford.embedded-protocol
-            tezos-protocol-alpha.embedded-protocol
-            data-encoding
-            re)
- (flags (:standard -open Tezos_base__TzPervasives
-                   -open Tezos_stdlib_unix
-                   -open Tezos_shell
-                   -open Tezos_store
-                   -open Tezos_protocol_updater
-                   -linkall
-                   (:include %{workspace_root}/macos-link-flags.sexp))))
-=======
  (names rpc_doc p2p_doc)
  (libraries
   octez-libs.base
@@ -53,5 +28,4 @@
   -open Tezos_shell
   -open Tezos_store
   -open Tezos_protocol_updater
-  -open Octez_node_config))
->>>>>>> 06fb6432
+  -open Octez_node_config))