; This file was automatically generated, do not edit.
; Edit file manifest/main.ml instead.

(library
 (name tezos_shell_benchmarks)
 (public_name octez-shell-libs.shell-benchmarks)
 (instrumentation (backend bisect_ppx))
 (libraries
  octez-libs.stdlib
  octez-libs.base
  octez-libs.error-monad
  tezos-benchmark
  octez-libs.crypto
  octez-libs.tezos-context
  octez-shell-libs.shell-context
<<<<<<< HEAD
=======
  octez-shell-libs.store
>>>>>>> 06fb6432
  octez-libs.micheline)
 (library_flags (:standard -linkall))
 (flags
  (:standard)
  -open Tezos_stdlib
  -open Tezos_base
  -open Tezos_base.TzPervasives
  -open Tezos_error_monad
  -open Tezos_benchmark)
 (foreign_stubs (language c) (names alloc_mmap)))<|MERGE_RESOLUTION|>--- conflicted
+++ resolved
@@ -13,10 +13,7 @@
   octez-libs.crypto
   octez-libs.tezos-context
   octez-shell-libs.shell-context
-<<<<<<< HEAD
-=======
   octez-shell-libs.store
->>>>>>> 06fb6432
   octez-libs.micheline)
  (library_flags (:standard -linkall))
  (flags
