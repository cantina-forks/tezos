--- conflicted
+++ resolved
@@ -84,8 +84,4 @@
 
 val pp : Format.formatter -> json -> unit
 
-<<<<<<< HEAD
-val bytes_jsont : MBytes.t Json_encoding.encoding
-=======
-val bytes_jsont : Bytes.t Json_encoding.encoding
->>>>>>> fc8990b1
+val bytes_jsont : Bytes.t Json_encoding.encoding