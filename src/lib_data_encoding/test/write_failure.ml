--- conflicted
+++ resolved
@@ -47,11 +47,7 @@
 
 let binary ?(expected = fun _ -> true) encoding value () =
   check_raises expected (fun () ->
-<<<<<<< HEAD
-      ignore (Binary.to_bytes_exn encoding value : MBytes.t))
-=======
       ignore (Binary.to_bytes_exn encoding value : Bytes.t))
->>>>>>> fc8990b1
 
 let all name encoding value =
   [ (name ^ ".json", `Quick, json encoding value);
@@ -98,13 +94,8 @@
   @ all_ranged_float ~-.100. 300.
   @ all "string.fixed" (Fixed.string 4) "turlututu"
   @ all "string.bounded" (Bounded.string 4) "turlututu"
-<<<<<<< HEAD
-  @ all "bytes.fixed" (Fixed.bytes 4) (MBytes.of_string "turlututu")
-  @ all "bytes.bounded" (Bounded.bytes 4) (MBytes.of_string "turlututu")
-=======
   @ all "bytes.fixed" (Fixed.bytes 4) (Bytes.of_string "turlututu")
   @ all "bytes.bounded" (Bounded.bytes 4) (Bytes.of_string "turlututu")
->>>>>>> fc8990b1
   @ all "unknown_case.B" mini_union_enc (B "2")
   @ all "unknown_case.E" mini_union_enc E
   @ test_bounded_string_list
