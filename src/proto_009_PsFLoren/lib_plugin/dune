; This file was automatically generated, do not edit.
; Edit file manifest/main.ml instead.

(library
 (name tezos_protocol_plugin_009_PsFLoren)
 (public_name octez-protocol-009-PsFLoren-libs.plugin)
 (instrumentation (backend bisect_ppx))
 (libraries
  octez-libs.base
  tezos-protocol-009-PsFLoren.protocol)
 (flags
  (:standard)
  -open Tezos_base.TzPervasives
  -open Tezos_base.TzPervasives.Error_monad.Legacy_monad_globals
  -open Tezos_protocol_009_PsFLoren)
 (modules (:standard \ Plugin_registerer)))

(documentation (package octez-protocol-009-PsFLoren-libs))

(library
 (name tezos_protocol_plugin_009_PsFLoren_registerer)
 (public_name octez-protocol-009-PsFLoren-libs.plugin-registerer)
 (instrumentation (backend bisect_ppx))
 (libraries
<<<<<<< HEAD
  tezos-base
  tezos-embedded-protocol-009-PsFLoren
  tezos-protocol-plugin-009-PsFLoren
  tezos-validation)
=======
  octez-libs.base
  tezos-protocol-009-PsFLoren.embedded-protocol
  octez-protocol-009-PsFLoren-libs.plugin
  octez-shell-libs.validation)
>>>>>>> 222330dc
 (flags
  (:standard)
  -open Tezos_base.TzPervasives
  -open Tezos_base.TzPervasives.Error_monad.Legacy_monad_globals
  -open Tezos_embedded_protocol_009_PsFLoren
  -open Tezos_protocol_plugin_009_PsFLoren
  -open Tezos_validation)
 (modules Plugin_registerer))<|MERGE_RESOLUTION|>--- conflicted
+++ resolved
@@ -22,17 +22,10 @@
  (public_name octez-protocol-009-PsFLoren-libs.plugin-registerer)
  (instrumentation (backend bisect_ppx))
  (libraries
-<<<<<<< HEAD
-  tezos-base
-  tezos-embedded-protocol-009-PsFLoren
-  tezos-protocol-plugin-009-PsFLoren
-  tezos-validation)
-=======
   octez-libs.base
   tezos-protocol-009-PsFLoren.embedded-protocol
   octez-protocol-009-PsFLoren-libs.plugin
   octez-shell-libs.validation)
->>>>>>> 222330dc
  (flags
   (:standard)
   -open Tezos_base.TzPervasives
