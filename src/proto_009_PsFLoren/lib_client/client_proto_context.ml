--- conflicted
+++ resolved
@@ -37,13 +37,6 @@
   Alpha_services.Contract.storage_opt rpc (chain, block) contract
 
 let get_big_map_value (rpc : #rpc_context) ~chain ~block id key ~unparsing_mode
-<<<<<<< HEAD
-    =
-  Plugin.RPC.big_map_get_normalized rpc (chain, block) id key ~unparsing_mode
-
-let get_contract_big_map_value (rpc : #rpc_context) ~chain ~block contract key
-=======
->>>>>>> 3df16311
     =
   Plugin.RPC.big_map_get_normalized rpc (chain, block) id key ~unparsing_mode
 
