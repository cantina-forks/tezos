--- conflicted
+++ resolved
@@ -20,12 +20,8 @@
             tezos-hacl-glue-unix
             data-encoding
             alcotest-lwt
-<<<<<<< HEAD
-            crowbar)
-=======
             qcheck-alcotest
             tezos-test-helpers)
->>>>>>> 3df16311
  (package tezos-crypto)
  (flags (:standard -open Tezos_stdlib
                    -open Tezos_crypto
