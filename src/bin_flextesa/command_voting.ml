--- conflicted
+++ resolved
@@ -43,26 +43,6 @@
 
 let failf fmt = ksprintf (fun s -> fail (`Scenario_error s)) fmt
 
-<<<<<<< HEAD
-type voting_period =
-                    Tezos_client_004_Pt24m4xi.Proto_alpha.Alpha_context.Voting_period
-                    .kind =
-  | Proposal
-  | Testing_vote
-  | Testing
-  | Promotion_vote
-
-let voting_period_to_string (p : voting_period) =
-  match
-    Tezos_data_encoding.Data_encoding.Json.construct
-      Tezos_client_004_Pt24m4xi.Proto_alpha.Alpha_context.Voting_period.kind_encoding
-      p
-  with
-  | `String s -> s
-  | other -> assert false
-
-=======
->>>>>>> ee133775
 let transfer state ~client ~src ~dst ~amount =
   Tezos_client.successful_client_cmd state ~client
     [ "--wait"; "none"; "transfer"; sprintf "%Ld" amount; "from"; src; "to"; dst
