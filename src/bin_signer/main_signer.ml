--- conflicted
+++ resolved
@@ -118,158 +118,6 @@
 
 let commands base_dir require_auth : Client_context.full command list =
   Tezos_signer_backends.Ledger.commands () @
-<<<<<<< HEAD
-  List.map
-    (Clic.map_command
-       (fun (o : Client_context.full) -> (o :> Client_context.io_wallet)))
-    (Client_keys_commands.commands (Some `Zeronet) @
-     [ command ~group
-         ~desc: "Launch a signer daemon over a TCP socket."
-         (args5
-            pidfile_arg
-            magic_bytes_arg
-            high_watermark_switch
-            (default_arg
-               ~doc: "listening address or host name"
-               ~short: 'a'
-               ~long: "address"
-               ~placeholder: "host|address"
-               ~default: default_tcp_host
-               (parameter (fun _ s -> return s)))
-            (default_arg
-               ~doc: "listening TCP port or service name"
-               ~short: 'p'
-               ~long: "port"
-               ~placeholder: "port number"
-               ~default: default_tcp_port
-               (parameter (fun _ s -> return s))))
-         (prefixes [ "launch" ; "socket" ; "signer" ] @@ stop)
-         (fun (pidfile, magic_bytes, check_high_watermark, host, port) cctxt ->
-            init_signal () ;
-            may_setup_pidfile pidfile >>=? fun () ->
-            Tezos_signer_backends.Encrypted.decrypt_all cctxt >>=? fun () ->
-            Socket_daemon.run
-              cctxt (Tcp (host, port, [AI_SOCKTYPE SOCK_STREAM]))
-              ?magic_bytes ~check_high_watermark ~require_auth >>=? fun _ ->
-            return_unit) ;
-       command ~group
-         ~desc: "Launch a signer daemon over a local Unix socket."
-         (args4
-            pidfile_arg
-            magic_bytes_arg
-            high_watermark_switch
-            (default_arg
-               ~doc: "path to the local socket file"
-               ~short: 's'
-               ~long: "socket"
-               ~placeholder: "path"
-               ~default: (Filename.concat base_dir "socket")
-               (parameter (fun _ s -> return s))))
-         (prefixes [ "launch" ; "local" ; "signer" ] @@ stop)
-         (fun (pidfile, magic_bytes, check_high_watermark, path) cctxt ->
-            init_signal () ;
-            may_setup_pidfile pidfile >>=? fun () ->
-            Tezos_signer_backends.Encrypted.decrypt_all cctxt >>=? fun () ->
-            Socket_daemon.run
-              cctxt (Unix path) ?magic_bytes ~check_high_watermark ~require_auth >>=? fun _ ->
-            return_unit) ;
-       command ~group
-         ~desc: "Launch a signer daemon over HTTP."
-         (args5
-            pidfile_arg
-            magic_bytes_arg
-            high_watermark_switch
-            (default_arg
-               ~doc: "listening address or host name"
-               ~short: 'a'
-               ~long: "address"
-               ~placeholder: "host|address"
-               ~default: default_http_host
-               (parameter (fun _ s -> return s)))
-            (default_arg
-               ~doc: "listening HTTP port"
-               ~short: 'p'
-               ~long: "port"
-               ~placeholder: "port number"
-               ~default: default_http_port
-               (parameter
-                  (fun _ x ->
-                     try return (int_of_string x)
-                     with Failure _ -> failwith "Invalid port %s" x))))
-         (prefixes [ "launch" ; "http" ; "signer" ] @@ stop)
-         (fun (pidfile, magic_bytes, check_high_watermark, host, port) cctxt ->
-            init_signal () ;
-            may_setup_pidfile pidfile >>=? fun () ->
-            Tezos_signer_backends.Encrypted.decrypt_all cctxt >>=? fun () ->
-            Http_daemon.run_http cctxt ~host ~port ?magic_bytes ~check_high_watermark ~require_auth) ;
-       command ~group
-         ~desc: "Launch a signer daemon over HTTPS."
-         (args5
-            pidfile_arg
-            magic_bytes_arg
-            high_watermark_switch
-            (default_arg
-               ~doc: "listening address or host name"
-               ~short: 'a'
-               ~long: "address"
-               ~placeholder: "host|address"
-               ~default: default_https_host
-               (parameter (fun _ s -> return s)))
-            (default_arg
-               ~doc: "listening HTTPS port"
-               ~short: 'p'
-               ~long: "port"
-               ~placeholder: "port number"
-               ~default: default_https_port
-               (parameter
-                  (fun _ x ->
-                     try return (int_of_string x)
-                     with Failure _ -> failwith "Invalid port %s" x))))
-         (prefixes [ "launch" ; "https" ; "signer" ] @@
-          param
-            ~name:"cert"
-            ~desc: "path to the TLS certificate"
-            (parameter (fun _ s ->
-                 if not (Sys.file_exists s) then
-                   failwith "No such TLS certificate file %s" s
-                 else
-                   return s)) @@
-          param
-            ~name:"key"
-            ~desc: "path to the TLS key"
-            (parameter (fun _ s ->
-                 if not (Sys.file_exists s) then
-                   failwith "No such TLS key file %s" s
-                 else
-                   return s)) @@ stop)
-         (fun (pidfile, magic_bytes, check_high_watermark, host, port) cert key cctxt ->
-            init_signal () ;
-            may_setup_pidfile pidfile >>=? fun () ->
-            Tezos_signer_backends.Encrypted.decrypt_all cctxt >>=? fun () ->
-            Http_daemon.run_https cctxt ~host ~port ~cert ~key ?magic_bytes ~check_high_watermark ~require_auth) ;
-       command ~group
-         ~desc: "Authorize a given public key to perform signing requests."
-         (args1
-            (arg
-               ~doc: "an optional name for the key (defaults to the hash)"
-               ~short: 'N'
-               ~long: "name"
-               ~placeholder: "name"
-               (parameter (fun _ s -> return s))))
-         (prefixes [ "add" ; "authorized" ; "key" ] @@
-          param
-            ~name:"pk"
-            ~desc: "full public key (Base58 encoded)"
-            (parameter (fun _ s -> Lwt.return (Signature.Public_key.of_b58check s))) @@
-          stop)
-         (fun name key cctxt ->
-            let pkh = Signature.Public_key.hash key in
-            let name = match name with
-              | Some name -> name
-              | None -> Signature.Public_key_hash.to_b58check pkh in
-            Handler.Authorized_key.add ~force:false cctxt name key)
-     ])
-=======
   (Client_keys_commands.commands None @
    [ command ~group
        ~desc: "Launch a signer daemon over a TCP socket."
@@ -417,7 +265,6 @@
             | None -> Signature.Public_key_hash.to_b58check pkh in
           Handler.Authorized_key.add ~force:false cctxt name key)
    ])
->>>>>>> 9f69abe8
 
 
 let home = try Sys.getenv "HOME" with Not_found -> "/root"
@@ -461,114 +308,6 @@
     (require_auth_arg ())
     (password_filename_arg ())
 
-<<<<<<< HEAD
-(* Main (lwt) entry *)
-let main () =
-  let executable_name = Filename.basename Sys.executable_name in
-  let original_args, autocomplete =
-    (* for shell aliases *)
-    let rec move_autocomplete_token_upfront acc = function
-      | "bash_autocomplete" :: prev_arg :: cur_arg :: script :: args ->
-          let args = List.rev acc @ args in
-          args, Some (prev_arg, cur_arg, script)
-      | x :: rest -> move_autocomplete_token_upfront (x :: acc) rest
-      | [] -> List.rev acc, None in
-    match Array.to_list Sys.argv with
-    | _ :: args -> move_autocomplete_token_upfront [] args
-    | [] -> [], None in
-  Random.self_init () ;
-  ignore Clic.(setup_formatter Format.std_formatter
-                 (if Unix.isatty Unix.stdout then Ansi else Plain) Short) ;
-  ignore Clic.(setup_formatter Format.err_formatter
-                 (if Unix.isatty Unix.stderr then Ansi else Plain) Short) ;
-  begin
-    begin
-      parse_global_options
-        (global_options ()) () original_args >>=?
-      fun ((base_dir, require_auth, password_filename), remaining) ->
-      let base_dir = Option.unopt ~default:default_base_dir base_dir in
-      let cctxt =
-        new Client_context_unix.unix_full
-          ~block:Client_config.default_block
-          ~chain:Client_config.default_chain
-          ~confirmations:None
-          ~password_filename
-          ~base_dir
-          ~rpc_config:RPC_client.default_config in
-      Client_keys.register_signer
-        (module Tezos_signer_backends.Encrypted.Make(struct
-             let cctxt = new Client_context_unix.unix_prompter
-           end)) ;
-      Client_keys.register_signer
-        (module Tezos_signer_backends.Unencrypted) ;
-      Client_keys.register_signer
-        (module Tezos_signer_backends.Ledger) ;
-      Logging_unix.init () >>= fun () ->
-      let module Remote_params = struct
-        let authenticate pkhs payload =
-          Client_keys.list_keys cctxt >>=? fun keys ->
-          match List.filter_map begin function
-              | (_, known_pkh, _, Some known_sk_uri)
-                when List.exists (fun pkh -> Signature.Public_key_hash.equal pkh known_pkh) pkhs ->
-                  Some known_sk_uri
-              | _ -> None
-            end keys with
-          | sk_uri :: _ ->
-              Client_keys.sign cctxt sk_uri payload
-          | [] -> failwith
-                    "remote signer expects authentication signature, \
-                     but no authorized key was found in the wallet"
-        let logger = RPC_client.full_logger Format.err_formatter
-      end in
-      let module Socket = Tezos_signer_backends.Socket.Make(Remote_params) in
-      let module Http = Tezos_signer_backends.Http.Make(Remote_params) in
-      let module Https = Tezos_signer_backends.Https.Make(Remote_params) in
-      Client_keys.register_signer (module Socket.Unix) ;
-      Client_keys.register_signer (module Socket.Tcp) ;
-      Client_keys.register_signer (module Http) ;
-      Client_keys.register_signer (module Https) ;
-      let commands =
-        Clic.add_manual
-          ~executable_name
-          ~global_options:(global_options ())
-          (if Unix.isatty Unix.stdout then Clic.Ansi else Clic.Plain)
-          Format.std_formatter
-          (commands base_dir require_auth) in
-      begin match autocomplete with
-        | Some (prev_arg, cur_arg, script) ->
-            Clic.autocompletion
-              ~script ~cur_arg ~prev_arg ~args:original_args
-              ~global_options:(global_options ())
-              commands cctxt >>=? fun completions ->
-            List.iter print_endline completions ;
-            return_unit
-        | None ->
-            Clic.dispatch commands cctxt remaining
-      end
-    end >>= function
-    | Ok () ->
-        Lwt.return 0
-    | Error [ Clic.Help command ] ->
-        Clic.usage
-          Format.std_formatter
-          ~executable_name
-          ~global_options:(global_options ())
-          (match command with None -> [] | Some c -> [ c ]) ;
-        Lwt.return 0
-    | Error errs ->
-        Clic.pp_cli_errors
-          Format.err_formatter
-          ~executable_name
-          ~global_options:(global_options ())
-          ~default:Error_monad.pp
-          errs ;
-        Lwt.return 1
-  end >>= fun retcode ->
-  Format.pp_print_flush Format.err_formatter () ;
-  Format.pp_print_flush Format.std_formatter () ;
-  Logging_unix.close () >>= fun () ->
-  Lwt.return retcode
-=======
 module C =
 struct
   type t = string option * bool * string option
@@ -595,7 +334,6 @@
 
   let logger = Some (RPC_client.full_logger Format.err_formatter)
 end
->>>>>>> 9f69abe8
 
 let () =
   Client_main_run.run
