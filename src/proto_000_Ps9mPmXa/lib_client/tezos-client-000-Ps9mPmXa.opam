opam-version: "2.0"
maintainer: "contact@tezos.com"
authors: [ "Tezos devteam" ]
homepage: "https://www.tezos.com/"
bug-reports: "https://gitlab.com/tezos/tezos/issues"
dev-repo: "git+https://gitlab.com/tezos/tezos.git"
license: "MIT"
depends: [
  "ocamlfind" { build }
  "dune" { build & >= "1.0.1" }
  "tezos-base"
  "tezos-shell-services"
  "tezos-client-base"
  "tezos-client-commands"
  "tezos-protocol-environment"
  "tezos-protocol-000-Ps9mPmXa"
<<<<<<< HEAD
  "tezos-protocol-003-PsddFKi3"
=======
>>>>>>> 4ef74188
]
build: [
  [ "dune" "build" "-p" name "-j" jobs ]
]
run-test: [
  [ "dune" "runtest" "-p" name "-j" jobs ]
]<|MERGE_RESOLUTION|>--- conflicted
+++ resolved
@@ -14,10 +14,6 @@
   "tezos-client-commands"
   "tezos-protocol-environment"
   "tezos-protocol-000-Ps9mPmXa"
-<<<<<<< HEAD
-  "tezos-protocol-003-PsddFKi3"
-=======
->>>>>>> 4ef74188
 ]
 build: [
   [ "dune" "build" "-p" name "-j" jobs ]
