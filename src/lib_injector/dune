; This file was automatically generated, do not edit.
; Edit file manifest/main.ml instead.

(library
 (name octez_injector)
 (public_name octez-injector)
 (instrumentation (backend bisect_ppx))
 (libraries
  octez-libs.base
  logs.lwt
  octez-libs.base.unix
  octez-libs.stdlib-unix
  octez-libs.crypto
  octez-libs.micheline
  octez-shell-libs.client-base
  octez-libs.tezos-workers
  octez-shell-libs.shell
<<<<<<< HEAD
  octez-crawler)
=======
  octez-crawler
  octez-shell-libs.signer-backends)
>>>>>>> 06fb6432
 (flags
  (:standard)
  -open Tezos_base.TzPervasives
  -open Tezos_base
  -open Tezos_stdlib_unix
  -open Tezos_micheline
  -open Tezos_client_base
  -open Tezos_workers
  -open Octez_crawler))<|MERGE_RESOLUTION|>--- conflicted
+++ resolved
@@ -15,12 +15,8 @@
   octez-shell-libs.client-base
   octez-libs.tezos-workers
   octez-shell-libs.shell
-<<<<<<< HEAD
-  octez-crawler)
-=======
   octez-crawler
   octez-shell-libs.signer-backends)
->>>>>>> 06fb6432
  (flags
   (:standard)
   -open Tezos_base.TzPervasives
