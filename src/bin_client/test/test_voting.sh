--- conflicted
+++ resolved
@@ -72,29 +72,16 @@
 
 echo 'Injecting protocols...'
 
-<<<<<<< HEAD
-cp -r demo $tempdir/proto1
-proto1=`$admin_client inject protocol $tempdir/proto1 | sed -r 's/Injected protocol (.*) successfully/\1/'`
-=======
 cp -r proto_test_injection $tempdir/proto1
 proto1=`$admin_client inject protocol $tempdir/proto1 | sed -E 's/Injected protocol (.*) successfully/\1/'`
->>>>>>> 6ffabdd8
 
 cp -r proto_test_injection $tempdir/proto2
 echo '(* 2 *)' >> $tempdir/proto2/main.ml
-<<<<<<< HEAD
-proto2=`$admin_client inject protocol $tempdir/proto2 | sed -r 's/Injected protocol (.*) successfully/\1/'`
-=======
 proto2=`$admin_client inject protocol $tempdir/proto2 | sed -E 's/Injected protocol (.*) successfully/\1/'`
->>>>>>> 6ffabdd8
 
 cp -r proto_test_injection $tempdir/proto3
 echo '(* 3 *)' >> $tempdir/proto3/main.ml
-<<<<<<< HEAD
-proto3=`$admin_client inject protocol $tempdir/proto3 | sed -r 's/Injected protocol (.*) successfully/\1/'`
-=======
 proto3=`$admin_client inject protocol $tempdir/proto3 | sed -E 's/Injected protocol (.*) successfully/\1/'`
->>>>>>> 6ffabdd8
 
 proto=($proto1 $proto2 $proto3)
 printf 'New injected protocol: %s\n' "${proto[@]}"
