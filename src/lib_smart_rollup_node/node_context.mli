(*****************************************************************************)
(*                                                                           *)
(* Open Source License                                                       *)
(* Copyright (c) 2023 TriliTech <contact@trili.tech>                         *)
(* Copyright (c) 2023 Functori, <contact@functori.com>                       *)
(* Copyright (c) 2023 Marigold <contact@marigold.dev>                        *)
(*                                                                           *)
(* Permission is hereby granted, free of charge, to any person obtaining a   *)
(* copy of this software and associated documentation files (the "Software"),*)
(* to deal in the Software without restriction, including without limitation *)
(* the rights to use, copy, modify, merge, publish, distribute, sublicense,  *)
(* and/or sell copies of the Software, and to permit persons to whom the     *)
(* Software is furnished to do so, subject to the following conditions:      *)
(*                                                                           *)
(* The above copyright notice and this permission notice shall be included   *)
(* in all copies or substantial portions of the Software.                    *)
(*                                                                           *)
(* THE SOFTWARE IS PROVIDED "AS IS", WITHOUT WARRANTY OF ANY KIND, EXPRESS OR*)
(* IMPLIED, INCLUDING BUT NOT LIMITED TO THE WARRANTIES OF MERCHANTABILITY,  *)
(* FITNESS FOR A PARTICULAR PURPOSE AND NONINFRINGEMENT. IN NO EVENT SHALL   *)
(* THE AUTHORS OR COPYRIGHT HOLDERS BE LIABLE FOR ANY CLAIM, DAMAGES OR OTHER*)
(* LIABILITY, WHETHER IN AN ACTION OF CONTRACT, TORT OR OTHERWISE, ARISING   *)
(* FROM, OUT OF OR IN CONNECTION WITH THE SOFTWARE OR THE USE OR OTHER       *)
(* DEALINGS IN THE SOFTWARE.                                                 *)
(*                                                                           *)
(*****************************************************************************)

(** This module describes the execution context of the node. *)

type lcc = {commitment : Commitment.Hash.t; level : int32}

type genesis_info = {level : int32; commitment_hash : Commitment.Hash.t}

(** Abstract type for store to force access through this module. *)
type 'a store constraint 'a = [< `Read | `Write > `Read]

type debug_logger = string -> unit Lwt.t

type current_protocol = {
  hash : Protocol_hash.t;  (** Hash of the current protocol. *)
  proto_level : int;
      (** Protocol supported by this rollup node (represented as a protocol
          level). *)
  constants : Rollup_constants.protocol_constants;
      (** Protocol constants retrieved from the Tezos node. *)
}

<<<<<<< HEAD
(* TODO: https://gitlab.com/tezos/tezos/-/issues/6316
   Refactor this type with more structure and less redundancy. *)
=======
type last_whitelist_update = {message_index : int; outbox_level : Int32.t}

type private_info = {
  last_whitelist_update : last_whitelist_update;
  last_outbox_level_searched : int32;
      (** If the rollup is private then the last search outbox level
          when looking at whitelist update to execute. This is to
          reduce the folding call at each cementation. If the rollup
          is public then it's None. *)
}

>>>>>>> 06fb6432
type 'a t = {
  config : Configuration.t;  (** Inlined configuration for the rollup node. *)
  cctxt : Client_context.full;  (** Client context used by the rollup node. *)
  dal_cctxt : Dal_node_client.cctxt option;
      (** DAL client context to query the dal node, if the rollup node supports
          the DAL. *)
  dac_client : Dac_observer_client.t option;
      (** DAC observer client to optionally pull in preimages *)
  data_dir : string;  (** Node data dir. *)
  l1_ctxt : Layer1.t;
      (** Layer 1 context to fetch blocks and monitor heads, etc.*)
  genesis_info : genesis_info;
      (** Origination information of the smart rollup. *)
  injector_retention_period : int;
      (** Number of blocks the injector will keep information about included
          operations. *)
  block_finality_time : int;
      (** Deterministic block finality time for the layer 1 protocol. *)
  kind : Kind.t;  (** Kind of the smart rollup. *)
  lockfile : Lwt_unix.file_descr;
      (** A lock file acquired when the node starts. *)
  store : 'a store;  (** The store for the persistent storage. *)
  context : 'a Context.index;
      (** The persistent context for the rollup node. *)
  lcc : ('a, lcc) Reference.t;
      (** Last cemented commitment on L1 (independently of synchronized status
          of rollup node) and its level. *)
  lpc : ('a, Commitment.t option) Reference.t;
      (** The last published commitment on L1, i.e. commitment that the operator
          is staked on (even if the rollup node is not synchronized). *)
  private_info : ('a, private_info option) Reference.t;
      (** contains information for the rollup when it's private.*)
  kernel_debug_logger : debug_logger;
      (** Logger used for writing [kernel_debug] messages *)
  finaliser : unit -> unit Lwt.t;
      (** Aggregation of finalisers to run when the node context closes *)
  mutable current_protocol : current_protocol;
      (** Information about the current protocol. This value is changed in place
          on protocol upgrades. *)
  global_block_watcher : Sc_rollup_block.t Lwt_watcher.input;
      (** Watcher for the L2 chain, which enables RPC services to access
          a stream of L2 blocks. *)
}

(** Read/write node context {!t}. *)
type rw = [`Read | `Write] t

(** Read only node context {!t}. *)
type ro = [`Read] t

(** [get_operator cctxt purpose] returns the public key hash for the operator
    who has purpose [purpose], if any.
*)
val get_operator : _ t -> 'a Purpose.t -> 'a Purpose.operator option

(** [is_operator cctxt pkh] returns [true] if the public key hash [pkh] is an
    operator for the node (for any purpose). *)
val is_operator : _ t -> Signature.Public_key_hash.t -> bool

(** [is_accuser node_ctxt] returns [true] if the rollup node runs in accuser
    mode.  *)
val is_accuser : _ t -> bool

(** [is_bailout node_ctxt] returns [true] if the rollup node runs in bailout
    mode.  *)
val is_bailout : _ t -> bool

(** [is_loser node_ctxt] returns [true] if the rollup node runs has some
    failures planned. *)
val is_loser : _ t -> bool

(** [can_inject config op_kind] determines if a given operation kind can
    be injected based on the configuration settings. *)
val can_inject : _ t -> Operation_kind.t -> bool

(** [check_op_in_whitelist_or_bailout_mode node_ctxt whitelist] Checks
    when the rollup node is operating to determine if the operator is in the
    whitelist or if the rollup node is in bailout mode. Bailout mode
    does not publish any commitments but still defends previously
    committed one. *)
val check_op_in_whitelist_or_bailout_mode :
  _ t -> Signature.Public_key_hash.t list -> unit tzresult

(** [get_fee_parameter cctxt purpose] returns the fee parameter to inject an
    operation for a given [purpose]. If no specific fee parameters were
    configured for this purpose, returns the default fee parameter for this
    purpose.
*)
val get_fee_parameter : _ t -> Operation_kind.t -> Injector_common.fee_parameter

(** [init cctxt ~data_dir mode l1_ctxt genesis_info protocol configuration]
    initializes the rollup representation. The rollup origination level and kind
    are fetched via an RPC call to the layer1 node that [cctxt] uses for RPC
    requests.
*)
val init :
  #Client_context.full ->
  data_dir:string ->
  irmin_cache_size:int ->
  index_buffer_size:int ->
  ?log_kernel_debug_file:string ->
  ?last_whitelist_update:Z.t * Int32.t ->
  'a Store_sigs.mode ->
  Layer1.t ->
  genesis_info ->
  lcc:lcc ->
  lpc:Commitment.t option ->
  Kind.t ->
  current_protocol ->
  Configuration.t ->
  'a t tzresult Lwt.t

(** Closes the store, context and Layer 1 monitor. *)
val close : _ t -> unit tzresult Lwt.t

(** The path for the lockfile used in block processing. *)
val processing_lockfile_path : data_dir:string -> string

(** The path for the lockfile used in garbage collection. *)
val gc_lockfile_path : data_dir:string -> string

(** [checkout_context node_ctxt block_hash] returns the context at block
    [block_hash]. *)
val checkout_context : 'a t -> Block_hash.t -> 'a Context.t tzresult Lwt.t

(** Returns [true] if the rollup node supports the DAL and if DAL is enabled for
    the current protocol. *)
val dal_supported : _ t -> bool

(** [readonly node_ctxt] returns a read only version of the node context
    [node_ctxt].  *)
val readonly : _ t -> ro

(** Monad for values with delayed write effects in the node context. *)
type 'a delayed_write = ('a, rw) Delayed_write_monad.t

(** {2 Abstraction over store} *)

(** {3 Layer 2 blocks} *)

(** [is_processed store hash] returns [true] if the block with [hash] has
    already been processed by the daemon. *)
val is_processed : _ t -> Block_hash.t -> bool tzresult Lwt.t

(** [get_l2_block t hash] returns the Layer 2 block known by the rollup node for
    Layer 1 block [hash]. *)
val get_l2_block : _ t -> Block_hash.t -> Sc_rollup_block.t tzresult Lwt.t

(** Same as {!get_l2_block} but returns [None] when the Layer 2 block is not
    available. *)
val find_l2_block :
  _ t -> Block_hash.t -> Sc_rollup_block.t option tzresult Lwt.t

(** Same as {!get_l2_block} but retrieves the Layer 2 block by its level. *)
val get_l2_block_by_level : _ t -> int32 -> Sc_rollup_block.t tzresult Lwt.t

(** Same as {!get_l2_block_by_level} but returns [None] when the Layer 2 block
    is not available. *)
val find_l2_block_by_level :
  _ t -> int32 -> Sc_rollup_block.t option tzresult Lwt.t

(** [get_full_l2_block node_ctxt hash] returns the full L2 block for L1 block
    hash [hash]. The result contains the L2 block and its content (inbox,
    messages, commitment). *)
val get_full_l2_block :
  _ t -> Block_hash.t -> Sc_rollup_block.full tzresult Lwt.t

(** [save_level t head] registers the correspondences [head.level |->
    head.hash] in the store. *)
val save_level : rw -> Layer1.head -> unit tzresult Lwt.t

(** [save_l2_block t l2_block] remembers that the [l2_block] is processed. The
    system should not have to come back to it. *)
val save_l2_block : rw -> Sc_rollup_block.t -> unit tzresult Lwt.t

(** [set_l2_head t l2_block] sets [l2_block] as the new head of the L2 chain. *)
val set_l2_head : rw -> Sc_rollup_block.t -> unit tzresult Lwt.t

(** [last_processed_head_opt store] returns the last processed head if it
    exists. *)
val last_processed_head_opt : _ t -> Sc_rollup_block.t option tzresult Lwt.t

(** [mark_finalized_head store head] remembers that the [head] is finalized. By
    construction, every block whose level is smaller than [head]'s is also
    finalized. *)
val mark_finalized_level : rw -> int32 -> unit tzresult Lwt.t

(** [get_finalized_level t] returns the last finalized level. *)
val get_finalized_level : _ t -> int32 tzresult Lwt.t

(** [get_finalized_head_opt store] returns the last finalized head if it exists. *)
val get_finalized_head_opt : _ t -> Sc_rollup_block.t option tzresult Lwt.t

(** [hash_of_level node_ctxt level] returns the current block hash for a given
    [level]. *)
val hash_of_level : _ t -> int32 -> Block_hash.t tzresult Lwt.t

(** [hash_of_level_opt] is like {!hash_of_level} but returns [None] if the
    [level] is not known. *)
val hash_of_level_opt : _ t -> int32 -> Block_hash.t option tzresult Lwt.t

(** [level_of_hash node_ctxt hash] returns the level for Tezos block hash [hash]
    if it is known by the Tezos Layer 1 node. *)
val level_of_hash : _ t -> Block_hash.t -> int32 tzresult Lwt.t

(** Returns the block header for a given hash using the L1 node. *)
val header_of_hash : _ t -> Block_hash.t -> Layer1.header tzresult Lwt.t

(** [get_predecessor_opt state head] returns the predecessor of block [head],
    when [head] is not the genesis block. *)
val get_predecessor_opt :
  _ t -> Layer1.head -> Layer1.head option tzresult Lwt.t

(** [get_predecessor state head] returns the predecessor block of [head]. *)
val get_predecessor : _ t -> Layer1.head -> Layer1.head tzresult Lwt.t

(** Same as {!get_predecessor_opt} with headers. *)
val get_predecessor_header_opt :
  _ t -> Layer1.header -> Layer1.header option tzresult Lwt.t

(** Same as {!get_predecessor} with headers. *)
val get_predecessor_header :
  _ t -> Layer1.header -> Layer1.header tzresult Lwt.t

(** [get_tezos_reorg_for_new_head node_ctxt old_head new_head] returns the L1
    reorganization between [old_head] and [new_head]. *)
val get_tezos_reorg_for_new_head :
  _ t ->
  [`Head of Layer1.head | `Level of int32] ->
  Layer1.head ->
  Layer1.head Reorg.t tzresult Lwt.t

(** [block_with_tick store ~max_level tick] returns [Some b] where [b] is the
    last layer 2 block which contains the [tick] before [max_level]. If no such
    block exists (the tick happened after [max_level], or we are too late), the
    function returns [None]. *)
val block_with_tick :
  _ t -> max_level:int32 -> Z.t -> Sc_rollup_block.t option tzresult Lwt.t

(** {3 Commitments} *)

(** [get_commitment t hash] returns the commitment with [hash] stored by the
    rollup node. *)
val get_commitment : _ t -> Commitment.Hash.t -> Commitment.t tzresult Lwt.t

(** Same as {!get_commitment} but returns [None] if this commitment hash is not
    known by the rollup node. *)
val find_commitment :
  _ t -> Commitment.Hash.t -> Commitment.t option tzresult Lwt.t

(** [commitment_exists t hash] returns [true] if the commitment with [hash] is
    known (i.e. stored) by the rollup node. *)
val commitment_exists : _ t -> Commitment.Hash.t -> bool tzresult Lwt.t

(** [save_commitment t commitment] saves a commitment in the store an returns is
    hash. *)
val save_commitment : rw -> Commitment.t -> Commitment.Hash.t tzresult Lwt.t

(** [commitment_published_at_level t hash] returns the levels at which the
    commitment was first published and the one at which it was included by in a
    Layer 1 block. It returns [None] if the commitment is not known by the
    rollup node or if it was never published by the rollup node (and included on
    L1). *)
val commitment_published_at_level :
  _ t ->
  Commitment.Hash.t ->
  Store.Commitments_published_at_level.element option tzresult Lwt.t

(** [save_commitment_published_at_level t hash levels] saves the
    publication/inclusion information for a commitment with [hash]. *)
val set_commitment_published_at_level :
  rw ->
  Commitment.Hash.t ->
  Store.Commitments_published_at_level.element ->
  unit tzresult Lwt.t

type commitment_source = Anyone | Us

(** [commitment_was_published t hash] returns [true] if the commitment is known
    as being already published on L1. The [source] indicates if we want to know
    the publication status for commitments we published ourselves [`Us] or that
    [`Anyone] published. *)
val commitment_was_published :
  _ t -> source:commitment_source -> Commitment.Hash.t -> bool tzresult Lwt.t

(** [set_lcc t lcc] saves the LCC both on disk and in the node context. It's written in the context iff [lcc] is is younger than its current value. *)
val set_lcc : rw -> lcc -> unit tzresult Lwt.t

(** [register_published_commitment t c ~first_published_at_level ~level
    ~published_by_us] saves the publishing information for commitment [c] both
    on disk and in the node context. We remember the first publication level
    and the level the commitment was published by us. *)
val register_published_commitment :
  rw ->
  Commitment.t ->
  first_published_at_level:int32 ->
  level:int32 ->
  published_by_us:bool ->
  unit tzresult Lwt.t

(** {3 Inboxes} *)

(** [get_inbox t inbox_hash] retrieves the inbox whose hash is [inbox_hash] from
    the rollup node's storage. *)
val get_inbox :
  _ t ->
  Octez_smart_rollup.Inbox.Hash.t ->
  Octez_smart_rollup.Inbox.t tzresult Lwt.t

(** Same as {!get_inbox} but returns [None] if this inbox is not known. *)
val find_inbox :
  _ t ->
  Octez_smart_rollup.Inbox.Hash.t ->
  Octez_smart_rollup.Inbox.t option tzresult Lwt.t

(** [save_inbox t inbox] remembers the [inbox] in the storage. It is associated
    to its hash which is returned. *)
val save_inbox :
  rw ->
  Octez_smart_rollup.Inbox.t ->
  Octez_smart_rollup.Inbox.Hash.t tzresult Lwt.t

(** [inbox_of_head node_ctxt block] returns the latest inbox at the given
    [block]. This function always returns [inbox] for all levels at and
    after the rollup genesis. NOTE: It requires the L2 block for [block.hash] to
    have been saved. *)
val inbox_of_head :
  _ t -> Layer1.head -> Octez_smart_rollup.Inbox.t tzresult Lwt.t

(** Same as {!get_inbox} but uses the Layer 1 block hash for this inbox instead. *)
val get_inbox_by_block_hash :
  _ t -> Block_hash.t -> Octez_smart_rollup.Inbox.t tzresult Lwt.t

(** Returns messages as they are stored in the store, unsafe to use because all
    messages may not be present. Use {!Messages.get} instead.  *)
val unsafe_find_stored_messages :
  _ t ->
  Merkelized_payload_hashes_hash.t ->
  (string list * Block_hash.t) option tzresult Lwt.t

(** [get_num_messages t witness_hash] retrieves the number of messages for the
    inbox witness [witness_hash] stored by the rollup node. *)
val get_num_messages :
  _ t -> Merkelized_payload_hashes_hash.t -> int tzresult Lwt.t

(** [save_messages t payloads_hash ~predecessor messages] associates the list of
    [messages] to the [payloads_hash]. The payload hash must be computed by
    calling, e.g. {!Sc_rollup.Inbox.add_all_messages}. *)
val save_messages :
  rw ->
  Merkelized_payload_hashes_hash.t ->
  predecessor:Block_hash.t ->
  string list ->
  unit tzresult Lwt.t

(** Return values for {!protocol_of_level}. *)
type proto_info = {
  proto_level : int;
      (** Protocol level for operations of block (can be different from L1
          header value in the case of a migration block). *)
  first_level_of_protocol : bool;
      (** [true] if the level is the first of the protocol. *)
  protocol : Protocol_hash.t;
      (** Hash of the {e current} protocol for this level. *)
}

(** [protocol_of_level_with_store store level] returns the protocol of block level [level]. *)
val protocol_of_level_with_store :
  _ Store.t -> int32 -> proto_info tzresult Lwt.t

(** [protocol_of_level t level] returns the protocol of block level [level]. *)
val protocol_of_level : _ t -> int32 -> proto_info tzresult Lwt.t

(** Returns the last protocol seen by the rollup node. *)
val last_seen_protocol : _ t -> Protocol_hash.t option tzresult Lwt.t

(** Returns the activation level of a protocol or fails if the protocol was
    never seen by the rollup node. *)
val protocol_activation_level :
  _ t -> Protocol_hash.t -> Store.Protocols.level tzresult Lwt.t

(** [save_protocol_info t block ~predecessor] saves to disk the protocol
    information associated to the [block], if there is a protocol change
    between [block] and [predecessor]. *)
val save_protocol_info :
  rw -> Layer1.header -> predecessor:Layer1.header -> unit tzresult Lwt.t

(** {3 DAL} *)

(** [get_slot_header t ~published_in_block_hash slot_index] returns the slot
    header for the [slot_index] that was published in the provided block hash on
    Layer 1. *)
val get_slot_header :
  _ t ->
  published_in_block_hash:Block_hash.t ->
  Dal.Slot_index.t ->
  Dal.Slot_header.t tzresult Lwt.t

(** [get_all_slot_headers t ~published_in_block_hash] returns the slot headers
    for all the slots that were published in the provided block hash on Layer
    1. *)
val get_all_slot_headers :
  _ t ->
  published_in_block_hash:Block_hash.t ->
  Dal.Slot_header.t list tzresult Lwt.t

(** [get_slot_indexes t ~published_in_block_hash] returns the slot indexes whose
    headers were published in the provided block hash on Layer 1. *)
val get_slot_indexes :
  _ t ->
  published_in_block_hash:Block_hash.t ->
  Dal.Slot_index.t list tzresult Lwt.t

(** [save_slot_header t ~published_in_block_hash header] saves the [header] as
    being published for its index in the provided block hash on Layer 1. *)
val save_slot_header :
  rw ->
  published_in_block_hash:Block_hash.t ->
  Dal.Slot_header.t ->
  unit tzresult Lwt.t

(** [find_slot_status t ~confirmed_in_block_hash index] returns [None] if the
    slot's block is not processed yet, [Some `Unconfirmed] if the slot was not
    confirmed and [Some `Confirmed] if the slot is confirmed and the associated
    pages are available. *)
val find_slot_status :
  _ t ->
  confirmed_in_block_hash:Block_hash.t ->
  Dal.Slot_index.t ->
  [`Unconfirmed | `Confirmed] option tzresult Lwt.t

(** [list_slots_statuses t ~confirmed_in_block_hash] lists the list of
    slots indices with their respective statuses that are saved for the given
    [confirmed_in_block_hash] *)
val list_slots_statuses :
  _ t ->
  confirmed_in_block_hash:Block_hash.t ->
  (Dal.Slot_index.t * [`Confirmed | `Unconfirmed]) list tzresult Lwt.t

(** [save_slot_status node_ctxt hash slot_index status] saves in
    [node_ctxt.store] that [slot_index] has status [status] in the
    block with hash in [node_ctxt.store].
*)
val save_slot_status :
  rw ->
  Block_hash.t ->
  Dal.Slot_index.t ->
  [`Confirmed | `Unconfirmed] ->
  unit tzresult Lwt.t

(* TODO: https://gitlab.com/tezos/tezos/-/issues/4636
   Missing docstrings. *)

val find_confirmed_slots_history :
  _ t -> Block_hash.t -> Dal.Slot_history.t option tzresult Lwt.t

val save_confirmed_slots_history :
  rw -> Block_hash.t -> Dal.Slot_history.t -> unit tzresult Lwt.t

val find_confirmed_slots_histories :
  _ t -> Block_hash.t -> Dal.Slot_history_cache.t option tzresult Lwt.t

val save_confirmed_slots_histories :
  rw -> Block_hash.t -> Dal.Slot_history_cache.t -> unit tzresult Lwt.t

<<<<<<< HEAD
=======
(** [gc node_ctxt level] triggers garbage collection for the node in accordance
    with [node_ctxt.config.gc_parameters]. Upon completion, all data for L2
    levels lower than [level] will be removed. *)
val gc : [> `Write] t -> level:int32 -> unit tzresult Lwt.t

(** [get_gc_levels node_ctxt] returns information about the garbage collected
    levels. *)
val get_gc_levels : _ t -> Store.Gc_levels.levels tzresult Lwt.t

(** [check_level_available node_ctxt level] resolves with an error if the
    [level] is before the first non garbage collected level. *)
val check_level_available : _ t -> int32 -> unit tzresult Lwt.t

>>>>>>> 06fb6432
(** {2 Helpers} *)

(** [make_kernel_logger event ?log_kernel_debug_file logs_dir] returns two
    functions [kernel_debug_logger] and [finaliser], to be used in the node
    context. [kernel_debug_logger] writes kernel logs to
    [logs_dir/log_kernel_debug_file] and emits them with the [event]. *)
val make_kernel_logger :
  (string -> unit Lwt.t) ->
  ?log_kernel_debug_file:string ->
  string ->
  ((string -> unit Lwt.t) * (unit -> unit Lwt.t)) Lwt.t

(**/**)

module Internal_for_tests : sig
  (** Create a node context which really stores data on disk but does not
      connect to any layer 1 node. It is meant to be used in unit tests for the
      rollup node functions. *)
  val create_node_context :
    #Client_context.full ->
    current_protocol ->
    data_dir:string ->
    Kind.t ->
    Store_sigs.rw t tzresult Lwt.t

  (** Extract the underlying store from the node context. This function is
      unsafe to use outside of tests as it breaks the abstraction barrier
      provided by the [Node_context]. *)
  val unsafe_get_store : 'a t -> 'a Store.t
end<|MERGE_RESOLUTION|>--- conflicted
+++ resolved
@@ -45,10 +45,6 @@
       (** Protocol constants retrieved from the Tezos node. *)
 }
 
-<<<<<<< HEAD
-(* TODO: https://gitlab.com/tezos/tezos/-/issues/6316
-   Refactor this type with more structure and less redundancy. *)
-=======
 type last_whitelist_update = {message_index : int; outbox_level : Int32.t}
 
 type private_info = {
@@ -60,7 +56,6 @@
           is public then it's None. *)
 }
 
->>>>>>> 06fb6432
 type 'a t = {
   config : Configuration.t;  (** Inlined configuration for the rollup node. *)
   cctxt : Client_context.full;  (** Client context used by the rollup node. *)
@@ -526,8 +521,6 @@
 val save_confirmed_slots_histories :
   rw -> Block_hash.t -> Dal.Slot_history_cache.t -> unit tzresult Lwt.t
 
-<<<<<<< HEAD
-=======
 (** [gc node_ctxt level] triggers garbage collection for the node in accordance
     with [node_ctxt.config.gc_parameters]. Upon completion, all data for L2
     levels lower than [level] will be removed. *)
@@ -541,7 +534,6 @@
     [level] is before the first non garbage collected level. *)
 val check_level_available : _ t -> int32 -> unit tzresult Lwt.t
 
->>>>>>> 06fb6432
 (** {2 Helpers} *)
 
 (** [make_kernel_logger event ?log_kernel_debug_file logs_dir] returns two
