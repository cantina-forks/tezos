(*****************************************************************************)
(*                                                                           *)
(* Open Source License                                                       *)
(* Copyright (c) 2018 Dynamic Ledger Solutions, Inc. <contact@tezos.com>     *)
(*                                                                           *)
(* Permission is hereby granted, free of charge, to any person obtaining a   *)
(* copy of this software and associated documentation files (the "Software"),*)
(* to deal in the Software without restriction, including without limitation *)
(* the rights to use, copy, modify, merge, publish, distribute, sublicense,  *)
(* and/or sell copies of the Software, and to permit persons to whom the     *)
(* Software is furnished to do so, subject to the following conditions:      *)
(*                                                                           *)
(* The above copyright notice and this permission notice shall be included   *)
(* in all copies or substantial portions of the Software.                    *)
(*                                                                           *)
(* THE SOFTWARE IS PROVIDED "AS IS", WITHOUT WARRANTY OF ANY KIND, EXPRESS OR*)
(* IMPLIED, INCLUDING BUT NOT LIMITED TO THE WARRANTIES OF MERCHANTABILITY,  *)
(* FITNESS FOR A PARTICULAR PURPOSE AND NONINFRINGEMENT. IN NO EVENT SHALL   *)
(* THE AUTHORS OR COPYRIGHT HOLDERS BE LIABLE FOR ANY CLAIM, DAMAGES OR OTHER*)
(* LIABILITY, WHETHER IN AN ACTION OF CONTRACT, TORT OR OTHERWISE, ARISING   *)
(* FROM, OUT OF OR IN CONNECTION WITH THE SOFTWARE OR THE USE OR OTHER       *)
(* DEALINGS IN THE SOFTWARE.                                                 *)
(*                                                                           *)
(*****************************************************************************)

(** A newly received block is validated by replaying locally the block
    creation, applying each operation and its finalization to ensure their
    consistency. This module is stateless and creates and manupulates the
    prevalidation_state. *)

module type T = sig
  module Proto : Registered_protocol.T

  type t

  type operation = private {
    hash : Operation_hash.t;
    raw : Operation.t;
    protocol_data : Proto.operation_data;
  }

  val compare : operation -> operation -> int

  val parse : Operation.t -> operation tzresult

  (** Creates a new prevalidation context w.r.t. the protocol associate to the
      predecessor block . When ?protocol_data is passed to this function, it will
      be used to create the new block *)
  val create :
<<<<<<< HEAD
    ?protocol_data:MBytes.t ->
=======
    ?protocol_data:Bytes.t ->
>>>>>>> fc8990b1
    predecessor:State.Block.t ->
    timestamp:Time.Protocol.t ->
    unit ->
    t tzresult Lwt.t

  type result =
    | Applied of t * Proto.operation_receipt
    | Branch_delayed of error list
    | Branch_refused of error list
    | Refused of error list
    | Duplicate
    | Outdated

  val apply_operation : t -> operation -> result Lwt.t

  type status = {
    applied_operations : (operation * Proto.operation_receipt) list;
    block_result : Tezos_protocol_environment.validation_result;
    block_metadata : Proto.block_header_metadata;
  }

  val status : t -> status tzresult Lwt.t

  val validation_state : t -> Proto.validation_state

  val pp_result : Format.formatter -> result -> unit
end

module Make (Proto : Registered_protocol.T) : T with module Proto = Proto

(** Pre-apply creates a new block and returns it. *)
val preapply :
  predecessor:State.Block.t ->
  timestamp:Time.Protocol.t ->
  protocol_data:Bytes.t ->
  Operation.t list list ->
  (Block_header.shell_header * error Preapply_result.t list) tzresult Lwt.t<|MERGE_RESOLUTION|>--- conflicted
+++ resolved
@@ -47,11 +47,7 @@
       predecessor block . When ?protocol_data is passed to this function, it will
       be used to create the new block *)
   val create :
-<<<<<<< HEAD
-    ?protocol_data:MBytes.t ->
-=======
     ?protocol_data:Bytes.t ->
->>>>>>> fc8990b1
     predecessor:State.Block.t ->
     timestamp:Time.Protocol.t ->
     unit ->
