--- conflicted
+++ resolved
@@ -62,11 +62,7 @@
 
 let operation op =
   let op : Operation.t =
-<<<<<<< HEAD
-    {shell = {branch = genesis_block}; proto = MBytes.of_string op}
-=======
     {shell = {branch = genesis_block}; proto = Bytes.of_string op}
->>>>>>> fc8990b1
   in
   (Operation.hash op, op, Data_encoding.Binary.to_bytes Operation.encoding op)
 
@@ -106,15 +102,6 @@
       protocol_data
   in
   ({shell; protocol_data} : Proto.block_header)
-<<<<<<< HEAD
-
-let zero = MBytes.create 0
-
-let build_valid_chain state vtbl pred names =
-  Lwt_list.fold_left_s
-    (fun pred name ->
-      State.Block.context pred
-=======
 
 let zero = Bytes.create 0
 
@@ -122,7 +109,6 @@
   Lwt_list.fold_left_s
     (fun pred name ->
       State.Block.context_exn pred
->>>>>>> fc8990b1
       >>= fun predecessor_context ->
       let max_trials = 100 in
       let rec attempt trials context =
@@ -147,14 +133,6 @@
          Context.commit ~time:block.shell.timestamp context
          >>= fun context_hash ->
          let validation_store =
-<<<<<<< HEAD
-           {
-             State.Block.context_hash;
-             message = result.message;
-             max_operations_ttl = 1;
-             last_allowed_fork_level = result.last_allowed_fork_level;
-           }
-=======
            ( {
                context_hash;
                message = result.message;
@@ -162,7 +140,6 @@
                last_allowed_fork_level = result.last_allowed_fork_level;
              }
              : Block_validation.validation_store )
->>>>>>> fc8990b1
          in
          State.Block.store
            state
@@ -170,9 +147,6 @@
            zero
            [[op]]
            [[zero]]
-<<<<<<< HEAD
-           validation_store
-=======
            ( {
                context_hash;
                message = validation_store.message;
@@ -181,7 +155,6 @@
                  validation_store.last_allowed_fork_level;
              }
              : Block_validation.validation_store )
->>>>>>> fc8990b1
            ~forking_testchain:false
          >>=? fun _vblock ->
          State.Block.read state hash
