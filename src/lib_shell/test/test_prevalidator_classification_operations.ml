(*****************************************************************************)
(*                                                                           *)
(* Open Source License                                                       *)
(* Copyright (c) 2021 Nomadic Labs. <contact@nomadic-labs.com>               *)
(*                                                                           *)
(* Permission is hereby granted, free of charge, to any person obtaining a   *)
(* copy of this software and associated documentation files (the "Software"),*)
(* to deal in the Software without restriction, including without limitation *)
(* the rights to use, copy, modify, merge, publish, distribute, sublicense,  *)
(* and/or sell copies of the Software, and to permit persons to whom the     *)
(* Software is furnished to do so, subject to the following conditions:      *)
(*                                                                           *)
(* The above copyright notice and this permission notice shall be included   *)
(* in all copies or substantial portions of the Software.                    *)
(*                                                                           *)
(* THE SOFTWARE IS PROVIDED "AS IS", WITHOUT WARRANTY OF ANY KIND, EXPRESS OR*)
(* IMPLIED, INCLUDING BUT NOT LIMITED TO THE WARRANTIES OF MERCHANTABILITY,  *)
(* FITNESS FOR A PARTICULAR PURPOSE AND NONINFRINGEMENT. IN NO EVENT SHALL   *)
(* THE AUTHORS OR COPYRIGHT HOLDERS BE LIABLE FOR ANY CLAIM, DAMAGES OR OTHER*)
(* LIABILITY, WHETHER IN AN ACTION OF CONTRACT, TORT OR OTHERWISE, ARISING   *)
(* FROM, OUT OF OR IN CONNECTION WITH THE SOFTWARE OR THE USE OR OTHER       *)
(* DEALINGS IN THE SOFTWARE.                                                 *)
(*                                                                           *)
(*****************************************************************************)

(** Testing
    -------
    Component:    Shell (Prevalidator)
    Invocation:   dune exec src/lib_shell/test/test_prevalidator_classification_operations.exe
    Subject:      Unit tests [Prevalidator_classification.Internal_for_tests.handle_live_operations]
                  and [Prevalidator_classification.recyle_operations]
*)

open Lib_test.Qcheck2_helpers
module Op_map = Operation_hash.Map
module Classification = Prevalidator_classification
<<<<<<< HEAD

(** Various functions about {!list} *)
module List_extra = struct
  (** [common_elem [0; 2; 3] [3; 2]] returns [Some 2]
      [common_elem [0; 2; 3] [2; 3]] returns [Some 3]
      [common_elem [0; 2; 3] [4]] returns [Nothing] *)
  let rec common_elem ~(equal : 'a -> 'a -> bool) (l1 : 'a list) (l2 : 'a list)
      =
    match (l1, l2) with
    | ([], _) -> None
    | (e1 :: rest1, _) ->
        if List.exists (equal e1) l2 then Some e1
        else common_elem ~equal rest1 l2

  (** [take_until_if_found ((=) 2)  [0; 3; 2; 4; 2]] returns [Some [0; 3]]
      [take_until_if_found ((=) -1) [0; 3; 2; 4; 2]] returns [None]
      [take_until_if_found ((=) 0)  [0]]             returns [Some []] *)
  let rec take_until_if_found ~(pred : 'a -> bool) (l : 'a list) =
    match l with
    | [] -> None
    | fst :: _ when pred fst -> Some []
    | fst :: rest_l -> (
        match take_until_if_found ~pred rest_l with
        | None -> None
        | Some tail -> Some (fst :: tail))

  (** [split_n l n] returns two lists, the first one containing the first
      [n] elements of [l] and the second one containing the remaining elements.
      For example:
      [split_n [] _] is [([], [])]
      [split_n ["a"] 1] is [(["a"], [])]
      [split_n ["a"; "b"; "c"] 1] is [(["a"], ["b"; "c"])] *)
  let split_n l n = (List.take_n n l, List.drop_n n l)
end

module Tree = struct
  (** Trees representing the shape of the chain. The root is the common
      ancestor of all blocks, like this:

                      head3
                        /
         head1  head2  .
            \       \ /
             .       .
              \     /
              ancestor
  *)
  type 'a tree =
    | Leaf of 'a
    | Node1 of ('a * 'a tree)
    | Node2 of ('a * 'a tree * 'a tree)

  (* Note that I intentionally do not use {!Format} as automatic
     line cutting makes reading the output (when debugging) harder. *)
  let rec to_string_aux elem_to_string t indent =
    match t with
    | Leaf e -> indent ^ elem_to_string e
    | Node1 (e, subt) ->
        let indentpp = indent ^ "  " in
        Printf.sprintf
          "%s%s\n%s"
          indent
          (elem_to_string e)
          (to_string_aux elem_to_string subt indentpp)
    | Node2 (e, t1, t2) ->
        let indentpp = indent ^ "  " in
        Printf.sprintf
          "%s%s\n%s\n%s"
          indent
          (elem_to_string e)
          (to_string_aux elem_to_string t1 indentpp)
          (to_string_aux elem_to_string t2 indentpp)

  (* [to_string] is unused but useful when debugging, renaming it to [_to_string] to keep it around  *)
  let _to_string elem_to_string t = to_string_aux elem_to_string t ""

  let rec depth = function
    | Leaf _ -> 1
    | Node1 (_, t1) -> 1 + depth t1
    | Node2 (_, t1, t2) -> 1 + max (depth t1) (depth t2)

  (** The root value of a tree *)
  let value : 'a tree -> 'a = function
    | Leaf a -> a
    | Node1 (a, _) -> a
    | Node2 (a, _, _) -> a

  let rec values : 'a tree -> 'a list = function
    | Leaf a -> [a]
    | Node1 (a, t1) -> a :: values t1
    | Node2 (a, t1, t2) -> a :: values t1 @ values t2

  (** Predicate to check that all values are different. We want
      this property for trees of blocks. If generation of block
      were to repeat a block, this property could get broken. *)
  let well_formed (type a) (compare : a -> a -> int) (t : a tree) =
    let module Ord = struct
      type t = a

      let compare = compare
    end in
    let module Set = Set.Make (Ord) in
    let values_list = values t in
    let values_set = Set.of_list values_list in
    Compare.List_length_with.(values_list = Set.cardinal values_set)

  (** Given a tree of values, returns an association list from a value to
      its parent (i.e. predecessor) in the tree. I.e. given :

             c1   c2  c3
              \    \ /
               b0   b1
                \  /
                 a0

      return: [(b0, a0); (c1, b0); (b1, a0); (c2, b1); (c3; b1)]
  *)
  let rec predecessor_pairs (tree : 'a tree) : ('a * 'a) list =
    match tree with
    | Leaf _ -> []
    | Node1 (e, subtree) ->
        let child = value subtree in
        (child, e) :: predecessor_pairs subtree
    | Node2 (e, subtree1, subtree2) ->
        let child1 = value subtree1 in
        let child2 = value subtree2 in
        (child1, e) :: (child2, e) :: predecessor_pairs subtree1
        @ predecessor_pairs subtree2

  (** Returns the predecessors of a tree node. I.e., given
      such a tree:

             c1   c2  c3
              \    \ /
               b0   b1
                \  /
                 a0

      [predecessors [c1]] is [b0; a0]
      [predecessors [a0]] is []
      [predecessors [b1]] is [a0]
  *)
  let predecessors ~(equal : 'a -> 'a -> bool) (tree : 'a tree) (e : 'a) =
    let predecessor_pairs = predecessor_pairs tree in
    let rec main (x : 'a) =
      match List.assoc ~equal x predecessor_pairs with
      | None -> []
      | Some parent -> parent :: main parent
    in
    main e

  let predecessors ~(equal : 'a -> 'a -> bool) (tree : 'a tree) (e : 'a) =
    let res = predecessors ~equal tree e in
    (* If this assertion breaks, the tree is illformed *)
    assert (not (List.mem ~equal e res)) ;
    res

  (** [elems t] returns all values within [t] *)
  let rec elems : 'a tree -> 'a list = function
    | Leaf a -> [a]
    | Node1 (a, t1) -> a :: elems t1
    | Node2 (a, t1, t2) -> a :: elems t1 @ elems t2

  (** [find_ancestor tree e1 e2] returns the common ancestor of [e1] and [e2]
      in [tree], if any *)
  let find_ancestor ~(equal : 'a -> 'a -> bool) (tree : 'a tree) (e1 : 'a)
      (e2 : 'a) : 'a option =
    let parents1 = predecessors ~equal tree e1 in
    let parents2 = predecessors ~equal tree e2 in
    if List.mem ~equal e1 parents2 then Some e1
    else if List.mem ~equal e2 parents1 then Some e2
    else List_extra.common_elem ~equal parents1 parents2
end

(** Module concerning the type with which [Prevalidator.Internal_for_tests.block_tools]
    and [Prevalidator.Internal_for_tests.chain_tools] are instantiated *)
module Block = struct
  (** The block-like interface that suffices to test
      [Prevalidator.Internal_for_tests.handle_live_operations] *)
  type t = {
    hash : Block_hash.t;
    operations : unit Prevalidation.operation list list;
  }

  (* Because we use hashes to implement equality, we must make sure
     that for any pair of generated blocks [(b1, b2)], [b1.hash <> b2.hash]
     implies [b1 <> b2] where [<>] is polymorphic inequality. Said
     differently, hashes should not be faked. *)
  let equal : t -> t -> bool = fun t1 t2 -> Block_hash.equal t1.hash t2.hash

  let compare (t1 : t) (t2 : t) = Block_hash.compare t1.hash t2.hash

  (** [hash_of_blocks ops] is used to compute the hash of a block whose
      [operations] field contains [ops].

      We want the hash to be sound, because it is used to implement equality
      (see {!equal} above), like in the production implementation. Given
      that {!t} above contains a single field besides the [hash], we hash
      the content of this field to obtain the hash of a block. That
      is why we hash the hashes of operations. *)
  let hash_of_block ops =
    let hash =
      Operation_list_hash.compute
        (List.map (fun op -> op.Prevalidation.hash) @@ List.concat ops)
    in
    (* We forge a fake [block_header] hash by first hashing the operations
       and change the [b58] signature into a signature that looks like
       the one of a block header by prefixing it with the letter [B]. *)
    let hash_string = Operation_list_hash.to_b58check hash in
    let suffix = String.sub hash_string 2 31 in
    match Block_hash.of_string @@ "B" ^ suffix with
    | Error err ->
        Format.printf "Unexpected error: %a" Error_monad.pp_print_trace err ;
        assert false
    | Ok hash -> hash

  (** Returns the [hash] field of a {!t} *)
  let to_hash (blk : t) = blk.hash

  let tools : t Classification.block_tools =
    let operations block =
      List.map (List.map (fun op -> op.Prevalidation.raw)) block.operations
    in
    let all_operation_hashes block =
      List.map (List.map (fun op -> op.Prevalidation.hash)) block.operations
    in
    {hash = to_hash; operations; all_operation_hashes}

  let to_string t =
    let ops_list_to_string ops =
      String.concat
        "|"
        (List.map
           Operation_hash.to_short_b58check
           (List.map (fun op -> op.Prevalidation.hash) ops))
    in
    let ops_string =
      List.fold_left
        (fun acc ops -> Format.sprintf "%s[%s]" acc (ops_list_to_string ops))
        ""
        t.operations
    in
    Format.asprintf "%a:[%s]" Block_hash.pp t.hash ops_string

  (* [pp_list] is unused but useful when debugging, renaming it to [_pp_list] to keep it around  *)

  (** Pretty prints a list of {!t}, using [sep] as the separator *)
  let _pp_list ~(sep : string) (ts : t list) =
    String.concat sep @@ List.map to_string ts

  module Ord = struct
    type nonrec t = t

    let compare = compare
  end

  module Set = Set.Make (Ord)

  let set_to_list s = Set.to_seq s |> List.of_seq
end

module External_generators = Generators

(** [QCheck2] generators used in tests below *)
module Generators = struct
  let block_gen : Block.t QCheck2.Gen.t =
    let open QCheck2.Gen in
    let* ops =
      let ops_list_gen =
        (* Having super long list of operations isn't necessary.
           In addition it slows everything down. *)
        list_size
          (int_range 0 10)
          (External_generators.operation_with_hash_gen ())
      in
      (* In production these lists are exactly of size 4, being more general *)
      ops_list_gen |> list_size (int_range 0 8)
    in
    let hash = Block.hash_of_block ops in
    return Block.{hash; operations = ops}

  (* A generator of lists of {!Block.t} where all elements are guaranteed
     to be different. *)
  let unique_block_gen : Block.Set.t QCheck2.Gen.t =
    QCheck2.Gen.(small_list block_gen >|= Block.Set.of_list)

  (* A generator of lists of {!Block.t} where all elements are guaranteed
     to be different and returned lists are guaranteed to be non empty. *)
  let unique_nonempty_block_gen =
    let open QCheck2.Gen in
    let+ block = block_gen and+ l = unique_block_gen in
    Block.Set.add block l

  (** A tree generator. Written in a slightly unusual style because it
      generates all values beforehand, to make sure they are all different.
      This is a property we want for trees of blocks. To do so,
      this generator first generates a list of elements [e1; e2; e3; e4; e5; e6]
      and then progressively splits this list to build the subtrees.

      For example it takes [e1] for the root value and then splits
      the rest into [e2; e3] and [e4; e5; e6]. Then it recurses, sending
      [e2; e3] as values to create the left subtree and [e4; e5; e6] to
      create the right subtree.

      This generator takes as parameter an optional list of blocks. If
      they are given, they are used to build the tree; otherwise fresh
      ones are generated. *)
  let tree_gen ?blocks () =
    let open QCheck2.Gen in
    let* (blocks : Block.t list) =
      match blocks with
      | None ->
          (* no blocks received: generate them, use the [nonempty] flavor
             of the generator, to guarantee [blocks <> []] below. *)
          unique_nonempty_block_gen >|= Block.set_to_list
      | Some [] ->
          QCheck2.Test.fail_report
            "tree_gen should not be called with an empty list of blocks"
      | Some blocks ->
          (* take blocks passed as parameters *)
          return blocks
    in
    assert (blocks <> []) ;
    let ret x = return (Some x) in
    let rec go = function
      | [] -> return None
      | [x] -> ret (Tree.Leaf x)
      | x :: xs -> (
          let* one_child = QCheck2.Gen.bool in
          if one_child then
            let* sub = go xs in
            match sub with
            | None -> ret (Tree.Leaf x)
            | Some sub -> ret (Tree.Node1 (x, sub))
          else
            let* (left, right) =
              QCheck2.Gen.int_bound (List.length xs - 1)
              >|= List_extra.split_n xs
            in
            let* left = go left and* right = go right in
            match (left, right) with
            | (None, None) -> ret (Tree.Leaf x)
            | (None, Some sub) | (Some sub, None) -> ret (Tree.Node1 (x, sub))
            | (Some left, Some right) -> ret (Tree.Node2 (x, left, right)))
    in
    (* The assertion cannot break, because we made sure that [blocks] is
       not empty. *)
    go blocks >|= Option.value_f ~default:(fun () -> assert false)

  (** A generator for passing the last argument of
      [Prevalidator.handle_live_operations] *)
  let old_mempool_gen (tree : Block.t Tree.tree) :
      unit Prevalidation.operation Operation_hash.Map.t QCheck2.Gen.t =
    let blocks = Tree.values tree in
    let pairs =
      List.map Block.tools.operations blocks |> List.concat |> List.concat
    in
    let elements =
      List.map
        (fun (op : Operation.t) ->
          let hash = Operation.hash op in
          Prevalidation.Internal_for_tests.make_operation op hash ())
        pairs
    in
    if elements = [] then QCheck2.Gen.return Operation_hash.Map.empty
    else
      let list_gen = QCheck2.Gen.(oneofl elements |> list) in
      QCheck2.Gen.map
        (fun l ->
          List.to_seq l
          |> Seq.map (fun op -> (op.Prevalidation.hash, op))
          |> Operation_hash.Map.of_seq)
        list_gen

  (** Returns an instance of [block chain_tools] as well as:
      - the tree of blocks
      - a pair of blocks (that belong to the tree) and is
        fine for being passed as [(~from_branch, ~to_branch)]; i.e.
        the two blocks have a common ancestor.
      - a map of operations that is fine for being passed as the
        last argument of [handle_live_operations].

      If given, the specified [?blocks] are used. Otherwise they are
      generated. *)
  let chain_tools_gen ?blocks () :
      (Block.t Classification.chain_tools
      * Block.t Tree.tree
      * (Block.t * Block.t) option
      * unit Prevalidation.operation Operation_hash.Map.t)
      QCheck2.Gen.t =
    let open QCheck2.Gen in
    let* tree = tree_gen ?blocks () in
    assert (Tree.well_formed Block.compare tree) ;
    let predecessor_pairs = Tree.predecessor_pairs tree in
    let equal = Block.equal in
    let not_equal x y = not @@ equal x y in
    let read_predecessor_opt (block : Block.t) : Block.t option Lwt.t =
      List.assoc ~equal block predecessor_pairs |> Lwt.return
    in
    let new_blocks ~from_block ~to_block =
      match Tree.find_ancestor ~equal tree from_block to_block with
      | None -> assert false (* Like the production implementation *)
      | Some ancestor -> (
          let to_parents = Tree.predecessors ~equal tree to_block in
          match
            ( to_parents,
              List_extra.take_until_if_found ~pred:(( = ) ancestor) to_parents
            )
          with
          | ([], _) ->
              (* This case is not supported, because the production
                 implementation of new_blocks doesn't support it either
                 (since it MUST return an ancestor, acccording to its return
                 type). If you end up here, this means generated
                 data is not constrained enough: this pair [(from_block,
                 to_block)] should NOT be tried. Ideally the return type
                 of new_blocks should allow this case, hereby allowing
                 a more general test. *)
              assert false
          | (_, None) ->
              (* Should not happen, because [ancestor]
                 is a member of [to_parents] *)
              assert false
          | (_, Some path) ->
              (* Because [to_block] must be included in new_blocks'
                 returned value. *)
              let path = to_block :: path in
              Lwt.return (ancestor, List.rev path))
    in
    let tree_elems : Block.t list = Tree.elems tree in
    (* Pairs of blocks that are valid for being ~from_block and ~to_block *)
    let heads_pairs : (Block.t * Block.t) list =
      List.product tree_elems tree_elems
      (* don't take from_block=to_block*)
      |> List.filter (fun (left, right) -> not_equal left right)
      (* keep only pairs of blocks that have a common ancestor *)
      |> List.filter (fun (left, right) ->
             Tree.find_ancestor ~equal tree left right |> function
             | None -> false (* We want an ancestor *)
             | Some ancestor ->
                 (* We don't want from_block to be the parent of to_block (or vice versa),
                    because it means the chain would rollback. This is not supported
                    (it hits an assert false in new_blocks, because its return type is
                    not general enough) *)
                 not_equal ancestor left && not_equal ancestor right)
    in
    let* chosen_pair =
      if heads_pairs = [] then return None
      else map Option.some (oneofl heads_pairs)
    in
    let* old_mempool = old_mempool_gen tree in
    let res : Block.t Classification.chain_tools =
      {
        clear_or_cancel = Fun.const ();
        inject_operation = (fun _ _ -> Lwt.return_unit);
        new_blocks;
        read_predecessor_opt;
      }
    in
    return (res, tree, chosen_pair, old_mempool)

  (** [split_in_two l] is a generator producing [(l1, l2)] such that [l1 @ l2 = l] *)
  let split_in_two (l : 'a list) : ('a list * 'a list) QCheck2.Gen.t =
    let open QCheck2.Gen in
    let length = List.length l in
    let+ i = 0 -- length in
    List_extra.split_n l i
end
=======
module Tree = Generators_tree.Tree
module List_extra = Generators_tree.List_extra
module Block = Generators_tree.Block
>>>>>>> 55b3bab8

(** Function to unwrap an [option] when it MUST be a [Some] *)
let force_opt ~loc = function
  | Some x -> x
  | None -> QCheck2.Test.fail_reportf "Unexpected None at %s" loc

(* Values from [start] (included) to [ancestor] (excluded) *)
let values_from_to ~(equal : 'a -> 'a -> bool) (tree : 'a Tree.tree)
    (start : 'a) (ancestor : 'a) : 'a list =
  Tree.predecessors ~equal tree start
  |> List_extra.take_until_if_found ~pred:(( = ) ancestor)
  |> force_opt ~loc:__LOC__
  |> fun preds -> start :: preds

(** Pretty print values of type [Operation_hash.Set.t] *)
let op_set_pp fmt x =
  let set_to_list m = Operation_hash.Set.to_seq m |> List.of_seq in
  Format.fprintf
    fmt
    "%a"
    (Format.pp_print_list Operation_hash.pp)
    (set_to_list x)

(** Pretty print values of type [Operation.t Operation_hash.Map] *)
let op_map_pp fmt x =
  let pp_pair fmt (hash, op) =
    Format.fprintf
      fmt
      "%a:%a"
      Operation_hash.pp
      hash
      Operation.pp
      op.Prevalidation.raw
  in
  Format.fprintf
    fmt
    "%a"
    (Format.pp_print_list pp_pair)
    (Operation_hash.Map.bindings x)

let qcheck_cond ?pp ~cond e1 e2 () =
  if cond e1 e2 then true
  else
    match pp with
    | None ->
        QCheck2.Test.fail_reportf
          "@[<h 0>The condition check failed, but no pretty printer was \
           provided.@]"
    | Some pp ->
        QCheck2.Test.fail_reportf
          "@[<v 2>The condition check failed!@,\
           first element:@,\
           %a@,\
           second element:@,\
           %a@]"
          pp
          e1
          pp
          e2

let blocks_to_oph_set (blocks : Operation_hash.t list list list) :
    Operation_hash.Set.t =
  List.concat blocks |> List.concat |> Operation_hash.Set.of_list

(** [is_subset m1 m2] returns whether all bindings of [m1] are in [m2].
    In other words, it returns whether [m2] is a superset of [m1]. *)
let is_subset (m1 : unit Prevalidation.operation Op_map.t)
    (m2 : unit Prevalidation.operation Op_map.t) =
  let rec go (m1_seq : (Operation_hash.t * unit Prevalidation.operation) Seq.t)
      =
    match m1_seq () with
    | Seq.Nil -> true
    | Seq.Cons ((m1_key, m1_value), m1_rest) -> (
        match Op_map.find m1_key m2 with
        | None -> (* A key in [m1] that is not in [m2] *) false
        | Some m2_value ->
            Operation_hash.equal
              m1_value.Prevalidation.hash
              m2_value.Prevalidation.hash
            && go m1_rest)
  in
  go (Op_map.to_seq m1)

module Handle_operations = struct
  (* This is used only if operations are not parsable*)
  let dummy_classes =
    Classification.(
      create {map_size_limit = 1; on_discarded_operation = (fun _oph -> ())})

  let parse raw hash =
    Some (Prevalidation.Internal_for_tests.make_operation hash raw ())

  (** Test that operations returned by [handle_live_operations]
      are all in the alive branch. *)
  let test_handle_live_operations_is_branch_alive =
    (* Like [Generators.chain_tools_gen], but also picks a random subset of
       blocks from the tree to pass an interesting value to [is_branch_alive].
       Could be in [chain_tools_gen] itself, but only used in this test. So
       it would be overkill. *)
    let gen =
      let open QCheck2.Gen in
<<<<<<< HEAD
      let* (chain, tree, pair_blocks_opt, old_mempool) =
        Generators.chain_tools_gen ?blocks:None ()
=======
      let* (tree, pair_blocks_opt, old_mempool) =
        Generators_tree.tree_gen ?blocks:None ()
>>>>>>> 55b3bab8
      in
      let* live_blocks = sublist (Tree.values tree) in
      let live_blocks =
        List.map (fun (blk : Block.t) -> blk.hash) live_blocks
      in
      return
<<<<<<< HEAD
        ( chain,
          tree,
          pair_blocks_opt,
          old_mempool,
          Block_hash.Set.of_list live_blocks )
=======
        (tree, pair_blocks_opt, old_mempool, Block_hash.Set.of_list live_blocks)
>>>>>>> 55b3bab8
    in
    QCheck2.Test.make
      ~name:"[handle_live_operations] is a subset of alive blocks"
      gen
<<<<<<< HEAD
    @@ fun (chain, tree, pair_blocks_opt, old_mempool, live_blocks) ->
    QCheck2.assume @@ Option.is_some pair_blocks_opt ;
    let (from_branch, to_branch) = force_opt ~loc:__LOC__ pair_blocks_opt in
=======
    @@ fun (tree, pair_blocks_opt, old_mempool, live_blocks) ->
    QCheck2.assume @@ Option.is_some pair_blocks_opt ;
    let (from_branch, to_branch) = force_opt ~loc:__LOC__ pair_blocks_opt in
    let chain = Generators_tree.classification_chain_tools tree in
>>>>>>> 55b3bab8
    let expected_superset : unit Prevalidation.operation Op_map.t =
      (* Take all blocks *)
      Tree.values tree
      (* Keep only the ones in live_blocks *)
      |> List.to_seq
      |> Seq.filter (fun (blk : Block.t) ->
             Block_hash.Set.mem blk.hash live_blocks)
      (* Then extract (oph, op) pairs from them *)
<<<<<<< HEAD
      |> List.map (fun (blk : Block.t) -> blk.operations)
      |> List.concat |> List.concat |> List.to_seq
=======
      |> Seq.flat_map (fun (blk : Block.t) -> List.to_seq blk.operations)
      |> Seq.flat_map List.to_seq
>>>>>>> 55b3bab8
      |> Seq.map (fun op -> (op.Prevalidation.hash, op))
      |> Op_map.of_seq
    in
    let actual : unit Prevalidation.operation Op_map.t =
      Classification.Internal_for_tests.handle_live_operations
        ~classes:dummy_classes
        ~block_store:Block.tools
        ~chain
        ~from_branch
        ~to_branch
        ~is_branch_alive:(fun blk_hash ->
          Block_hash.Set.mem blk_hash live_blocks)
        ~parse
        old_mempool
      |> Lwt_main.run
    in
    qcheck_cond ~pp:op_map_pp ~cond:is_subset actual expected_superset ()

  (** Test that operations returned by [handle_live_operations] is
      the union of 1/ operations from its last argument (a map) and 2/
      operations on the "path" between [from_branch] and [to_branch] (when
      all blocks are considered live). *)
  let test_handle_live_operations_path_spec =
    QCheck2.Test.make
      ~name:"[handle_live_operations] path specification"
<<<<<<< HEAD
      (Generators.chain_tools_gen ())
    @@ fun (chain, tree, pair_blocks_opt, _) ->
=======
      (Generators_tree.tree_gen ())
    @@ fun (tree, pair_blocks_opt, _) ->
>>>>>>> 55b3bab8
    QCheck2.assume @@ Option.is_some pair_blocks_opt ;
    let (from_branch, to_branch) = force_opt ~loc:__LOC__ pair_blocks_opt in
    let chain = Generators_tree.classification_chain_tools tree in
    let equal = Block.equal in
    let ancestor : Block.t =
      Tree.find_ancestor ~equal tree from_branch to_branch
      |> force_opt ~loc:__LOC__
    in
    (* Operations from [start] (included) to [ancestor] (excluded).
       [ancestor] should be the ancestor of [start]. *)
    let operations_on_path start ancestor =
      List.map
        Block.tools.all_operation_hashes
        (values_from_to ~equal tree start ancestor)
      |> blocks_to_oph_set
    in
    let expected_superset = operations_on_path from_branch ancestor in
    let from_ancestor_to_to_branch = operations_on_path to_branch ancestor in
    (* Expected operations are the ones from [ancestor] to [from_branch],
       minus the ones from ancestor to [to_branch]. *)
    let expected =
      Operation_hash.Set.diff expected_superset from_ancestor_to_to_branch
    in
    let actual =
      Classification.Internal_for_tests.handle_live_operations
        ~classes:dummy_classes
        ~block_store:Block.tools
        ~chain
        ~from_branch
        ~to_branch
        ~is_branch_alive:(Fun.const true)
        ~parse
        Operation_hash.Map.empty
      |> Lwt_main.run |> Op_map.bindings |> List.map fst
      |> Operation_hash.Set.of_list
    in
    qcheck_eq' ~pp:op_set_pp ~eq:Operation_hash.Set.equal ~expected ~actual ()

  (** Test that operations cleared by [handle_live_operations]
      are operations on the path from [ancestor] to [to_branch] (when all
      operations are deemed up-to-date). *)
  let test_handle_live_operations_clear =
    QCheck2.Test.make
      ~name:"[handle_live_operations] clear approximation"
<<<<<<< HEAD
      Generators.(chain_tools_gen ())
    @@ fun (chain, tree, pair_blocks_opt, old_mempool) ->
=======
      Generators_tree.(tree_gen ())
    @@ fun (tree, pair_blocks_opt, old_mempool) ->
>>>>>>> 55b3bab8
    QCheck2.assume @@ Option.is_some pair_blocks_opt ;
    let (from_branch, to_branch) = force_opt ~loc:__LOC__ pair_blocks_opt in
    let chain = Generators_tree.classification_chain_tools tree in
    let cleared = ref Operation_hash.Set.empty in
    let clearer oph = cleared := Operation_hash.Set.add oph !cleared in
    let chain = {chain with clear_or_cancel = clearer} in
    let equal = Block.equal in
    let ancestor : Block.t =
      Tree.find_ancestor ~equal tree from_branch to_branch
      |> force_opt ~loc:__LOC__
    in
    let expected_superset =
      List.map
        Block.tools.all_operation_hashes
        (values_from_to ~equal tree to_branch ancestor)
      |> blocks_to_oph_set
    in
    Classification.Internal_for_tests.handle_live_operations
      ~classes:dummy_classes
      ~block_store:Block.tools
      ~chain
      ~from_branch
      ~to_branch
      ~is_branch_alive:(Fun.const true)
      ~parse
      old_mempool
    |> Lwt_main.run |> ignore ;
    qcheck_cond
      ~pp:op_set_pp
      ~cond:Operation_hash.Set.subset
      !cleared
      expected_superset
      ()

  (** Test that operations injected by [handle_live_operations]
      are operations on the path from [ancestor] to [from_branch]. *)
  let test_handle_live_operations_inject =
    QCheck2.Test.make
      ~name:"[handle_live_operations] inject approximation"
<<<<<<< HEAD
      (Generators.chain_tools_gen ())
    @@ fun (chain, tree, pair_blocks_opt, old_mempool) ->
=======
      (Generators_tree.tree_gen ())
    @@ fun (tree, pair_blocks_opt, old_mempool) ->
>>>>>>> 55b3bab8
    QCheck2.assume @@ Option.is_some pair_blocks_opt ;
    let (from_branch, to_branch) = force_opt ~loc:__LOC__ pair_blocks_opt in
    let chain = Generators_tree.classification_chain_tools tree in
    let injected = ref Operation_hash.Set.empty in
    let inject_operation oph _op =
      injected := Operation_hash.Set.add oph !injected ;
      Lwt.return_unit
    in
    let chain = {chain with inject_operation} in
    let equal = Block.equal in
    let ancestor : Block.t =
      Tree.find_ancestor ~equal tree from_branch to_branch
      |> force_opt ~loc:__LOC__
    in
    let expected_superset =
      List.map
        Block.tools.all_operation_hashes
        (values_from_to ~equal tree from_branch ancestor)
      |> blocks_to_oph_set
    in
    Classification.Internal_for_tests.handle_live_operations
      ~classes:dummy_classes
      ~block_store:Block.tools
      ~chain
      ~from_branch
      ~to_branch
      ~is_branch_alive:(Fun.const true)
      ~parse
      old_mempool
    |> Lwt_main.run |> ignore ;
    qcheck_cond
      ~pp:op_set_pp
      ~cond:Operation_hash.Set.subset
      !injected
      expected_superset
      ()
end

module Recyle_operations = struct
  (** A generator of {!Classification.t} that uses
      the given operations and hashes. It is used in place
      of {!Prevalidator_generators.t_gen} because we need to
      control the operations and hashes used (because we want them
      to be distinct from the one in the tree of blocks). This
      generator generates classifications that contains all the
      given operations and hashes, spreading them among the different
      classes of {!Prevalidator_classification.t}. This generator is NOT
      a fully random generator like {!Prevalidator_generators.t_gen}. *)
  let classification_of_ops_gen (ops : unit Prevalidation.operation Op_map.t) :
      unit Classification.t QCheck2.Gen.t =
    let open QCheck2.Gen in
    let ops = Operation_hash.Map.bindings ops |> List.map snd in
    let length = List.length ops in
    let* empty_space = 0 -- 100 in
    (* To avoid throwing part of [ops], we want the capacity of the classification
       to be equal or larger than [length], hence: *)
    let map_size_limit = length + empty_space in
    (* Because capacity must be > 0 in Ring.create: *)
    let map_size_limit = max 1 map_size_limit in
    let parameters : Classification.parameters =
      {map_size_limit; on_discarded_operation = Fun.const ()}
    in
    let* classes = list_repeat length Generators.classification_gen in
    assert (List.length classes == length) ;
    let t = Prevalidator_classification.create parameters in
    List.iter
      (fun (classification, op) ->
<<<<<<< HEAD
        External_generators.add_if_not_present classification op t)
=======
        Generators.add_if_not_present classification op t)
>>>>>>> 55b3bab8
      (List.combine_drop classes ops) ;
    return t

  (** Returns data to test {!Classification.recyle_operations}:
      - an instance of [block chain_tools]
      - the tree of blocks
      - a pair of blocks (that belong to the tree) and is
        fine for being passed as [(~from_branch, ~to_branch)]; i.e.
        the two blocks have a common ancestor.
      - a classification
      - a list of pending operations

      As in production, the following lists of operations are disjoint:
      operations in the blocks, classification, and pending list. Note
      that this is not a precondition of [recycle_operations], it's
      to test the typical use case. *)
  let gen =
    let open QCheck2.Gen in
<<<<<<< HEAD
    let* blocks = Generators.unique_nonempty_block_gen >|= Block.set_to_list in
=======
    let* blocks = Generators_tree.unique_nonempty_block_gen in
    let blocks = Block.set_to_list blocks in
>>>>>>> 55b3bab8
    assert (blocks <> []) ;
    let to_ops (blk : Block.t) = List.concat blk.operations in
    let oph_op_list_to_map l = List.to_seq l |> Op_map.of_seq in
    let blocks_ops =
<<<<<<< HEAD
      List.map to_ops blocks |> List.concat
=======
      List.concat_map to_ops blocks
>>>>>>> 55b3bab8
      |> List.map (fun op -> (op.Prevalidation.hash, op))
      |> oph_op_list_to_map
    in
    let blocks_hashes = List.map Block.to_hash blocks in
    let block_hash_t =
      (* For classification and pending, put 50% of them in live_blocks.
         For the remaining 50%, generate branch randomly, so likely outside
         live_blocks. *)
      frequency [(1, Generators.block_hash_gen); (1, oneofl blocks_hashes)]
    in
    let* classification_pendings_ops =
      (* For classification and pending, we want operations that are NOT in
         the blocks already. Hence: *)
      Generators.op_map_gen ~block_hash_t ()
    in
    let classification_pendings_ops =
      Op_map.filter
        (fun oph _ -> not (Op_map.mem oph blocks_ops))
        classification_pendings_ops
    in
    let* (classification_ops, pending_ops) =
      Op_map.bindings classification_pendings_ops
      |> Generators_tree.split_in_two
    in
<<<<<<< HEAD
    let* (chain_tools, tree, from_to, _) =
      Generators.chain_tools_gen ~blocks ()
    in
    let+ classification = classification_of_ops_gen classification_ops in
    (chain_tools, tree, from_to, classification, pending_ops)
=======
    let classification_ops = oph_op_list_to_map classification_ops in
    let pending_ops = oph_op_list_to_map pending_ops in
    let* (tree, from_to, _) = Generators_tree.tree_gen ~blocks () in
    let+ classification = classification_of_ops_gen classification_ops in
    (tree, from_to, classification, pending_ops)
>>>>>>> 55b3bab8

  (** Test that {!Classification.recycle_operations} returns an empty map when
      live blocks are empty.

      We do not lift the test
      {!Handle_operations.test_handle_live_operations_is_branch_alive}
      to [recycle_operations] (checking that operations returned by
      [recycle_operations] are all in [live_blocks]), because we have
      to account for operations in [classification] and [pending], and
      we don't have the assumption that their branch are disjoint from
      each other and from branches in [tree] (because generation
      is partly random for them). This makes lifting
      the [handle_operations] test quite heavy. We don't do that. *)
  let test_recycle_operations_empty_live_blocks =
    let open QCheck2 in
    Test.make
      ~name:"[recycle_operations ~live_blocks:empty] is empty"
      Gen.(pair gen bool)
<<<<<<< HEAD
    @@ fun ( (chain, _tree, pair_blocks_opt, classes, pending),
             handle_branch_refused ) ->
    assume @@ Option.is_some pair_blocks_opt ;
    let (from_branch, to_branch) = force_opt ~loc:__LOC__ pair_blocks_opt in
=======
    @@ fun ((tree, pair_blocks_opt, classes, pending), handle_branch_refused) ->
    assume @@ Option.is_some pair_blocks_opt ;
    let (from_branch, to_branch) = force_opt ~loc:__LOC__ pair_blocks_opt in
    let chain = Generators_tree.classification_chain_tools tree in
>>>>>>> 55b3bab8
    let parse raw hash =
      Some (Prevalidation.Internal_for_tests.make_operation hash raw ())
    in
    let actual : unit Prevalidation.operation Op_map.t =
      Classification.recycle_operations
        ~block_store:Block.tools
        ~chain
        ~from_branch
        ~to_branch
        ~live_blocks:Block_hash.Set.empty
        ~classes
        ~pending
        ~handle_branch_refused
        ~parse
      |> Lwt_main.run
    in
    qcheck_eq' ~pp:op_map_pp ~actual ~expected:Op_map.empty ()

  (** Test that the value returned by {!Classification.recycle_operations}
      can be approximated by unioning the sets of values:
      - returned by {!Classification.Internal_for_tests.handle_live_operations}
      - classified in the classification data structure
      - sent as [pending]. *)
  let test_recycle_operations_returned_value_spec =
    QCheck2.Test.make
      ~name:"[recycle_operations] returned value can be approximated"
      QCheck2.Gen.(pair gen bool)
<<<<<<< HEAD
    @@ fun ( (chain, tree, pair_blocks_opt, classes, pending),
             handle_branch_refused ) ->
=======
    @@ fun ((tree, pair_blocks_opt, classes, pending), handle_branch_refused) ->
>>>>>>> 55b3bab8
    QCheck2.assume @@ Option.is_some pair_blocks_opt ;
    let (from_branch, to_branch) = force_opt ~loc:__LOC__ pair_blocks_opt in
    let chain = Generators_tree.classification_chain_tools tree in
    let equal = Block.equal in
    let ancestor : Block.t =
      Tree.find_ancestor ~equal tree from_branch to_branch
      |> force_opt ~loc:__LOC__
    in
    let live_blocks : Block_hash.Set.t =
      Tree.values tree |> List.map Block.to_hash |> Block_hash.Set.of_list
    in
    (* This is inherited from the behavior of [handle_live_operations] *)
    let expected_from_tree : Operation_hash.Set.t =
      List.map
        Block.tools.all_operation_hashes
        (values_from_to ~equal tree from_branch ancestor)
      |> blocks_to_oph_set
    in
    (* This is coming from [recycle_operations] itself *)
    let op_map_to_hash_list (m : 'a Operation_hash.Map.t) =
      Op_map.bindings m |> List.map fst |> Operation_hash.Set.of_list
    in
    let expected_from_classification =
      Classification.Internal_for_tests.to_map
        ~applied:true
        ~prechecked:true
        ~branch_delayed:true
        ~branch_refused:handle_branch_refused
        ~refused:false
        ~outdated:false
        classes
      |> op_map_to_hash_list
    in
    let expected_from_pending = op_map_to_hash_list pending in
    let expected_superset : Operation_hash.Set.t =
      Operation_hash.Set.union
        (Operation_hash.Set.union
           expected_from_tree
           expected_from_classification)
        expected_from_pending
    in
    let parse raw hash =
      Some (Prevalidation.Internal_for_tests.make_operation hash raw ())
    in
    let actual : Operation_hash.Set.t =
      Classification.recycle_operations
        ~block_store:Block.tools
        ~chain
        ~from_branch
        ~to_branch
        ~live_blocks
        ~classes
        ~pending
        ~handle_branch_refused
        ~parse
      |> Lwt_main.run |> Op_map.bindings |> List.map fst
      |> Operation_hash.Set.of_list
    in
    qcheck_cond
      ~pp:op_set_pp
      ~cond:Operation_hash.Set.subset
      actual
      expected_superset
      ()

  (** Test that the classification is appropriately trimmed
      by {!Classification.recycle_operations} *)
  let test_recycle_operations_classification =
    QCheck2.Test.make
      ~name:"[recycle_operations] correctly trims its input classification"
      QCheck2.Gen.(pair gen bool)
<<<<<<< HEAD
    @@ fun ( (chain, tree, pair_blocks_opt, classes, pending),
             handle_branch_refused ) ->
=======
    @@ fun ((tree, pair_blocks_opt, classes, pending), handle_branch_refused) ->
>>>>>>> 55b3bab8
    QCheck2.assume @@ Option.is_some pair_blocks_opt ;
    let live_blocks : Block_hash.Set.t =
      Tree.values tree |> List.map Block.to_hash |> Block_hash.Set.of_list
    in
    let expected : unit Prevalidation.operation Op_map.t =
      Classification.Internal_for_tests.to_map
        ~applied:false
        ~prechecked:false
        ~branch_delayed:false
        ~branch_refused:(not handle_branch_refused)
        ~refused:true
        ~outdated:true
        classes
    in
    let (from_branch, to_branch) = force_opt ~loc:__LOC__ pair_blocks_opt in
<<<<<<< HEAD
=======
    let chain = Generators_tree.classification_chain_tools tree in
>>>>>>> 55b3bab8
    let parse raw hash =
      Some (Prevalidation.Internal_for_tests.make_operation hash raw ())
    in
    let () =
      Classification.recycle_operations
        ~block_store:Block.tools
        ~chain
        ~from_branch
        ~to_branch
        ~live_blocks
        ~classes
        ~pending
        ~handle_branch_refused
        ~parse
      |> Lwt_main.run |> ignore
    in
    let actual =
      Classification.Internal_for_tests.to_map
        ~applied:true
        ~prechecked:true
        ~branch_delayed:true
        ~branch_refused:true
        ~refused:true
        ~outdated:true
        classes
    in
    qcheck_eq' ~pp:op_map_pp ~expected ~actual ()
end

let () =
  Alcotest.run
    "Prevalidator"
    [
      (* Run only those tests with:
         dune exec src/lib_shell/test/test_prevalidator_classification_operations.exe -- test 'handle_operations' *)
      ( "handle_operations",
        qcheck_wrap
          Handle_operations.
            [
              test_handle_live_operations_is_branch_alive;
              test_handle_live_operations_path_spec;
              test_handle_live_operations_clear;
              test_handle_live_operations_inject;
            ] );
      (* Run only first two tests (for example) with:
         dune exec src/lib_shell/test/test_prevalidator_classification_operations.exe -- test 'recycle_operations' '0..2'*)
      ( "recycle_operations",
        qcheck_wrap
          Recyle_operations.
            [
              test_recycle_operations_empty_live_blocks;
              test_recycle_operations_returned_value_spec;
              test_recycle_operations_classification;
            ] );
    ]<|MERGE_RESOLUTION|>--- conflicted
+++ resolved
@@ -34,480 +34,9 @@
 open Lib_test.Qcheck2_helpers
 module Op_map = Operation_hash.Map
 module Classification = Prevalidator_classification
-<<<<<<< HEAD
-
-(** Various functions about {!list} *)
-module List_extra = struct
-  (** [common_elem [0; 2; 3] [3; 2]] returns [Some 2]
-      [common_elem [0; 2; 3] [2; 3]] returns [Some 3]
-      [common_elem [0; 2; 3] [4]] returns [Nothing] *)
-  let rec common_elem ~(equal : 'a -> 'a -> bool) (l1 : 'a list) (l2 : 'a list)
-      =
-    match (l1, l2) with
-    | ([], _) -> None
-    | (e1 :: rest1, _) ->
-        if List.exists (equal e1) l2 then Some e1
-        else common_elem ~equal rest1 l2
-
-  (** [take_until_if_found ((=) 2)  [0; 3; 2; 4; 2]] returns [Some [0; 3]]
-      [take_until_if_found ((=) -1) [0; 3; 2; 4; 2]] returns [None]
-      [take_until_if_found ((=) 0)  [0]]             returns [Some []] *)
-  let rec take_until_if_found ~(pred : 'a -> bool) (l : 'a list) =
-    match l with
-    | [] -> None
-    | fst :: _ when pred fst -> Some []
-    | fst :: rest_l -> (
-        match take_until_if_found ~pred rest_l with
-        | None -> None
-        | Some tail -> Some (fst :: tail))
-
-  (** [split_n l n] returns two lists, the first one containing the first
-      [n] elements of [l] and the second one containing the remaining elements.
-      For example:
-      [split_n [] _] is [([], [])]
-      [split_n ["a"] 1] is [(["a"], [])]
-      [split_n ["a"; "b"; "c"] 1] is [(["a"], ["b"; "c"])] *)
-  let split_n l n = (List.take_n n l, List.drop_n n l)
-end
-
-module Tree = struct
-  (** Trees representing the shape of the chain. The root is the common
-      ancestor of all blocks, like this:
-
-                      head3
-                        /
-         head1  head2  .
-            \       \ /
-             .       .
-              \     /
-              ancestor
-  *)
-  type 'a tree =
-    | Leaf of 'a
-    | Node1 of ('a * 'a tree)
-    | Node2 of ('a * 'a tree * 'a tree)
-
-  (* Note that I intentionally do not use {!Format} as automatic
-     line cutting makes reading the output (when debugging) harder. *)
-  let rec to_string_aux elem_to_string t indent =
-    match t with
-    | Leaf e -> indent ^ elem_to_string e
-    | Node1 (e, subt) ->
-        let indentpp = indent ^ "  " in
-        Printf.sprintf
-          "%s%s\n%s"
-          indent
-          (elem_to_string e)
-          (to_string_aux elem_to_string subt indentpp)
-    | Node2 (e, t1, t2) ->
-        let indentpp = indent ^ "  " in
-        Printf.sprintf
-          "%s%s\n%s\n%s"
-          indent
-          (elem_to_string e)
-          (to_string_aux elem_to_string t1 indentpp)
-          (to_string_aux elem_to_string t2 indentpp)
-
-  (* [to_string] is unused but useful when debugging, renaming it to [_to_string] to keep it around  *)
-  let _to_string elem_to_string t = to_string_aux elem_to_string t ""
-
-  let rec depth = function
-    | Leaf _ -> 1
-    | Node1 (_, t1) -> 1 + depth t1
-    | Node2 (_, t1, t2) -> 1 + max (depth t1) (depth t2)
-
-  (** The root value of a tree *)
-  let value : 'a tree -> 'a = function
-    | Leaf a -> a
-    | Node1 (a, _) -> a
-    | Node2 (a, _, _) -> a
-
-  let rec values : 'a tree -> 'a list = function
-    | Leaf a -> [a]
-    | Node1 (a, t1) -> a :: values t1
-    | Node2 (a, t1, t2) -> a :: values t1 @ values t2
-
-  (** Predicate to check that all values are different. We want
-      this property for trees of blocks. If generation of block
-      were to repeat a block, this property could get broken. *)
-  let well_formed (type a) (compare : a -> a -> int) (t : a tree) =
-    let module Ord = struct
-      type t = a
-
-      let compare = compare
-    end in
-    let module Set = Set.Make (Ord) in
-    let values_list = values t in
-    let values_set = Set.of_list values_list in
-    Compare.List_length_with.(values_list = Set.cardinal values_set)
-
-  (** Given a tree of values, returns an association list from a value to
-      its parent (i.e. predecessor) in the tree. I.e. given :
-
-             c1   c2  c3
-              \    \ /
-               b0   b1
-                \  /
-                 a0
-
-      return: [(b0, a0); (c1, b0); (b1, a0); (c2, b1); (c3; b1)]
-  *)
-  let rec predecessor_pairs (tree : 'a tree) : ('a * 'a) list =
-    match tree with
-    | Leaf _ -> []
-    | Node1 (e, subtree) ->
-        let child = value subtree in
-        (child, e) :: predecessor_pairs subtree
-    | Node2 (e, subtree1, subtree2) ->
-        let child1 = value subtree1 in
-        let child2 = value subtree2 in
-        (child1, e) :: (child2, e) :: predecessor_pairs subtree1
-        @ predecessor_pairs subtree2
-
-  (** Returns the predecessors of a tree node. I.e., given
-      such a tree:
-
-             c1   c2  c3
-              \    \ /
-               b0   b1
-                \  /
-                 a0
-
-      [predecessors [c1]] is [b0; a0]
-      [predecessors [a0]] is []
-      [predecessors [b1]] is [a0]
-  *)
-  let predecessors ~(equal : 'a -> 'a -> bool) (tree : 'a tree) (e : 'a) =
-    let predecessor_pairs = predecessor_pairs tree in
-    let rec main (x : 'a) =
-      match List.assoc ~equal x predecessor_pairs with
-      | None -> []
-      | Some parent -> parent :: main parent
-    in
-    main e
-
-  let predecessors ~(equal : 'a -> 'a -> bool) (tree : 'a tree) (e : 'a) =
-    let res = predecessors ~equal tree e in
-    (* If this assertion breaks, the tree is illformed *)
-    assert (not (List.mem ~equal e res)) ;
-    res
-
-  (** [elems t] returns all values within [t] *)
-  let rec elems : 'a tree -> 'a list = function
-    | Leaf a -> [a]
-    | Node1 (a, t1) -> a :: elems t1
-    | Node2 (a, t1, t2) -> a :: elems t1 @ elems t2
-
-  (** [find_ancestor tree e1 e2] returns the common ancestor of [e1] and [e2]
-      in [tree], if any *)
-  let find_ancestor ~(equal : 'a -> 'a -> bool) (tree : 'a tree) (e1 : 'a)
-      (e2 : 'a) : 'a option =
-    let parents1 = predecessors ~equal tree e1 in
-    let parents2 = predecessors ~equal tree e2 in
-    if List.mem ~equal e1 parents2 then Some e1
-    else if List.mem ~equal e2 parents1 then Some e2
-    else List_extra.common_elem ~equal parents1 parents2
-end
-
-(** Module concerning the type with which [Prevalidator.Internal_for_tests.block_tools]
-    and [Prevalidator.Internal_for_tests.chain_tools] are instantiated *)
-module Block = struct
-  (** The block-like interface that suffices to test
-      [Prevalidator.Internal_for_tests.handle_live_operations] *)
-  type t = {
-    hash : Block_hash.t;
-    operations : unit Prevalidation.operation list list;
-  }
-
-  (* Because we use hashes to implement equality, we must make sure
-     that for any pair of generated blocks [(b1, b2)], [b1.hash <> b2.hash]
-     implies [b1 <> b2] where [<>] is polymorphic inequality. Said
-     differently, hashes should not be faked. *)
-  let equal : t -> t -> bool = fun t1 t2 -> Block_hash.equal t1.hash t2.hash
-
-  let compare (t1 : t) (t2 : t) = Block_hash.compare t1.hash t2.hash
-
-  (** [hash_of_blocks ops] is used to compute the hash of a block whose
-      [operations] field contains [ops].
-
-      We want the hash to be sound, because it is used to implement equality
-      (see {!equal} above), like in the production implementation. Given
-      that {!t} above contains a single field besides the [hash], we hash
-      the content of this field to obtain the hash of a block. That
-      is why we hash the hashes of operations. *)
-  let hash_of_block ops =
-    let hash =
-      Operation_list_hash.compute
-        (List.map (fun op -> op.Prevalidation.hash) @@ List.concat ops)
-    in
-    (* We forge a fake [block_header] hash by first hashing the operations
-       and change the [b58] signature into a signature that looks like
-       the one of a block header by prefixing it with the letter [B]. *)
-    let hash_string = Operation_list_hash.to_b58check hash in
-    let suffix = String.sub hash_string 2 31 in
-    match Block_hash.of_string @@ "B" ^ suffix with
-    | Error err ->
-        Format.printf "Unexpected error: %a" Error_monad.pp_print_trace err ;
-        assert false
-    | Ok hash -> hash
-
-  (** Returns the [hash] field of a {!t} *)
-  let to_hash (blk : t) = blk.hash
-
-  let tools : t Classification.block_tools =
-    let operations block =
-      List.map (List.map (fun op -> op.Prevalidation.raw)) block.operations
-    in
-    let all_operation_hashes block =
-      List.map (List.map (fun op -> op.Prevalidation.hash)) block.operations
-    in
-    {hash = to_hash; operations; all_operation_hashes}
-
-  let to_string t =
-    let ops_list_to_string ops =
-      String.concat
-        "|"
-        (List.map
-           Operation_hash.to_short_b58check
-           (List.map (fun op -> op.Prevalidation.hash) ops))
-    in
-    let ops_string =
-      List.fold_left
-        (fun acc ops -> Format.sprintf "%s[%s]" acc (ops_list_to_string ops))
-        ""
-        t.operations
-    in
-    Format.asprintf "%a:[%s]" Block_hash.pp t.hash ops_string
-
-  (* [pp_list] is unused but useful when debugging, renaming it to [_pp_list] to keep it around  *)
-
-  (** Pretty prints a list of {!t}, using [sep] as the separator *)
-  let _pp_list ~(sep : string) (ts : t list) =
-    String.concat sep @@ List.map to_string ts
-
-  module Ord = struct
-    type nonrec t = t
-
-    let compare = compare
-  end
-
-  module Set = Set.Make (Ord)
-
-  let set_to_list s = Set.to_seq s |> List.of_seq
-end
-
-module External_generators = Generators
-
-(** [QCheck2] generators used in tests below *)
-module Generators = struct
-  let block_gen : Block.t QCheck2.Gen.t =
-    let open QCheck2.Gen in
-    let* ops =
-      let ops_list_gen =
-        (* Having super long list of operations isn't necessary.
-           In addition it slows everything down. *)
-        list_size
-          (int_range 0 10)
-          (External_generators.operation_with_hash_gen ())
-      in
-      (* In production these lists are exactly of size 4, being more general *)
-      ops_list_gen |> list_size (int_range 0 8)
-    in
-    let hash = Block.hash_of_block ops in
-    return Block.{hash; operations = ops}
-
-  (* A generator of lists of {!Block.t} where all elements are guaranteed
-     to be different. *)
-  let unique_block_gen : Block.Set.t QCheck2.Gen.t =
-    QCheck2.Gen.(small_list block_gen >|= Block.Set.of_list)
-
-  (* A generator of lists of {!Block.t} where all elements are guaranteed
-     to be different and returned lists are guaranteed to be non empty. *)
-  let unique_nonempty_block_gen =
-    let open QCheck2.Gen in
-    let+ block = block_gen and+ l = unique_block_gen in
-    Block.Set.add block l
-
-  (** A tree generator. Written in a slightly unusual style because it
-      generates all values beforehand, to make sure they are all different.
-      This is a property we want for trees of blocks. To do so,
-      this generator first generates a list of elements [e1; e2; e3; e4; e5; e6]
-      and then progressively splits this list to build the subtrees.
-
-      For example it takes [e1] for the root value and then splits
-      the rest into [e2; e3] and [e4; e5; e6]. Then it recurses, sending
-      [e2; e3] as values to create the left subtree and [e4; e5; e6] to
-      create the right subtree.
-
-      This generator takes as parameter an optional list of blocks. If
-      they are given, they are used to build the tree; otherwise fresh
-      ones are generated. *)
-  let tree_gen ?blocks () =
-    let open QCheck2.Gen in
-    let* (blocks : Block.t list) =
-      match blocks with
-      | None ->
-          (* no blocks received: generate them, use the [nonempty] flavor
-             of the generator, to guarantee [blocks <> []] below. *)
-          unique_nonempty_block_gen >|= Block.set_to_list
-      | Some [] ->
-          QCheck2.Test.fail_report
-            "tree_gen should not be called with an empty list of blocks"
-      | Some blocks ->
-          (* take blocks passed as parameters *)
-          return blocks
-    in
-    assert (blocks <> []) ;
-    let ret x = return (Some x) in
-    let rec go = function
-      | [] -> return None
-      | [x] -> ret (Tree.Leaf x)
-      | x :: xs -> (
-          let* one_child = QCheck2.Gen.bool in
-          if one_child then
-            let* sub = go xs in
-            match sub with
-            | None -> ret (Tree.Leaf x)
-            | Some sub -> ret (Tree.Node1 (x, sub))
-          else
-            let* (left, right) =
-              QCheck2.Gen.int_bound (List.length xs - 1)
-              >|= List_extra.split_n xs
-            in
-            let* left = go left and* right = go right in
-            match (left, right) with
-            | (None, None) -> ret (Tree.Leaf x)
-            | (None, Some sub) | (Some sub, None) -> ret (Tree.Node1 (x, sub))
-            | (Some left, Some right) -> ret (Tree.Node2 (x, left, right)))
-    in
-    (* The assertion cannot break, because we made sure that [blocks] is
-       not empty. *)
-    go blocks >|= Option.value_f ~default:(fun () -> assert false)
-
-  (** A generator for passing the last argument of
-      [Prevalidator.handle_live_operations] *)
-  let old_mempool_gen (tree : Block.t Tree.tree) :
-      unit Prevalidation.operation Operation_hash.Map.t QCheck2.Gen.t =
-    let blocks = Tree.values tree in
-    let pairs =
-      List.map Block.tools.operations blocks |> List.concat |> List.concat
-    in
-    let elements =
-      List.map
-        (fun (op : Operation.t) ->
-          let hash = Operation.hash op in
-          Prevalidation.Internal_for_tests.make_operation op hash ())
-        pairs
-    in
-    if elements = [] then QCheck2.Gen.return Operation_hash.Map.empty
-    else
-      let list_gen = QCheck2.Gen.(oneofl elements |> list) in
-      QCheck2.Gen.map
-        (fun l ->
-          List.to_seq l
-          |> Seq.map (fun op -> (op.Prevalidation.hash, op))
-          |> Operation_hash.Map.of_seq)
-        list_gen
-
-  (** Returns an instance of [block chain_tools] as well as:
-      - the tree of blocks
-      - a pair of blocks (that belong to the tree) and is
-        fine for being passed as [(~from_branch, ~to_branch)]; i.e.
-        the two blocks have a common ancestor.
-      - a map of operations that is fine for being passed as the
-        last argument of [handle_live_operations].
-
-      If given, the specified [?blocks] are used. Otherwise they are
-      generated. *)
-  let chain_tools_gen ?blocks () :
-      (Block.t Classification.chain_tools
-      * Block.t Tree.tree
-      * (Block.t * Block.t) option
-      * unit Prevalidation.operation Operation_hash.Map.t)
-      QCheck2.Gen.t =
-    let open QCheck2.Gen in
-    let* tree = tree_gen ?blocks () in
-    assert (Tree.well_formed Block.compare tree) ;
-    let predecessor_pairs = Tree.predecessor_pairs tree in
-    let equal = Block.equal in
-    let not_equal x y = not @@ equal x y in
-    let read_predecessor_opt (block : Block.t) : Block.t option Lwt.t =
-      List.assoc ~equal block predecessor_pairs |> Lwt.return
-    in
-    let new_blocks ~from_block ~to_block =
-      match Tree.find_ancestor ~equal tree from_block to_block with
-      | None -> assert false (* Like the production implementation *)
-      | Some ancestor -> (
-          let to_parents = Tree.predecessors ~equal tree to_block in
-          match
-            ( to_parents,
-              List_extra.take_until_if_found ~pred:(( = ) ancestor) to_parents
-            )
-          with
-          | ([], _) ->
-              (* This case is not supported, because the production
-                 implementation of new_blocks doesn't support it either
-                 (since it MUST return an ancestor, acccording to its return
-                 type). If you end up here, this means generated
-                 data is not constrained enough: this pair [(from_block,
-                 to_block)] should NOT be tried. Ideally the return type
-                 of new_blocks should allow this case, hereby allowing
-                 a more general test. *)
-              assert false
-          | (_, None) ->
-              (* Should not happen, because [ancestor]
-                 is a member of [to_parents] *)
-              assert false
-          | (_, Some path) ->
-              (* Because [to_block] must be included in new_blocks'
-                 returned value. *)
-              let path = to_block :: path in
-              Lwt.return (ancestor, List.rev path))
-    in
-    let tree_elems : Block.t list = Tree.elems tree in
-    (* Pairs of blocks that are valid for being ~from_block and ~to_block *)
-    let heads_pairs : (Block.t * Block.t) list =
-      List.product tree_elems tree_elems
-      (* don't take from_block=to_block*)
-      |> List.filter (fun (left, right) -> not_equal left right)
-      (* keep only pairs of blocks that have a common ancestor *)
-      |> List.filter (fun (left, right) ->
-             Tree.find_ancestor ~equal tree left right |> function
-             | None -> false (* We want an ancestor *)
-             | Some ancestor ->
-                 (* We don't want from_block to be the parent of to_block (or vice versa),
-                    because it means the chain would rollback. This is not supported
-                    (it hits an assert false in new_blocks, because its return type is
-                    not general enough) *)
-                 not_equal ancestor left && not_equal ancestor right)
-    in
-    let* chosen_pair =
-      if heads_pairs = [] then return None
-      else map Option.some (oneofl heads_pairs)
-    in
-    let* old_mempool = old_mempool_gen tree in
-    let res : Block.t Classification.chain_tools =
-      {
-        clear_or_cancel = Fun.const ();
-        inject_operation = (fun _ _ -> Lwt.return_unit);
-        new_blocks;
-        read_predecessor_opt;
-      }
-    in
-    return (res, tree, chosen_pair, old_mempool)
-
-  (** [split_in_two l] is a generator producing [(l1, l2)] such that [l1 @ l2 = l] *)
-  let split_in_two (l : 'a list) : ('a list * 'a list) QCheck2.Gen.t =
-    let open QCheck2.Gen in
-    let length = List.length l in
-    let+ i = 0 -- length in
-    List_extra.split_n l i
-end
-=======
 module Tree = Generators_tree.Tree
 module List_extra = Generators_tree.List_extra
 module Block = Generators_tree.Block
->>>>>>> 55b3bab8
 
 (** Function to unwrap an [option] when it MUST be a [Some] *)
 let force_opt ~loc = function
@@ -609,42 +138,23 @@
        it would be overkill. *)
     let gen =
       let open QCheck2.Gen in
-<<<<<<< HEAD
-      let* (chain, tree, pair_blocks_opt, old_mempool) =
-        Generators.chain_tools_gen ?blocks:None ()
-=======
       let* (tree, pair_blocks_opt, old_mempool) =
         Generators_tree.tree_gen ?blocks:None ()
->>>>>>> 55b3bab8
       in
       let* live_blocks = sublist (Tree.values tree) in
       let live_blocks =
         List.map (fun (blk : Block.t) -> blk.hash) live_blocks
       in
       return
-<<<<<<< HEAD
-        ( chain,
-          tree,
-          pair_blocks_opt,
-          old_mempool,
-          Block_hash.Set.of_list live_blocks )
-=======
         (tree, pair_blocks_opt, old_mempool, Block_hash.Set.of_list live_blocks)
->>>>>>> 55b3bab8
     in
     QCheck2.Test.make
       ~name:"[handle_live_operations] is a subset of alive blocks"
       gen
-<<<<<<< HEAD
-    @@ fun (chain, tree, pair_blocks_opt, old_mempool, live_blocks) ->
-    QCheck2.assume @@ Option.is_some pair_blocks_opt ;
-    let (from_branch, to_branch) = force_opt ~loc:__LOC__ pair_blocks_opt in
-=======
     @@ fun (tree, pair_blocks_opt, old_mempool, live_blocks) ->
     QCheck2.assume @@ Option.is_some pair_blocks_opt ;
     let (from_branch, to_branch) = force_opt ~loc:__LOC__ pair_blocks_opt in
     let chain = Generators_tree.classification_chain_tools tree in
->>>>>>> 55b3bab8
     let expected_superset : unit Prevalidation.operation Op_map.t =
       (* Take all blocks *)
       Tree.values tree
@@ -653,13 +163,8 @@
       |> Seq.filter (fun (blk : Block.t) ->
              Block_hash.Set.mem blk.hash live_blocks)
       (* Then extract (oph, op) pairs from them *)
-<<<<<<< HEAD
-      |> List.map (fun (blk : Block.t) -> blk.operations)
-      |> List.concat |> List.concat |> List.to_seq
-=======
       |> Seq.flat_map (fun (blk : Block.t) -> List.to_seq blk.operations)
       |> Seq.flat_map List.to_seq
->>>>>>> 55b3bab8
       |> Seq.map (fun op -> (op.Prevalidation.hash, op))
       |> Op_map.of_seq
     in
@@ -685,13 +190,8 @@
   let test_handle_live_operations_path_spec =
     QCheck2.Test.make
       ~name:"[handle_live_operations] path specification"
-<<<<<<< HEAD
-      (Generators.chain_tools_gen ())
-    @@ fun (chain, tree, pair_blocks_opt, _) ->
-=======
       (Generators_tree.tree_gen ())
     @@ fun (tree, pair_blocks_opt, _) ->
->>>>>>> 55b3bab8
     QCheck2.assume @@ Option.is_some pair_blocks_opt ;
     let (from_branch, to_branch) = force_opt ~loc:__LOC__ pair_blocks_opt in
     let chain = Generators_tree.classification_chain_tools tree in
@@ -736,13 +236,8 @@
   let test_handle_live_operations_clear =
     QCheck2.Test.make
       ~name:"[handle_live_operations] clear approximation"
-<<<<<<< HEAD
-      Generators.(chain_tools_gen ())
-    @@ fun (chain, tree, pair_blocks_opt, old_mempool) ->
-=======
       Generators_tree.(tree_gen ())
     @@ fun (tree, pair_blocks_opt, old_mempool) ->
->>>>>>> 55b3bab8
     QCheck2.assume @@ Option.is_some pair_blocks_opt ;
     let (from_branch, to_branch) = force_opt ~loc:__LOC__ pair_blocks_opt in
     let chain = Generators_tree.classification_chain_tools tree in
@@ -782,13 +277,8 @@
   let test_handle_live_operations_inject =
     QCheck2.Test.make
       ~name:"[handle_live_operations] inject approximation"
-<<<<<<< HEAD
-      (Generators.chain_tools_gen ())
-    @@ fun (chain, tree, pair_blocks_opt, old_mempool) ->
-=======
       (Generators_tree.tree_gen ())
     @@ fun (tree, pair_blocks_opt, old_mempool) ->
->>>>>>> 55b3bab8
     QCheck2.assume @@ Option.is_some pair_blocks_opt ;
     let (from_branch, to_branch) = force_opt ~loc:__LOC__ pair_blocks_opt in
     let chain = Generators_tree.classification_chain_tools tree in
@@ -856,11 +346,7 @@
     let t = Prevalidator_classification.create parameters in
     List.iter
       (fun (classification, op) ->
-<<<<<<< HEAD
-        External_generators.add_if_not_present classification op t)
-=======
         Generators.add_if_not_present classification op t)
->>>>>>> 55b3bab8
       (List.combine_drop classes ops) ;
     return t
 
@@ -879,21 +365,13 @@
       to test the typical use case. *)
   let gen =
     let open QCheck2.Gen in
-<<<<<<< HEAD
-    let* blocks = Generators.unique_nonempty_block_gen >|= Block.set_to_list in
-=======
     let* blocks = Generators_tree.unique_nonempty_block_gen in
     let blocks = Block.set_to_list blocks in
->>>>>>> 55b3bab8
     assert (blocks <> []) ;
     let to_ops (blk : Block.t) = List.concat blk.operations in
     let oph_op_list_to_map l = List.to_seq l |> Op_map.of_seq in
     let blocks_ops =
-<<<<<<< HEAD
-      List.map to_ops blocks |> List.concat
-=======
       List.concat_map to_ops blocks
->>>>>>> 55b3bab8
       |> List.map (fun op -> (op.Prevalidation.hash, op))
       |> oph_op_list_to_map
     in
@@ -918,19 +396,11 @@
       Op_map.bindings classification_pendings_ops
       |> Generators_tree.split_in_two
     in
-<<<<<<< HEAD
-    let* (chain_tools, tree, from_to, _) =
-      Generators.chain_tools_gen ~blocks ()
-    in
-    let+ classification = classification_of_ops_gen classification_ops in
-    (chain_tools, tree, from_to, classification, pending_ops)
-=======
     let classification_ops = oph_op_list_to_map classification_ops in
     let pending_ops = oph_op_list_to_map pending_ops in
     let* (tree, from_to, _) = Generators_tree.tree_gen ~blocks () in
     let+ classification = classification_of_ops_gen classification_ops in
     (tree, from_to, classification, pending_ops)
->>>>>>> 55b3bab8
 
   (** Test that {!Classification.recycle_operations} returns an empty map when
       live blocks are empty.
@@ -949,17 +419,10 @@
     Test.make
       ~name:"[recycle_operations ~live_blocks:empty] is empty"
       Gen.(pair gen bool)
-<<<<<<< HEAD
-    @@ fun ( (chain, _tree, pair_blocks_opt, classes, pending),
-             handle_branch_refused ) ->
-    assume @@ Option.is_some pair_blocks_opt ;
-    let (from_branch, to_branch) = force_opt ~loc:__LOC__ pair_blocks_opt in
-=======
     @@ fun ((tree, pair_blocks_opt, classes, pending), handle_branch_refused) ->
     assume @@ Option.is_some pair_blocks_opt ;
     let (from_branch, to_branch) = force_opt ~loc:__LOC__ pair_blocks_opt in
     let chain = Generators_tree.classification_chain_tools tree in
->>>>>>> 55b3bab8
     let parse raw hash =
       Some (Prevalidation.Internal_for_tests.make_operation hash raw ())
     in
@@ -987,12 +450,7 @@
     QCheck2.Test.make
       ~name:"[recycle_operations] returned value can be approximated"
       QCheck2.Gen.(pair gen bool)
-<<<<<<< HEAD
-    @@ fun ( (chain, tree, pair_blocks_opt, classes, pending),
-             handle_branch_refused ) ->
-=======
     @@ fun ((tree, pair_blocks_opt, classes, pending), handle_branch_refused) ->
->>>>>>> 55b3bab8
     QCheck2.assume @@ Option.is_some pair_blocks_opt ;
     let (from_branch, to_branch) = force_opt ~loc:__LOC__ pair_blocks_opt in
     let chain = Generators_tree.classification_chain_tools tree in
@@ -1064,12 +522,7 @@
     QCheck2.Test.make
       ~name:"[recycle_operations] correctly trims its input classification"
       QCheck2.Gen.(pair gen bool)
-<<<<<<< HEAD
-    @@ fun ( (chain, tree, pair_blocks_opt, classes, pending),
-             handle_branch_refused ) ->
-=======
     @@ fun ((tree, pair_blocks_opt, classes, pending), handle_branch_refused) ->
->>>>>>> 55b3bab8
     QCheck2.assume @@ Option.is_some pair_blocks_opt ;
     let live_blocks : Block_hash.Set.t =
       Tree.values tree |> List.map Block.to_hash |> Block_hash.Set.of_list
@@ -1085,10 +538,7 @@
         classes
     in
     let (from_branch, to_branch) = force_opt ~loc:__LOC__ pair_blocks_opt in
-<<<<<<< HEAD
-=======
-    let chain = Generators_tree.classification_chain_tools tree in
->>>>>>> 55b3bab8
+    let chain = Generators_tree.classification_chain_tools tree in
     let parse raw hash =
       Some (Prevalidation.Internal_for_tests.make_operation hash raw ())
     in
