--- conflicted
+++ resolved
@@ -31,19 +31,10 @@
   worker_limits : Worker_types.limits;
 }
 
-<<<<<<< HEAD
-type validator_kind = Internal of Context.index
-
-val create :
-  limits ->
-  Distributed_db.t ->
-  validator_kind ->
-=======
 val create :
   limits ->
   Distributed_db.t ->
   Block_validator_process.t ->
->>>>>>> fc8990b1
   start_testchain:bool ->
   t tzresult Lwt.t
 
@@ -64,7 +55,6 @@
   ?timeout:Time.System.Span.t ->
   Protocol_hash.t ->
   Registered_protocol.t tzresult Lwt.t
-<<<<<<< HEAD
 
 val shutdown : t -> unit Lwt.t
 
@@ -80,22 +70,5 @@
   (Time.System.t * Time.System.t * Block_validator_worker_state.Request.view)
   option
 
-=======
-
-val shutdown : t -> unit Lwt.t
-
-val running_worker : unit -> t
-
-val status : t -> Worker_types.worker_status
-
-val pending_requests :
-  t -> (Time.System.t * Block_validator_worker_state.Request.view) list
-
-val current_request :
-  t ->
-  (Time.System.t * Time.System.t * Block_validator_worker_state.Request.view)
-  option
-
->>>>>>> fc8990b1
 val last_events :
   t -> (Internal_event.level * Block_validator_worker_state.Event.t list) list