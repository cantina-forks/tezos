--- conflicted
+++ resolved
@@ -187,21 +187,13 @@
             let new_checkpoint = State.Block.header new_checkpoint in
             begin match history_mode with
               | History_mode.Archive ->
-<<<<<<< HEAD
-                  State.Chain.set_checkpoint chain_state new_checkpoint
-=======
                   State.Chain.set_checkpoint chain_state new_checkpoint >>= fun () ->
                   return_unit
->>>>>>> ec3576fd
               | Full ->
                   State.Chain.set_checkpoint_then_purge_full chain_state new_checkpoint
               | Rolling ->
                   State.Chain.set_checkpoint_then_purge_rolling chain_state new_checkpoint
-<<<<<<< HEAD
-            end >>= fun () -> return_unit
-=======
             end
->>>>>>> ec3576fd
 
 let may_switch_test_chain w active_chains spawn_child block =
   let nv = Worker.state w in
@@ -420,30 +412,6 @@
   Lwt.return_unit
 
 let on_launch start_prevalidator w _ parameters =
-<<<<<<< HEAD
-  (if start_prevalidator then
-     State.read_chain_data parameters.chain_state
-       (fun _ { State.current_head ; _ } -> Lwt.return current_head) >>= fun head ->
-     State.Block.protocol_hash head >>= fun head_hash ->
-     safe_get_protocol head_hash >>= function
-     | Ok (module Proto) -> begin
-         Prevalidator.create
-           parameters.prevalidator_limits
-           (module Proto)
-           parameters.chain_db >>= function
-         | Error err ->
-             Log.lwt_log_error "@[Failed to instantiate prevalidator:@ %a@]"
-               pp_print_error err >>= fun () ->
-             return_none
-         | Ok prevalidator ->
-             return_some prevalidator
-       end
-     | Error err ->
-         Log.lwt_log_error "@[Failed to instantiate prevalidator:@ %a@]"
-           pp_print_error err >>= fun () ->
-         return_none
-   else return_none) >>=? fun prevalidator ->
-=======
   begin if start_prevalidator then
       State.read_chain_data parameters.chain_state
         (fun _ { State.current_head ; _ } -> Lwt.return current_head) >>= fun head ->
@@ -466,7 +434,6 @@
             pp_print_error err >>= fun () ->
           return_none
     else return_none end >>=? fun prevalidator ->
->>>>>>> ec3576fd
   let valid_block_input = Lwt_watcher.create_input () in
   let new_head_input = Lwt_watcher.create_input () in
   let bootstrapped_waiter, bootstrapped_wakener = Lwt.wait () in
