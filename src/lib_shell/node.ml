--- conflicted
+++ resolved
@@ -341,10 +341,7 @@
     (Config_directory.build_rpc_directory
        ~user_activated_upgrades:node.user_activated_upgrades
        ~user_activated_protocol_overrides:node.user_activated_protocol_overrides
-<<<<<<< HEAD
-=======
        ~mainchain_validator:node.mainchain_validator
->>>>>>> e445371a
        node.store) ;
   merge (Version_directory.rpc_directory node.p2p) ;
   register0 RPC_service.error_service (fun () () ->
