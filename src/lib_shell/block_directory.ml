--- conflicted
+++ resolved
@@ -154,10 +154,6 @@
       Data_encoding.Binary.of_bytes_exn
         Proto.block_header_metadata_encoding
         metadata in
-<<<<<<< HEAD
-    State.Block.max_operations_ttl block >>=? fun max_operations_ttl ->
-=======
->>>>>>> ec3576fd
     State.Block.test_chain block >>= fun (test_chain_status, _) ->
     State.Block.max_operations_ttl block >>=? fun max_operations_ttl ->
     return {
@@ -236,8 +232,7 @@
   end ;
 
   register2 S.Operation_hashes.operation_hash begin fun block i j () () ->
-    begin
-      try
+    begin try
         State.Block.operation_hashes block i >>= fun (ops, _) ->
         Lwt.return (List.nth ops j)
       with _ -> Lwt.fail Not_found end >>= fun op ->
@@ -263,7 +258,6 @@
   (* info *)
 
   register0 S.info begin fun block () () ->
-    (* TODO allow to send partial information *)
     let chain_id = State.Block.chain_id block in
     let hash = State.Block.hash block in
     let header = State.Block.header block in
@@ -395,36 +389,6 @@
               Lwt.return dir
 
 let get_header_directory chain_state header =
-<<<<<<< HEAD
-  if header.Block_header.shell.level = 0l then
-    Lwt.return
-      (build_raw_header_rpc_directory (module Block_services.Fake_protocol))
-  else
-    State.Block.header_of_hash chain_state header.Block_header.shell.predecessor
-    >>= function
-    | None ->
-        Lwt.return
-          (build_raw_header_rpc_directory (module Block_services.Fake_protocol))
-    | Some pred ->
-        State.Chain.get_level_indexed_protocol
-          chain_state pred >>= fun protocol_hash ->
-        let (module Proto) = get_protocol protocol_hash in
-        State.Block.get_header_rpc_directory chain_state header >>= function
-        | Some dir ->
-            Lwt.return dir
-        | None ->
-            let dir = build_raw_header_rpc_directory (module Proto) in
-            State.Block.set_header_rpc_directory
-              chain_state header dir >>= fun () ->
-            Lwt.return dir
-
-let get_block chain_state = function
-  | `Genesis ->
-      Chain.genesis chain_state >>= begin function
-        | Some b -> Lwt.return_some b
-        | None -> Lwt.return_none
-      end
-=======
   State.Block.header_of_hash chain_state header.Block_header.shell.predecessor
   >>= function
   | None -> (* should not happen *)
@@ -446,7 +410,6 @@
   | `Genesis ->
       Chain.genesis chain_state >>= fun genesis ->
       Lwt.return_some genesis
->>>>>>> ec3576fd
   | `Head n ->
       Chain.head chain_state >>= fun head ->
       if n < 0 then
@@ -476,13 +439,6 @@
         let block_level = State.Block.level block in
         let target =
           Int32.(to_int (sub head_level (sub block_level (of_int n)))) in
-<<<<<<< HEAD
-        if target < 0 then
-          Lwt.return_none
-        else
-          State.Block.read_predecessor
-            chain_state ~pred:target ~below_save_point:true (State.Block.hash head)
-=======
         begin if target < 0 then
             Lwt.return_none
           else
@@ -496,7 +452,6 @@
         else
           State.Block.read_predecessor
             chain_state ~pred:0 ~below_save_point:true hash
->>>>>>> ec3576fd
       else
         State.Block.read_predecessor
           chain_state ~pred:n ~below_save_point:true hash
@@ -514,19 +469,6 @@
   | None ->
       Lwt.fail Not_found
   | Some b ->
-<<<<<<< HEAD
-      State.Chain.save_point chain_state >>= fun (level_save_point, _) ->
-      if State.Block.level b >= level_save_point then begin
-        get_directory b >>= fun dir ->
-        Lwt.return (RPC_directory.map (fun _ -> Lwt.return b) dir)
-      end
-      else begin
-        let header = State.Block.header b in
-        let hash = State.Block.hash b in
-        get_header_directory chain_state header >>= fun dir ->
-        Lwt.return (RPC_directory.map (fun _ -> Lwt.return (chain_state, hash, header)) dir)
-      end
-=======
       State.Chain.save_point chain_state >>= fun (save_point_level, _) ->
       let block_level = State.Block.level b in
       let block_hash = State.Block.hash b in
@@ -538,5 +480,4 @@
         let header = State.Block.header b in
         let hash = State.Block.hash b in
         get_header_directory chain_state header >>= fun dir ->
-        Lwt.return (RPC_directory.map (fun _ -> Lwt.return (chain_state, hash, header)) dir)
->>>>>>> ec3576fd
+        Lwt.return (RPC_directory.map (fun _ -> Lwt.return (chain_state, hash, header)) dir)