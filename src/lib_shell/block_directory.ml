(*****************************************************************************)
(*                                                                           *)
(* Open Source License                                                       *)
(* Copyright (c) 2018 Dynamic Ledger Solutions, Inc. <contact@tezos.com>     *)
(*                                                                           *)
(* Permission is hereby granted, free of charge, to any person obtaining a   *)
(* copy of this software and associated documentation files (the "Software"),*)
(* to deal in the Software without restriction, including without limitation *)
(* the rights to use, copy, modify, merge, publish, distribute, sublicense,  *)
(* and/or sell copies of the Software, and to permit persons to whom the     *)
(* Software is furnished to do so, subject to the following conditions:      *)
(*                                                                           *)
(* The above copyright notice and this permission notice shall be included   *)
(* in all copies or substantial portions of the Software.                    *)
(*                                                                           *)
(* THE SOFTWARE IS PROVIDED "AS IS", WITHOUT WARRANTY OF ANY KIND, EXPRESS OR*)
(* IMPLIED, INCLUDING BUT NOT LIMITED TO THE WARRANTIES OF MERCHANTABILITY,  *)
(* FITNESS FOR A PARTICULAR PURPOSE AND NONINFRINGEMENT. IN NO EVENT SHALL   *)
(* THE AUTHORS OR COPYRIGHT HOLDERS BE LIABLE FOR ANY CLAIM, DAMAGES OR OTHER*)
(* LIABILITY, WHETHER IN AN ACTION OF CONTRACT, TORT OR OTHERWISE, ARISING   *)
(* FROM, OUT OF OR IN CONNECTION WITH THE SOFTWARE OR THE USE OR OTHER       *)
(* DEALINGS IN THE SOFTWARE.                                                 *)
(*                                                                           *)
(*****************************************************************************)

let rec read_partial_context context path depth =
  (* non tail-recursive *)
  if depth = 0 then Lwt.return Block_services.Cut
  else
    (* try to read as file *)
    Context.get context path
    >>= function
    | Some v ->
        Lwt.return (Block_services.Key v)
    | None ->
        (* try to read as directory *)
        Context.fold context path ~init:[] ~f:(fun k acc ->
            match k with
            | `Key k | `Dir k ->
                read_partial_context context k (depth - 1)
                >>= fun v ->
                let k = List.nth k (List.length k - 1) in
                Lwt.return ((k, v) :: acc))
        >>= fun l -> Lwt.return (Block_services.Dir (List.rev l))

let build_raw_header_rpc_directory (module Proto : Block_services.PROTO) =
  let dir : (State.Chain.t * Block_hash.t * Block_header.t) RPC_directory.t ref
      =
    ref RPC_directory.empty
  in
  let register0 s f =
    dir :=
      RPC_directory.register !dir (RPC_service.subst0 s) (fun block p q ->
          f block p q)
  in
  let module Block_services = Block_services.Make (Proto) (Proto) in
  let module S = Block_services.S in
  register0 S.hash (fun (_, hash, _) () () -> return hash) ;
  (* block header *)
  register0 S.header (fun (chain_state, hash, header) () () ->
      let protocol_data =
        Data_encoding.Binary.of_bytes_exn
          Proto.block_header_data_encoding
          header.protocol_data
      in
      return
        {
          Block_services.hash;
          chain_id = State.Chain.id chain_state;
          shell = header.shell;
          protocol_data;
        }) ;
  register0 S.raw_header (fun (_, _, header) () () ->
      return (Data_encoding.Binary.to_bytes_exn Block_header.encoding header)) ;
  register0 S.Header.shell_header (fun (_, _, header) () () ->
      return header.shell) ;
  register0 S.Header.protocol_data (fun (_, _, header) () () ->
      return
        (Data_encoding.Binary.of_bytes_exn
           Proto.block_header_data_encoding
           header.protocol_data)) ;
  register0 S.Header.raw_protocol_data (fun (_, _, header) () () ->
      return header.protocol_data) ;
  (* helpers *)
  register0 S.Helpers.Forge.block_header (fun _block () header ->
      return (Data_encoding.Binary.to_bytes_exn Block_header.encoding header)) ;
  (* protocols *)
  register0 S.protocols (fun (chain_state, _hash, header) () () ->
      State.Chain.get_level_indexed_protocol chain_state header
      >>= fun next_protocol_hash ->
      State.Block.header_of_hash chain_state header.shell.predecessor
      >>= function
      | None ->
          return
            {
              Tezos_shell_services.Block_services.current_protocol =
                next_protocol_hash;
              next_protocol = next_protocol_hash;
            }
      | Some pred_header ->
          State.Chain.get_level_indexed_protocol chain_state pred_header
          >>= fun protocol_hash ->
          return
            {
              Tezos_shell_services.Block_services.current_protocol =
                protocol_hash;
              next_protocol = next_protocol_hash;
            }) ;
  !dir

let build_raw_rpc_directory (module Proto : Block_services.PROTO)
    (module Next_proto : Registered_protocol.T) =
  let dir : State.Block.block RPC_directory.t ref = ref RPC_directory.empty in
  let merge d = dir := RPC_directory.merge d !dir in
  let register0 s f =
    dir :=
      RPC_directory.register !dir (RPC_service.subst0 s) (fun block p q ->
          f block p q)
  in
  let register1 s f =
    dir :=
      RPC_directory.register !dir (RPC_service.subst1 s) (fun (block, a) p q ->
          f block a p q)
  in
  let register2 s f =
    dir :=
      RPC_directory.register
        !dir
        (RPC_service.subst2 s)
        (fun ((block, a), b) p q -> f block a b p q)
  in
  let module Block_services = Block_services.Make (Proto) (Next_proto) in
  let module S = Block_services.S in
  register0 S.live_blocks (fun block () () ->
      State.Block.max_operations_ttl block
      >>=? fun max_op_ttl ->
      Chain_traversal.live_blocks block max_op_ttl
      >>=? fun (live_blocks, _) -> return live_blocks) ;
  (* block metadata *)
  let metadata block =
    State.Block.metadata block
    >>=? fun metadata ->
    let protocol_data =
      Data_encoding.Binary.of_bytes_exn
        Proto.block_header_metadata_encoding
        metadata
    in
    State.Block.test_chain block
    >>= fun (test_chain_status, _) ->
    State.Block.max_operations_ttl block
    >>=? fun max_operations_ttl ->
    return
      {
        Block_services.protocol_data;
        test_chain_status;
        max_operations_ttl;
        max_operation_data_length = Next_proto.max_operation_data_length;
        max_block_header_length = Next_proto.max_block_length;
        operation_list_quota =
          List.map
            (fun {Tezos_protocol_environment.max_size; max_op} ->
              {Tezos_shell_services.Block_services.max_size; max_op})
            Next_proto.validation_passes;
      }
  in
  register0 S.metadata (fun block () () -> metadata block) ;
  (* operations *)
  let convert chain_id (op : Operation.t) metadata : Block_services.operation =
    let protocol_data =
      Data_encoding.Binary.of_bytes_exn Proto.operation_data_encoding op.proto
    in
    let receipt =
      Data_encoding.Binary.of_bytes_exn
        Proto.operation_receipt_encoding
        metadata
    in
    {
      Block_services.chain_id;
      hash = Operation.hash op;
      shell = op.shell;
      protocol_data;
      receipt;
    }
  in
  let operations block =
    State.Block.all_operations block
    >>= fun ops ->
    State.Block.all_operations_metadata block
    >>= fun metadata ->
    let chain_id = State.Block.chain_id block in
    return (List.map2 (List.map2 (convert chain_id)) ops metadata)
  in
  register0 S.Operations.operations (fun block () () -> operations block) ;
  register1 S.Operations.operations_in_pass (fun block i () () ->
      let chain_id = State.Block.chain_id block in
      try
        State.Block.operations block i
        >>= fun (ops, _path) ->
        State.Block.operations_metadata block i
        >>= fun metadata -> return (List.map2 (convert chain_id) ops metadata)
      with _ -> Lwt.fail Not_found) ;
  register2 S.Operations.operation (fun block i j () () ->
      let chain_id = State.Block.chain_id block in
      ( try
          State.Block.operations block i
          >>= fun (ops, _path) ->
          State.Block.operations_metadata block i
          >>= fun metadata -> Lwt.return (List.nth ops j, List.nth metadata j)
        with _ -> Lwt.fail Not_found )
      >>= fun (op, md) -> return (convert chain_id op md)) ;
  (* operation_hashes *)
  register0 S.Operation_hashes.operation_hashes (fun block () () ->
      State.Block.all_operation_hashes block >>= return) ;
  register1 S.Operation_hashes.operation_hashes_in_pass (fun block i () () ->
      State.Block.operation_hashes block i >>= fun (ops, _) -> return ops) ;
  register2 S.Operation_hashes.operation_hash (fun block i j () () ->
      ( try
          State.Block.operation_hashes block i
          >>= fun (ops, _) -> Lwt.return (List.nth ops j)
        with _ -> Lwt.fail Not_found )
      >>= fun op -> return op) ;
  (* context *)
  register1 S.Context.read (fun block path q () ->
      let depth = Option.unopt ~default:max_int q#depth in
      fail_unless
        (depth >= 0)
        (Tezos_shell_services.Block_services.Invalid_depth_arg depth)
      >>=? fun () ->
<<<<<<< HEAD
      State.Block.context block
=======
      State.Block.context_exn block
>>>>>>> fc8990b1
      >>= fun context ->
      Context.mem context path
      >>= fun mem ->
      Context.dir_mem context path
      >>= fun dir_mem ->
      if not (mem || dir_mem) then Lwt.fail Not_found
      else read_partial_context context path depth >>= fun dir -> return dir) ;
  (* info *)
  register0 S.info (fun block () () ->
      let chain_id = State.Block.chain_id block in
      let hash = State.Block.hash block in
      let header = State.Block.header block in
      let shell = header.shell in
      let protocol_data =
        Data_encoding.Binary.of_bytes_exn
          Proto.block_header_data_encoding
          header.protocol_data
      in
      metadata block
      >>=? fun metadata ->
      operations block
      >>=? fun operations ->
      return
        {
          Block_services.hash;
          chain_id;
          header = {shell; protocol_data};
          metadata;
          operations;
        }) ;
  (* helpers *)
  register0 S.Helpers.Preapply.block (fun block q p ->
      let timestamp =
        match q#timestamp with
        | None ->
            Time.System.to_protocol (Systime_os.now ())
        | Some time ->
            time
      in
      let protocol_data =
        Data_encoding.Binary.to_bytes_exn
          Next_proto.block_header_data_encoding
          p.protocol_data
      in
      let operations =
        List.map
          (List.map (fun op ->
               let proto =
                 Data_encoding.Binary.to_bytes_exn
                   Next_proto.operation_data_encoding
                   op.Next_proto.protocol_data
               in
               {Operation.shell = op.shell; proto}))
          p.operations
      in
      Prevalidation.preapply
        ~predecessor:block
        ~timestamp
        ~protocol_data
        operations) ;
  register0 S.Helpers.Preapply.operations (fun block () ops ->
<<<<<<< HEAD
      State.Block.context block
=======
      State.Block.context_exn block
>>>>>>> fc8990b1
      >>= fun ctxt ->
      let predecessor = State.Block.hash block in
      let header = State.Block.shell_header block in
      let predecessor_context = Shell_context.wrap_disk_context ctxt in
      Next_proto.begin_construction
        ~chain_id:(State.Block.chain_id block)
        ~predecessor_context
        ~predecessor_timestamp:header.timestamp
        ~predecessor_level:header.level
        ~predecessor_fitness:header.fitness
        ~predecessor
        ~timestamp:(Time.System.to_protocol (Systime_os.now ()))
        ()
      >>=? fun state ->
      fold_left_s
        (fun (state, acc) op ->
          Next_proto.apply_operation state op
          >>=? fun (state, result) ->
          return (state, (op.protocol_data, result) :: acc))
        (state, [])
        ops
      >>=? fun (state, acc) ->
      Next_proto.finalize_block state >>=? fun _ -> return (List.rev acc)) ;
  register1 S.Helpers.complete (fun block prefix () () ->
<<<<<<< HEAD
      State.Block.context block
=======
      State.Block.context_exn block
>>>>>>> fc8990b1
      >>= fun ctxt ->
      Base58.complete prefix
      >>= fun l1 ->
      let ctxt = Shell_context.wrap_disk_context ctxt in
      Next_proto.complete_b58prefix ctxt prefix >>= fun l2 -> return (l1 @ l2)) ;
  (* merge protocol rpcs... *)
  merge
    (RPC_directory.map
       (fun block ->
         let chain_state = State.Block.chain_state block in
         let hash = State.Block.hash block in
         let header = State.Block.header block in
         Lwt.return (chain_state, hash, header))
       (build_raw_header_rpc_directory (module Proto))) ;
  merge
    (RPC_directory.map
       (fun block ->
<<<<<<< HEAD
         State.Block.context block
=======
         State.Block.context_exn block
>>>>>>> fc8990b1
         >|= fun context ->
         let context = Shell_context.wrap_disk_context context in
         {
           Tezos_protocol_environment.block_hash = State.Block.hash block;
           block_header = State.Block.shell_header block;
           context;
         })
       Next_proto.rpc_services) ;
  !dir

let get_protocol hash =
  match Registered_protocol.get hash with
  | None ->
      raise Not_found
  | Some protocol ->
      protocol

let get_directory chain_state block =
  State.Block.get_rpc_directory block
  >>= function
  | Some dir ->
      Lwt.return dir
  | None -> (
<<<<<<< HEAD
      State.Block.protocol_hash block
=======
      State.Block.protocol_hash_exn block
>>>>>>> fc8990b1
      >>= fun next_protocol_hash ->
      let next_protocol = get_protocol next_protocol_hash in
      State.Block.predecessor block
      >>= function
      | None ->
          Lwt.return
            (build_raw_rpc_directory
               (module Block_services.Fake_protocol)
               next_protocol)
      | Some pred -> (
          State.Chain.save_point chain_state
          >>= fun (save_point_level, _) ->
          ( if Compare.Int32.(State.Block.level pred < save_point_level) then
            State.Chain.get_level_indexed_protocol
              chain_state
              (State.Block.header pred)
<<<<<<< HEAD
          else State.Block.protocol_hash pred )
=======
          else State.Block.protocol_hash_exn pred )
>>>>>>> fc8990b1
          >>= fun protocol_hash ->
          let (module Proto) = get_protocol protocol_hash in
          State.Block.get_rpc_directory block
          >>= function
          | Some dir ->
              Lwt.return dir
          | None ->
              let dir = build_raw_rpc_directory (module Proto) next_protocol in
              State.Block.set_rpc_directory block dir
              >>= fun () -> Lwt.return dir ) )

let get_header_directory chain_state header =
  State.Block.header_of_hash chain_state header.Block_header.shell.predecessor
  >>= function
  | None ->
      (* should not happen *)
      Lwt.fail Not_found
  | Some pred -> (
      State.Chain.get_level_indexed_protocol chain_state pred
      >>= fun protocol_hash ->
      let (module Proto) = get_protocol protocol_hash in
      State.Block.get_header_rpc_directory chain_state header
      >>= function
      | Some dir ->
          Lwt.return dir
      | None ->
          let dir = build_raw_header_rpc_directory (module Proto) in
          State.Block.set_header_rpc_directory chain_state header dir
          >>= fun () -> Lwt.return dir )

let get_block chain_state = function
  | `Genesis ->
      Chain.genesis chain_state >>= fun genesis -> Lwt.return_some genesis
  | `Head n ->
      Chain.head chain_state
      >>= fun head ->
      if n < 0 then Lwt.return_none
      else if n = 0 then Lwt.return_some head
      else
        State.Block.read_predecessor
          chain_state
          ~pred:n
          ~below_save_point:true
          (State.Block.hash head)
  | (`Alias (_, n) | `Hash (_, n)) as b ->
      ( match b with
      | `Alias (`Checkpoint, _) ->
          State.Chain.checkpoint chain_state
          >>= fun checkpoint -> Lwt.return (Block_header.hash checkpoint)
      | `Alias (`Save_point, _) ->
          State.Chain.save_point chain_state
          >>= fun (_, save_point) -> Lwt.return save_point
      | `Alias (`Caboose, _) ->
          State.Chain.caboose chain_state
          >>= fun (_, caboose) -> Lwt.return caboose
      | `Hash (h, _) ->
          Lwt.return h )
      >>= fun hash ->
      if n < 0 then
        State.Block.read_opt chain_state hash
        >|= Option.unopt_assert ~loc:__POS__
        >>= fun block ->
        Chain.head chain_state
        >>= fun head ->
        let head_level = State.Block.level head in
        let block_level = State.Block.level block in
        let target =
          Int32.(to_int (sub head_level (sub block_level (of_int n))))
        in
        if target < 0 then Lwt.return_none
        else
          State.Block.read_predecessor
            chain_state
            ~pred:target
            ~below_save_point:true
            (State.Block.hash head)
      else if n = 0 then
        Chain.genesis chain_state
        >>= fun genesis ->
        let genesis_hash = State.Block.hash genesis in
        if Block_hash.equal hash genesis_hash then Lwt.return_some genesis
        else
          State.Block.read_predecessor
            chain_state
            ~pred:0
            ~below_save_point:true
            hash
      else
        State.Block.read_predecessor
          chain_state
          ~pred:n
          ~below_save_point:true
          hash
  | `Level i ->
      Chain.head chain_state
      >>= fun head ->
      let target = Int32.(to_int (sub (State.Block.level head) i)) in
      if target < 0 then Lwt.fail Not_found
      else
        State.Block.read_predecessor
          chain_state
          ~pred:target
          ~below_save_point:true
          (State.Block.hash head)

let build_rpc_directory chain_state block =
  get_block chain_state block
  >>= function
  | None ->
      Lwt.fail Not_found
  | Some b ->
      State.Chain.save_point chain_state
      >>= fun (save_point_level, _) ->
      let block_level = State.Block.level b in
      let block_hash = State.Block.hash b in
      let genesis = State.Chain.genesis chain_state in
      if
        block_level >= save_point_level
        || Block_hash.equal block_hash genesis.block
      then
        get_directory chain_state b
        >>= fun dir ->
        Lwt.return (RPC_directory.map (fun _ -> Lwt.return b) dir)
      else
        let header = State.Block.header b in
        let hash = State.Block.hash b in
        get_header_directory chain_state header
        >>= fun dir ->
        Lwt.return
          (RPC_directory.map
             (fun _ -> Lwt.return (chain_state, hash, header))
             dir)<|MERGE_RESOLUTION|>--- conflicted
+++ resolved
@@ -226,11 +226,7 @@
         (depth >= 0)
         (Tezos_shell_services.Block_services.Invalid_depth_arg depth)
       >>=? fun () ->
-<<<<<<< HEAD
-      State.Block.context block
-=======
       State.Block.context_exn block
->>>>>>> fc8990b1
       >>= fun context ->
       Context.mem context path
       >>= fun mem ->
@@ -292,11 +288,7 @@
         ~protocol_data
         operations) ;
   register0 S.Helpers.Preapply.operations (fun block () ops ->
-<<<<<<< HEAD
-      State.Block.context block
-=======
       State.Block.context_exn block
->>>>>>> fc8990b1
       >>= fun ctxt ->
       let predecessor = State.Block.hash block in
       let header = State.Block.shell_header block in
@@ -321,11 +313,7 @@
       >>=? fun (state, acc) ->
       Next_proto.finalize_block state >>=? fun _ -> return (List.rev acc)) ;
   register1 S.Helpers.complete (fun block prefix () () ->
-<<<<<<< HEAD
-      State.Block.context block
-=======
       State.Block.context_exn block
->>>>>>> fc8990b1
       >>= fun ctxt ->
       Base58.complete prefix
       >>= fun l1 ->
@@ -343,11 +331,7 @@
   merge
     (RPC_directory.map
        (fun block ->
-<<<<<<< HEAD
-         State.Block.context block
-=======
          State.Block.context_exn block
->>>>>>> fc8990b1
          >|= fun context ->
          let context = Shell_context.wrap_disk_context context in
          {
@@ -371,11 +355,7 @@
   | Some dir ->
       Lwt.return dir
   | None -> (
-<<<<<<< HEAD
-      State.Block.protocol_hash block
-=======
       State.Block.protocol_hash_exn block
->>>>>>> fc8990b1
       >>= fun next_protocol_hash ->
       let next_protocol = get_protocol next_protocol_hash in
       State.Block.predecessor block
@@ -392,11 +372,7 @@
             State.Chain.get_level_indexed_protocol
               chain_state
               (State.Block.header pred)
-<<<<<<< HEAD
-          else State.Block.protocol_hash pred )
-=======
           else State.Block.protocol_hash_exn pred )
->>>>>>> fc8990b1
           >>= fun protocol_hash ->
           let (module Proto) = get_protocol protocol_hash in
           State.Block.get_rpc_directory block
