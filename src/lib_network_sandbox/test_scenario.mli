(** Build and manage Network Sandboxes. *)

open Internal_pervasives

module Inconsistency_error : sig
  type t = [`Empty_protocol_list | `Too_many_protocols of Tezos_protocol.t list]

  val should_be_one_protocol :
    'a list
    -> ( 'a
<<<<<<< HEAD
       , [> `Empty_protocol_list | `Too_many_protocols of 'a list] Error.t )
      result
      Lwt.t
=======
       , [> `Empty_protocol_list | `Too_many_protocols of 'a list] )
       Asynchronous_result.t
>>>>>>> ec3576fd

  val pp :
    Format.formatter
    -> [< `Empty_protocol_list | `Too_many_protocols of 'a Base.List.t]
    -> unit
end

(** Build {i static} tezos network topologies. *)
module Topology : sig
  type node = Tezos_node.t

  type _ t = private
    | Mesh : {size: int} -> node list t
    | Bottleneck :
        { name: string
        ; left: 'a network
        ; right: 'b network }
      -> ('a * node * 'b) t
    | Net_in_the_middle :
        { middle: 'm network
        ; left: 'a network
        ; right: 'b network }
      -> ('a * 'm * 'b) t

  and 'a network = {topology: 'a t; name: string}

  val mesh : string -> int -> node list network
  val sub : string -> 'a t -> 'a network

  val bottleneck :
    string -> 'a network -> 'b network -> ('a * node * 'b) network

  val node_count : 'a t -> int
  val node_ids : 'a t -> 'a -> string list

  val net_in_the_middle :
    string -> 'a network -> 'b network -> 'c network -> ('b * 'a * 'c) network

  val build :
<<<<<<< HEAD
    ?protocol:Tezos_protocol.t
=======
       ?external_peer_ports:int list
    -> ?protocol:Tezos_protocol.t
>>>>>>> ec3576fd
    -> ?base_port:int
    -> exec:Tezos_executable.t
    -> 'a network
    -> 'a
end

(** Start networks from (and manipulate) {!Topology.t} values. *)
module Network : sig
  type t = private {nodes: Tezos_node.t list}

  val make : Tezos_node.t list -> t

  val netstat_listening_ports :
<<<<<<< HEAD
    < paths: Paths.t ; runner: Running_processes.State.t ; .. >
=======
       < paths: Paths.t ; runner: Running_processes.State.t ; .. > Base_state.t
>>>>>>> ec3576fd
    -> ( (int * [> `Tcp of int * string list]) list
       , [> `Lwt_exn of exn | Process_result.Error.t] )
      Asynchronous_result.t
  (** Call ["netstat"] to find TCP ports already in use. *)

  val start_up :
<<<<<<< HEAD
    ?check_ports:bool
    -> < paths: Paths.t ; runner: Running_processes.State.t ; .. >
    -> client_exec:[`Client] Tezos_executable.t
=======
       ?check_ports:bool
    -> < Base_state.base
       ; paths: Paths.t
       ; runner: Running_processes.State.t
       ; .. >
    -> client_exec:Tezos_executable.t
>>>>>>> ec3576fd
    -> t
    -> ( unit
       , [> `Empty_protocol_list
         | `Lwt_exn of exn
         | `Sys_error of string
         | Process_result.Error.t
         | `Too_many_protocols of Tezos_protocol.t list ] )
      Asynchronous_result.t
end

val network_with_protocol :
<<<<<<< HEAD
  ?base_port:int
=======
     ?external_peer_ports:int list
  -> ?base_port:int
>>>>>>> ec3576fd
  -> ?size:int
  -> ?protocol:Tezos_protocol.t
  -> < paths: Paths.t ; runner: Running_processes.State.t ; .. > Base_state.t
  -> node_exec:Tezos_executable.t
  -> client_exec:Tezos_executable.t
  -> ( Tezos_node.t list * Tezos_protocol.t
     , [> `Empty_protocol_list
       | `Lwt_exn of exn
       | `Sys_error of string
       | Process_result.Error.t
       | `Too_many_protocols of Tezos_protocol.t list ] )
    Asynchronous_result.t
(** [network_with_protocol] is a wrapper simply starting-up a
    {!Topology.mesh}. *)

(** Run queries on running networks. *)
module Queries : sig
  val all_levels :
<<<<<<< HEAD
    < application_name: string
    ; console: Console.t
    ; paths: Paths.t
    ; runner: Running_processes.State.t
    ; .. >
=======
       ?chain:string
    -> < application_name: string
       ; console: Console.t
       ; paths: Paths.t
       ; runner: Running_processes.State.t
       ; .. >
>>>>>>> ec3576fd
    -> nodes:Tezos_node.t list
    -> ( (string * [> `Failed | `Level of int | `Null | `Unknown of string])
           list
       , [> `Lwt_exn of exn] )
      Asynchronous_result.t
  (** Get the current chain level for all the nodes, returns {i
      node-ID × level } values. *)

  val wait_for_all_levels_to_be :
<<<<<<< HEAD
    < application_name: string
    ; console: Console.t
    ; paths: Paths.t
    ; runner: Running_processes.State.t
    ; .. >
=======
       ?chain:string
    -> < application_name: string
       ; console: Console.t
       ; paths: Paths.t
       ; runner: Running_processes.State.t
       ; .. >
>>>>>>> ec3576fd
    -> attempts:int
    -> seconds:float
    -> Tezos_node.t list
    -> [< `At_least of int | `Equal_to of int]
    -> ( unit
       , [> `Lwt_exn of exn | `Waiting_for of string * [`Time_out]] )
      Asynchronous_result.t
      (** Try-sleep-loop waiting for all given nodes to reach a given level. *)
end<|MERGE_RESOLUTION|>--- conflicted
+++ resolved
@@ -6,19 +6,13 @@
   type t = [`Empty_protocol_list | `Too_many_protocols of Tezos_protocol.t list]
 
   val should_be_one_protocol :
-    'a list
+       'a list
     -> ( 'a
-<<<<<<< HEAD
-       , [> `Empty_protocol_list | `Too_many_protocols of 'a list] Error.t )
-      result
-      Lwt.t
-=======
        , [> `Empty_protocol_list | `Too_many_protocols of 'a list] )
        Asynchronous_result.t
->>>>>>> ec3576fd
 
   val pp :
-    Format.formatter
+       Format.formatter
     -> [< `Empty_protocol_list | `Too_many_protocols of 'a Base.List.t]
     -> unit
 end
@@ -33,12 +27,12 @@
         { name: string
         ; left: 'a network
         ; right: 'b network }
-      -> ('a * node * 'b) t
+        -> ('a * node * 'b) t
     | Net_in_the_middle :
         { middle: 'm network
         ; left: 'a network
         ; right: 'b network }
-      -> ('a * 'm * 'b) t
+        -> ('a * 'm * 'b) t
 
   and 'a network = {topology: 'a t; name: string}
 
@@ -55,12 +49,8 @@
     string -> 'a network -> 'b network -> 'c network -> ('b * 'a * 'c) network
 
   val build :
-<<<<<<< HEAD
-    ?protocol:Tezos_protocol.t
-=======
        ?external_peer_ports:int list
     -> ?protocol:Tezos_protocol.t
->>>>>>> ec3576fd
     -> ?base_port:int
     -> exec:Tezos_executable.t
     -> 'a network
@@ -74,29 +64,19 @@
   val make : Tezos_node.t list -> t
 
   val netstat_listening_ports :
-<<<<<<< HEAD
-    < paths: Paths.t ; runner: Running_processes.State.t ; .. >
-=======
        < paths: Paths.t ; runner: Running_processes.State.t ; .. > Base_state.t
->>>>>>> ec3576fd
     -> ( (int * [> `Tcp of int * string list]) list
        , [> `Lwt_exn of exn | Process_result.Error.t] )
-      Asynchronous_result.t
+       Asynchronous_result.t
   (** Call ["netstat"] to find TCP ports already in use. *)
 
   val start_up :
-<<<<<<< HEAD
-    ?check_ports:bool
-    -> < paths: Paths.t ; runner: Running_processes.State.t ; .. >
-    -> client_exec:[`Client] Tezos_executable.t
-=======
        ?check_ports:bool
     -> < Base_state.base
        ; paths: Paths.t
        ; runner: Running_processes.State.t
        ; .. >
     -> client_exec:Tezos_executable.t
->>>>>>> ec3576fd
     -> t
     -> ( unit
        , [> `Empty_protocol_list
@@ -104,16 +84,12 @@
          | `Sys_error of string
          | Process_result.Error.t
          | `Too_many_protocols of Tezos_protocol.t list ] )
-      Asynchronous_result.t
+       Asynchronous_result.t
 end
 
 val network_with_protocol :
-<<<<<<< HEAD
-  ?base_port:int
-=======
      ?external_peer_ports:int list
   -> ?base_port:int
->>>>>>> ec3576fd
   -> ?size:int
   -> ?protocol:Tezos_protocol.t
   -> < paths: Paths.t ; runner: Running_processes.State.t ; .. > Base_state.t
@@ -125,56 +101,40 @@
        | `Sys_error of string
        | Process_result.Error.t
        | `Too_many_protocols of Tezos_protocol.t list ] )
-    Asynchronous_result.t
+     Asynchronous_result.t
 (** [network_with_protocol] is a wrapper simply starting-up a
     {!Topology.mesh}. *)
 
 (** Run queries on running networks. *)
 module Queries : sig
   val all_levels :
-<<<<<<< HEAD
-    < application_name: string
-    ; console: Console.t
-    ; paths: Paths.t
-    ; runner: Running_processes.State.t
-    ; .. >
-=======
        ?chain:string
     -> < application_name: string
        ; console: Console.t
        ; paths: Paths.t
        ; runner: Running_processes.State.t
        ; .. >
->>>>>>> ec3576fd
     -> nodes:Tezos_node.t list
     -> ( (string * [> `Failed | `Level of int | `Null | `Unknown of string])
-           list
+         list
        , [> `Lwt_exn of exn] )
-      Asynchronous_result.t
+       Asynchronous_result.t
   (** Get the current chain level for all the nodes, returns {i
       node-ID × level } values. *)
 
   val wait_for_all_levels_to_be :
-<<<<<<< HEAD
-    < application_name: string
-    ; console: Console.t
-    ; paths: Paths.t
-    ; runner: Running_processes.State.t
-    ; .. >
-=======
        ?chain:string
     -> < application_name: string
        ; console: Console.t
        ; paths: Paths.t
        ; runner: Running_processes.State.t
        ; .. >
->>>>>>> ec3576fd
     -> attempts:int
     -> seconds:float
     -> Tezos_node.t list
     -> [< `At_least of int | `Equal_to of int]
     -> ( unit
        , [> `Lwt_exn of exn | `Waiting_for of string * [`Time_out]] )
-      Asynchronous_result.t
-      (** Try-sleep-loop waiting for all given nodes to reach a given level. *)
+       Asynchronous_result.t
+  (** Try-sleep-loop waiting for all given nodes to reach a given level. *)
 end