(*****************************************************************************)
(*                                                                           *)
(* Open Source License                                                       *)
(* Copyright (c) 2018 Dynamic Ledger Solutions, Inc. <contact@tezos.com>     *)
(* Copyright (c) 2020 Nomadic Labs. <contact@nomadic-labs.com>               *)
(* Copyright (c) 2020 Metastate AG <hello@metastate.dev>                     *)
(*                                                                           *)
(* Permission is hereby granted, free of charge, to any person obtaining a   *)
(* copy of this software and associated documentation files (the "Software"),*)
(* to deal in the Software without restriction, including without limitation *)
(* the rights to use, copy, modify, merge, publish, distribute, sublicense,  *)
(* and/or sell copies of the Software, and to permit persons to whom the     *)
(* Software is furnished to do so, subject to the following conditions:      *)
(*                                                                           *)
(* The above copyright notice and this permission notice shall be included   *)
(* in all copies or substantial portions of the Software.                    *)
(*                                                                           *)
(* THE SOFTWARE IS PROVIDED "AS IS", WITHOUT WARRANTY OF ANY KIND, EXPRESS OR*)
(* IMPLIED, INCLUDING BUT NOT LIMITED TO THE WARRANTIES OF MERCHANTABILITY,  *)
(* FITNESS FOR A PARTICULAR PURPOSE AND NONINFRINGEMENT. IN NO EVENT SHALL   *)
(* THE AUTHORS OR COPYRIGHT HOLDERS BE LIABLE FOR ANY CLAIM, DAMAGES OR OTHER*)
(* LIABILITY, WHETHER IN AN ACTION OF CONTRACT, TORT OR OTHERWISE, ARISING   *)
(* FROM, OUT OF OR IN CONNECTION WITH THE SOFTWARE OR THE USE OR OTHER       *)
(* DEALINGS IN THE SOFTWARE.                                                 *)
(*                                                                           *)
(*****************************************************************************)

module Shell_error_monad = Error_monad

type shell_error = error = ..

open Environment_context
open Environment_protocol_T

module type V4 = sig
  include
    Tezos_protocol_environment_sigs.V4.T
      with type Format.formatter = Format.formatter
       and type 'a Data_encoding.t = 'a Data_encoding.t
       and type 'a Data_encoding.lazy_t = 'a Data_encoding.lazy_t
       and type 'a Lwt.t = 'a Lwt.t
       and type ('a, 'b) Pervasives.result = ('a, 'b) result
       and type Chain_id.t = Chain_id.t
       and type Block_hash.t = Block_hash.t
       and type Operation_hash.t = Operation_hash.t
       and type Operation_list_hash.t = Operation_list_hash.t
       and type Operation_list_list_hash.t = Operation_list_list_hash.t
       and type Context.t = Context.t
       and type Context.cache_key = Environment_context.Context.cache_key
       and type Context.cache_value = Environment_context.Context.cache_value
       and type Context_hash.t = Context_hash.t
       and type Context_hash.Version.t = Context_hash.Version.t
       and type Protocol_hash.t = Protocol_hash.t
       and type Time.t = Time.Protocol.t
       and type Operation.shell_header = Operation.shell_header
       and type Operation.t = Operation.t
       and type Block_header.shell_header = Block_header.shell_header
       and type Block_header.t = Block_header.t
       and type 'a RPC_directory.t = 'a RPC_directory.t
       and type Ed25519.Public_key_hash.t = Ed25519.Public_key_hash.t
       and type Ed25519.Public_key.t = Ed25519.Public_key.t
       and type Ed25519.t = Ed25519.t
       and type Secp256k1.Public_key_hash.t = Secp256k1.Public_key_hash.t
       and type Secp256k1.Public_key.t = Secp256k1.Public_key.t
       and type Secp256k1.t = Secp256k1.t
       and type P256.Public_key_hash.t = P256.Public_key_hash.t
       and type P256.Public_key.t = P256.Public_key.t
       and type P256.t = P256.t
       and type Signature.public_key_hash = Signature.public_key_hash
       and type Signature.public_key = Signature.public_key
       and type Signature.t = Signature.t
       and type Signature.watermark = Signature.watermark
       and type Pvss_secp256k1.Commitment.t = Pvss_secp256k1.Commitment.t
       and type Pvss_secp256k1.Encrypted_share.t =
            Pvss_secp256k1.Encrypted_share.t
       and type Pvss_secp256k1.Clear_share.t = Pvss_secp256k1.Clear_share.t
       and type Pvss_secp256k1.Public_key.t = Pvss_secp256k1.Public_key.t
       and type Pvss_secp256k1.Secret_key.t = Pvss_secp256k1.Secret_key.t
       and type Micheline.canonical_location = Micheline.canonical_location
       and type 'a Micheline.canonical = 'a Micheline.canonical
       and type Z.t = Z.t
       and type ('a, 'b) Micheline.node = ('a, 'b) Micheline.node
       and type Data_encoding.json_schema = Data_encoding.json_schema
       and type ('a, 'b) RPC_path.t = ('a, 'b) RPC_path.t
       and type RPC_service.meth = RPC_service.meth
       and type (+'m, 'pr, 'p, 'q, 'i, 'o) RPC_service.t =
            ('m, 'pr, 'p, 'q, 'i, 'o) RPC_service.t
       and type Error_monad.shell_tztrace = Error_monad.tztrace
       and type 'a Error_monad.shell_tzresult = ('a, Error_monad.tztrace) result
       and type Timelock.chest = Timelock.chest
       and type Timelock.chest_key = Timelock.chest_key
       and type Timelock.opening_result = Timelock.opening_result
       and module Sapling = Tezos_sapling.Core.Validator
       and type Bls_signature.pk = Bls12_381.Signature.pk

  type error += Ecoproto_error of Error_monad.error

  val wrap_tzerror : Error_monad.error -> error

  val wrap_tztrace : Error_monad.error Error_monad.trace -> error trace

  val wrap_tzresult : 'a Error_monad.tzresult -> 'a tzresult

  module Lift (P : Updater.PROTOCOL) :
    PROTOCOL
      with type block_header_data = P.block_header_data
       and type block_header_metadata = P.block_header_metadata
       and type block_header = P.block_header
       and type operation_data = P.operation_data
       and type operation_receipt = P.operation_receipt
       and type operation = P.operation
       and type validation_state = P.validation_state

  class ['chain, 'block] proto_rpc_context :
    Tezos_rpc.RPC_context.t
    -> (unit, (unit * 'chain) * 'block) RPC_path.t
    -> ['chain * 'block] RPC_context.simple

  class ['block] proto_rpc_context_of_directory :
    ('block -> RPC_context.t)
    -> RPC_context.t RPC_directory.t
    -> ['block] RPC_context.simple
end

module MakeV4 (Param : sig
  val name : string
end)
() =
struct
  (* The protocol V4 only supports 64-bits architectures. We ensure this the
     hard way with a dynamic check. *)
  let () =
    match Sys.word_size with
    | 32 ->
        Printf.eprintf
          "FAILURE: Environment V4 does not support 32-bit architectures\n%!" ;
        Stdlib.exit 1
    | 64 -> ()
    | n ->
        Printf.eprintf
          "FAILURE: Unknown, unsupported architecture (%d bits)\n%!"
          n ;
        Stdlib.exit 1

  include Stdlib

  (* The modules provided in the [_struct.V4.M] pack are meant specifically to
     shadow modules from [Stdlib]/[Base]/etc. with backwards compatible
     versions. Thus we open the module, hiding the incompatible, newer modules.
  *)
  open Tezos_protocol_environment_structs.V4.M
  module Pervasives = Stdlib

  module Logging = struct
    type level = Internal_event.level =
      | Debug
      | Info
      | Notice
      | Warning
      | Error
      | Fatal

    let logging_function = ref None

    let name_colon_space = Param.name ^ ": "

    let null_formatter = Format.make_formatter (fun _ _ _ -> ()) (fun () -> ())

    let log (level : Internal_event.level) =
      match !logging_function with
      | None -> Format.ikfprintf ignore null_formatter
      | Some f -> Format.kasprintf (fun s -> f level (name_colon_space ^ s))

    let log_string (level : Internal_event.level) s =
      match !logging_function with
      | None -> ()
      | Some f -> f level (name_colon_space ^ s)
  end

  module Compare = Compare
  module Seq = Tezos_error_monad.TzLwtreslib.Seq
  module List = Tezos_error_monad.TzLwtreslib.List
  module Char = Char
  module Bytes = Bytes
  module Hex = Hex
  module String = String
  module Bits = Bits
  module TzEndian = TzEndian
  module Set = Tezos_error_monad.TzLwtreslib.Set
  module Map = Tezos_error_monad.TzLwtreslib.Map
  module Int32 = Int32
  module Int64 = Int64
  module Buffer = Buffer
  module Format = Format
  module FallbackArray = FallbackArray

  let not_a_sys_exc next_classifier = function
    | Unix.Unix_error _ | UnixLabels.Unix_error _ | Sys_error _ -> false
    | e -> next_classifier e

  module Option = struct
    include Tezos_error_monad.TzLwtreslib.Option

    (* This as well as the catchers in [Result] and [Error_monad] are different
       from the ones in Lwtreslib/Error Monad in that they also hide the Unix
       and System errors. This is because, from the point-of-view of the
       protocol, these exceptions are too abstract and too indeterministic. *)
    let catch ?(catch_only = fun _ -> true) f =
      (* Note that [catch] also special-cases its own set of exceptions. *)
      catch ~catch_only:(not_a_sys_exc catch_only) f

    let catch_s ?(catch_only = fun _ -> true) f =
      catch_s ~catch_only:(not_a_sys_exc catch_only) f
  end

  module Result = struct
    include Tezos_error_monad.TzLwtreslib.Result

    let catch ?(catch_only = fun _ -> true) f =
      catch ~catch_only:(not_a_sys_exc catch_only) f

    let catch_f ?(catch_only = fun _ -> true) f =
      catch_f ~catch_only:(not_a_sys_exc catch_only) f

    let catch_s ?(catch_only = fun _ -> true) f =
      catch_s ~catch_only:(not_a_sys_exc catch_only) f
  end

  module Raw_hashes = struct
    let sha256 = Hacl.Hash.SHA256.digest

    let sha512 = Hacl.Hash.SHA512.digest

    let blake2b msg = Blake2B.to_bytes (Blake2B.hash_bytes [msg])

    let keccak256 msg = Hacl.Hash.Keccak_256.digest msg

    let sha3_256 msg = Hacl.Hash.SHA3_256.digest msg

    let sha3_512 msg = Hacl.Hash.SHA3_512.digest msg
  end

  module Z = Z
  module Lwt = Lwt
  module Uri = Uri

  module Data_encoding = struct
    include Data_encoding

    type tag_size = [`Uint8 | `Uint16]

    let def name ?title ?description encoding =
      def (Param.name ^ "." ^ name) ?title ?description encoding
  end

  module Time = Time.Protocol

  module Bls12_381 = struct
    include Bls12_381

    let pairing_check = Bls12_381.Pairing.pairing_check
  end

  module Bls_signature = struct
    open Bls12_381.Signature

    type pk = Bls12_381.Signature.pk

    let unsafe_pk_of_bytes = unsafe_pk_of_bytes

    let pk_of_bytes_opt = pk_of_bytes_opt

    let pk_to_bytes = pk_to_bytes

    type signature = Bls12_381.Signature.signature

    let verify = Aug.verify

    let aggregate_verify = Aug.aggregate_verify

    let aggregate_signature_opt = aggregate_signature_opt
  end

  module Ed25519 = Ed25519
  module Secp256k1 = Secp256k1
  module P256 = P256
  module Signature = Signature
  module Pvss_secp256k1 = Pvss_secp256k1
  module Timelock = Timelock

  module S = struct
    module type T = Tezos_base.S.T

    module type HASHABLE = Tezos_base.S.HASHABLE

    module type MINIMAL_HASH = Tezos_crypto.S.MINIMAL_HASH

    module type B58_DATA = sig
      type t

      val to_b58check : t -> string

      val to_short_b58check : t -> string

      val of_b58check_exn : string -> t

      val of_b58check_opt : string -> t option

      type Base58.data += Data of t

      val b58check_encoding : t Base58.encoding
    end

    module type RAW_DATA = sig
      type t

      val size : int (* in bytes *)

      val to_bytes : t -> Bytes.t

      val of_bytes_opt : Bytes.t -> t option

      val of_bytes_exn : Bytes.t -> t
    end

    module type ENCODER = sig
      type t

      val encoding : t Data_encoding.t

      val rpc_arg : t RPC_arg.t
    end

    module type INDEXES_SET = sig
      include Set.S

      val random_elt : t -> elt

      val encoding : t Data_encoding.t
    end

    module type INDEXES_MAP = sig
      include Map.S

      val encoding : 'a Data_encoding.t -> 'a t Data_encoding.t
    end

    module type INDEXES = sig
      type t

      module Set : INDEXES_SET with type elt = t

      module Map : INDEXES_MAP with type key = t
    end

    module type HASH = sig
      include MINIMAL_HASH

      include RAW_DATA with type t := t

      include B58_DATA with type t := t

      include ENCODER with type t := t

      include INDEXES with type t := t
    end

    module type MERKLE_TREE = sig
      type elt

      include HASH

      val compute : elt list -> t

      val empty : t

      type path = Left of path * t | Right of t * path | Op

      val compute_path : elt list -> int -> path

      val check_path : path -> elt -> t * int

      val path_encoding : path Data_encoding.t
    end

    module type SIGNATURE_PUBLIC_KEY_HASH = sig
      type t

      val pp : Format.formatter -> t -> unit

      val pp_short : Format.formatter -> t -> unit

      include Compare.S with type t := t

      include RAW_DATA with type t := t

      include B58_DATA with type t := t

      include ENCODER with type t := t

      include INDEXES with type t := t

      val zero : t
    end

    module type SIGNATURE_PUBLIC_KEY = sig
      type t

      val pp : Format.formatter -> t -> unit

      include Compare.S with type t := t

      include B58_DATA with type t := t

      include ENCODER with type t := t

      type public_key_hash_t

      val hash : t -> public_key_hash_t

      val size : t -> int (* in bytes *)

      val of_bytes_without_validation : bytes -> t option
    end

    module type SIGNATURE = sig
      module Public_key_hash : SIGNATURE_PUBLIC_KEY_HASH

      module Public_key :
        SIGNATURE_PUBLIC_KEY with type public_key_hash_t := Public_key_hash.t

      type t

      val pp : Format.formatter -> t -> unit

      include RAW_DATA with type t := t

      include Compare.S with type t := t

      include B58_DATA with type t := t

      include ENCODER with type t := t

      val zero : t

      type watermark

      (** Check a signature *)
      val check : ?watermark:watermark -> Public_key.t -> t -> Bytes.t -> bool
    end

    module type FIELD = sig
      type t

      (** The order of the finite field *)
      val order : Z.t

      (** minimal number of bytes required to encode a value of the field. *)
      val size_in_bytes : int

      (** [check_bytes bs] returns [true] if [bs] is a correct byte
      representation of a field element *)
      val check_bytes : Bytes.t -> bool

      (** The neutral element for the addition *)
      val zero : t

      (** The neutral element for the multiplication *)
      val one : t

      (** [add a b] returns [a + b mod order] *)
      val add : t -> t -> t

      (** [mul a b] returns [a * b mod order] *)
      val mul : t -> t -> t

      (** [eq a b] returns [true] if [a = b mod order], else [false] *)
      val eq : t -> t -> bool

      (** [negate x] returns [-x mod order]. Equivalently, [negate x] returns the
      unique [y] such that [x + y mod order = 0]
      *)
      val negate : t -> t

      (** [inverse_opt x] returns [x^-1] if [x] is not [0] as an option, else [None] *)
      val inverse_opt : t -> t option

      (** [pow x n] returns [x^n] *)
      val pow : t -> Z.t -> t

      (** From a predefined bytes representation, construct a value t. It is not
      required that to_bytes [(Option.get (of_bytes_opt t)) = t]. By default, little endian encoding
      is used and the given element is modulo the prime order *)
      val of_bytes_opt : Bytes.t -> t option

      (** Convert the value t to a bytes representation which can be used for
      hashing for instance. It is not required that [Option.get (to_bytes
      (of_bytes_opt t)) = t]. By default, little endian encoding is used, and
      length of the resulting bytes may vary depending on the order.
      *)
      val to_bytes : t -> Bytes.t
    end

    (** Module type for the prime fields GF(p) *)
    module type PRIME_FIELD = sig
      include FIELD

      (** [of_z x] builds an element t from the Zarith element [x]. [mod order] is
      applied if [x >= order] or [x < 0]. *)
      val of_z : Z.t -> t

      (** [to_z x] builds a Zarith element, using the decimal representation.
      Arithmetic on the result can be done using the modular functions on
      integers *)
      val to_z : t -> Z.t
    end

    module type CURVE = sig
      (** The type of the element in the elliptic curve *)
      type t

      (** The size of a point representation, in bytes *)
      val size_in_bytes : int

      module Scalar : FIELD

      (** Check if a point, represented as a byte array, is on the curve **)
      val check_bytes : Bytes.t -> bool

      (** Attempt to construct a point from a byte array *)
      val of_bytes_opt : Bytes.t -> t option

      (** Return a representation in bytes *)
      val to_bytes : t -> Bytes.t

      (** Zero of the elliptic curve *)
      val zero : t

      (** A fixed generator of the elliptic curve *)
      val one : t

      (** Return the addition of two element *)
      val add : t -> t -> t

      (** Double the element *)
      val double : t -> t

      (** Return the opposite of the element *)
      val negate : t -> t

      (** Return [true] if the two elements are algebraically the same *)
      val eq : t -> t -> bool

      (** Multiply an element by a scalar *)
      val mul : t -> Scalar.t -> t
    end

    module type PVSS_ELEMENT = sig
      type t

      include B58_DATA with type t := t

      include ENCODER with type t := t
    end

    module type PVSS_PUBLIC_KEY = sig
      type t

      val pp : Format.formatter -> t -> unit

      include Compare.S with type t := t

      include RAW_DATA with type t := t

      include B58_DATA with type t := t

      include ENCODER with type t := t
    end

    module type PVSS_SECRET_KEY = sig
      type public_key

      type t

      include ENCODER with type t := t

      val to_public_key : t -> public_key
    end

    module type PVSS = sig
      type proof

      module Clear_share : PVSS_ELEMENT

      module Commitment : PVSS_ELEMENT

      module Encrypted_share : PVSS_ELEMENT

      module Public_key : PVSS_PUBLIC_KEY

      module Secret_key : PVSS_SECRET_KEY with type public_key := Public_key.t

      val proof_encoding : proof Data_encoding.t

      val check_dealer_proof :
        Encrypted_share.t list ->
        Commitment.t list ->
        proof:proof ->
        public_keys:Public_key.t list ->
        bool

      val check_revealed_share :
        Encrypted_share.t ->
        Clear_share.t ->
        public_key:Public_key.t ->
        proof ->
        bool

      val reconstruct : Clear_share.t list -> int list -> Public_key.t
    end
  end

  module Error_core = struct
    include
      Tezos_error_monad.Core_maker.Make
        (struct
          let id = Format.asprintf "proto.%s." Param.name
        end)
        (struct
          type t =
            [ `Branch  (** Errors that may not happen in another context *)
            | `Temporary  (** Errors that may not happen in a later context *)
            | `Permanent  (** Errors that will happen no matter the context *)
            | `Outdated  (** Errors that happen when the context is too old *)
            ]

          let default_category = `Temporary

          let string_of_category = function
            | `Permanent -> "permanent"
            | `Outdated -> "outdated"
            | `Branch -> "branch"
            | `Temporary -> "temporary"

          let classify = function
            | `Permanent -> Tezos_error_monad.Error_classification.Permanent
            | `Branch -> Branch
            | `Temporary -> Temporary
            | `Outdated -> Outdated
        end)
  end

  type error_category = Error_core.error_category

  type shell_error += Ecoproto_error of Error_core.error

  module Wrapped_error_monad = struct
    type unwrapped = Error_core.error = ..

    include (
      Error_core :
        sig
          include
            Tezos_error_monad.Sig.CORE
              with type error := unwrapped
               and type error_category = error_category
        end)

    let unwrap = function Ecoproto_error ecoerror -> Some ecoerror | _ -> None

    let wrap ecoerror = Ecoproto_error ecoerror
  end

  module Error_monad = struct
    type shell_tztrace = Error_monad.tztrace

    type 'a shell_tzresult = ('a, Error_monad.tztrace) result

    include Error_core
    include Tezos_error_monad.TzLwtreslib.Monad
    include
      Tezos_error_monad.Monad_extension_maker.Make (Error_core) (TzTrace)
        (Tezos_error_monad.TzLwtreslib.Monad)

    (* Backwards compatibility additions (dont_wait, trace helpers) *)
    let dont_wait ex er f = dont_wait f er ex

    let trace_of_error e = TzTrace.make e

    let make_trace_encoding e = TzTrace.encoding e

    let pp_trace = pp_print_trace

    type 'err trace = 'err TzTrace.trace

    (* Shadowing catch to prevent catching system exceptions *)
    type error += Exn of exn

    let () =
      register_error_kind
        `Temporary
        ~id:"failure"
        ~title:"Exception"
        ~description:"Exception safely wrapped in an error"
        ~pp:(fun ppf s ->
          Format.fprintf ppf "@[<h 0>%a@]" Format.pp_print_text s)
        Data_encoding.(obj1 (req "msg" string))
        (function
          | Exn (Failure msg) -> Some msg
          | Exn exn -> Some (Printexc.to_string exn)
          | _ -> None)
        (fun msg -> Exn (Failure msg))

    let error_of_exn e = TzTrace.make @@ Exn e

    let catch ?catch_only f =
      Result.catch ?catch_only f |> Result.map_error error_of_exn

    let catch_f ?catch_only f h =
      Result.catch ?catch_only f
      |> Result.map_error (fun e -> trace_of_error (h e))

    let catch_s ?catch_only f =
      Result.catch_s ?catch_only f
      >|= Result.map_error (fun e -> error_of_exn e)

    let both_e = Tzresult_syntax.both

    let join_e = Tzresult_syntax.join

    let all_e = Tzresult_syntax.all
  end

  let () =
    let id = Format.asprintf "proto.%s.wrapper" Param.name in
    Shell_error_monad.register_wrapped_error_kind
      (module Wrapped_error_monad)
      ~id
      ~title:("Error returned by protocol " ^ Param.name)
      ~description:("Wrapped error for economic protocol " ^ Param.name ^ ".")

  let wrap_tzerror error = Ecoproto_error error

  let wrap_tztrace t = List.map wrap_tzerror t

  let wrap_tzresult r = Result.map_error wrap_tztrace r

  module Chain_id = Chain_id
  module Block_hash = Block_hash
  module Operation_hash = Operation_hash
  module Operation_list_hash = Operation_list_hash
  module Operation_list_list_hash = Operation_list_list_hash
  module Context_hash = Context_hash
  module Protocol_hash = Protocol_hash
  module Blake2B = Blake2B
  module Fitness = Fitness
  module Operation = Operation
  module Block_header = Block_header
  module Protocol = Protocol
  module RPC_arg = RPC_arg
  module RPC_path = RPC_path
  module RPC_query = RPC_query
  module RPC_service = RPC_service

  module RPC_answer = struct
    type 'o t =
      [ `Ok of 'o (* 200 *)
      | `OkChunk of 'o (* 200 but with chunked transfer encoding *)
      | `OkStream of 'o stream (* 200 *)
      | `Created of string option (* 201 *)
      | `No_content (* 204 *)
      | `Unauthorized of Error_monad.error list option (* 401 *)
      | `Forbidden of Error_monad.error list option (* 403 *)
      | `Not_found of Error_monad.error list option (* 404 *)
      | `Conflict of Error_monad.error list option (* 409 *)
      | `Error of Error_monad.error list option (* 500 *) ]

    and 'a stream = 'a Resto_directory.Answer.stream = {
      next : unit -> 'a option Lwt.t;
      shutdown : unit -> unit;
    }

    let return x = Lwt.return (`Ok x)

    let return_chunked x = Lwt.return (`OkChunk x)

    let return_stream x = Lwt.return (`OkStream x)

    let not_found = Lwt.return (`Not_found None)

    let fail err = Lwt.return (`Error (Some err))
  end

  module RPC_directory = struct
    include RPC_directory

    let gen_register dir service handler =
      gen_register dir service (fun p q i ->
          handler p q i >>= function
          | `Ok o -> RPC_answer.return o
          | `OkChunk o -> RPC_answer.return_chunked o
          | `OkStream s -> RPC_answer.return_stream s
          | `Created s -> Lwt.return (`Created s)
          | `No_content -> Lwt.return `No_content
          | `Unauthorized e ->
              let e = Option.map (List.map (fun e -> Ecoproto_error e)) e in
              Lwt.return (`Unauthorized e)
          | `Forbidden e ->
              let e = Option.map (List.map (fun e -> Ecoproto_error e)) e in
              Lwt.return (`Forbidden e)
          | `Not_found e ->
              let e = Option.map (List.map (fun e -> Ecoproto_error e)) e in
              Lwt.return (`Not_found e)
          | `Conflict e ->
              let e = Option.map (List.map (fun e -> Ecoproto_error e)) e in
              Lwt.return (`Conflict e)
          | `Error e ->
              let e = Option.map (List.map (fun e -> Ecoproto_error e)) e in
              Lwt.return (`Error e))

    let register ~chunked dir service handler =
      gen_register dir service (fun p q i ->
          handler p q i >>= function
          | Ok o when chunked -> RPC_answer.return_chunked o
          | Ok o (* otherwise *) -> RPC_answer.return o
          | Error e -> RPC_answer.fail e)

    let opt_register ~chunked dir service handler =
      gen_register dir service (fun p q i ->
          handler p q i >>= function
          | Ok (Some o) when chunked -> RPC_answer.return_chunked o
          | Ok (Some o) (* otherwise *) -> RPC_answer.return o
          | Ok None -> RPC_answer.not_found
          | Error e -> RPC_answer.fail e)

    let lwt_register ~chunked dir service handler =
      gen_register dir service (fun p q i ->
          handler p q i >>= fun o ->
          if chunked then RPC_answer.return_chunked o else RPC_answer.return o)

    open Curry

    let register0 ~chunked root s f = register ~chunked root s (curry Z f)

    let register1 ~chunked root s f = register ~chunked root s (curry (S Z) f)

    let register2 ~chunked root s f =
      register ~chunked root s (curry (S (S Z)) f)

    let register3 ~chunked root s f =
      register ~chunked root s (curry (S (S (S Z))) f)

    let register4 ~chunked root s f =
      register ~chunked root s (curry (S (S (S (S Z)))) f)

    let register5 ~chunked root s f =
      register ~chunked root s (curry (S (S (S (S (S Z))))) f)

    let opt_register0 ~chunked root s f =
      opt_register ~chunked root s (curry Z f)

    let opt_register1 ~chunked root s f =
      opt_register ~chunked root s (curry (S Z) f)

    let opt_register2 ~chunked root s f =
      opt_register ~chunked root s (curry (S (S Z)) f)

    let opt_register3 ~chunked root s f =
      opt_register ~chunked root s (curry (S (S (S Z))) f)

    let opt_register4 ~chunked root s f =
      opt_register ~chunked root s (curry (S (S (S (S Z)))) f)

    let opt_register5 ~chunked root s f =
      opt_register ~chunked root s (curry (S (S (S (S (S Z))))) f)

    let gen_register0 root s f = gen_register root s (curry Z f)

    let gen_register1 root s f = gen_register root s (curry (S Z) f)

    let gen_register2 root s f = gen_register root s (curry (S (S Z)) f)

    let gen_register3 root s f = gen_register root s (curry (S (S (S Z))) f)

    let gen_register4 root s f = gen_register root s (curry (S (S (S (S Z)))) f)

    let gen_register5 root s f =
      gen_register root s (curry (S (S (S (S (S Z))))) f)

    let lwt_register0 ~chunked root s f =
      lwt_register ~chunked root s (curry Z f)

    let lwt_register1 ~chunked root s f =
      lwt_register ~chunked root s (curry (S Z) f)

    let lwt_register2 ~chunked root s f =
      lwt_register ~chunked root s (curry (S (S Z)) f)

    let lwt_register3 ~chunked root s f =
      lwt_register ~chunked root s (curry (S (S (S Z))) f)

    let lwt_register4 ~chunked root s f =
      lwt_register ~chunked root s (curry (S (S (S (S Z)))) f)

    let lwt_register5 ~chunked root s f =
      lwt_register ~chunked root s (curry (S (S (S (S (S Z))))) f)
  end

  module RPC_context = struct
    type t = rpc_context

    class type ['pr] simple =
      object
        method call_proto_service0 :
          'm 'q 'i 'o.
          (([< RPC_service.meth] as 'm), t, t, 'q, 'i, 'o) RPC_service.t ->
          'pr ->
          'q ->
          'i ->
          'o Error_monad.shell_tzresult Lwt.t

        method call_proto_service1 :
          'm 'a 'q 'i 'o.
          (([< RPC_service.meth] as 'm), t, t * 'a, 'q, 'i, 'o) RPC_service.t ->
          'pr ->
          'a ->
          'q ->
          'i ->
          'o Error_monad.shell_tzresult Lwt.t

        method call_proto_service2 :
          'm 'a 'b 'q 'i 'o.
          ( ([< RPC_service.meth] as 'm),
            t,
            (t * 'a) * 'b,
            'q,
            'i,
            'o )
          RPC_service.t ->
          'pr ->
          'a ->
          'b ->
          'q ->
          'i ->
          'o Error_monad.shell_tzresult Lwt.t

        method call_proto_service3 :
          'm 'a 'b 'c 'q 'i 'o.
          ( ([< RPC_service.meth] as 'm),
            t,
            ((t * 'a) * 'b) * 'c,
            'q,
            'i,
            'o )
          RPC_service.t ->
          'pr ->
          'a ->
          'b ->
          'c ->
          'q ->
          'i ->
          'o Error_monad.shell_tzresult Lwt.t
      end

    let make_call0 s (ctxt : _ simple) = ctxt#call_proto_service0 s

    let make_call0 = (make_call0 : _ -> _ simple -> _ :> _ -> _ #simple -> _)

    let make_call1 s (ctxt : _ simple) = ctxt#call_proto_service1 s

    let make_call1 = (make_call1 : _ -> _ simple -> _ :> _ -> _ #simple -> _)

    let make_call2 s (ctxt : _ simple) = ctxt#call_proto_service2 s

    let make_call2 = (make_call2 : _ -> _ simple -> _ :> _ -> _ #simple -> _)

    let make_call3 s (ctxt : _ simple) = ctxt#call_proto_service3 s

    let make_call3 = (make_call3 : _ -> _ simple -> _ :> _ -> _ #simple -> _)

    let make_opt_call0 s ctxt block q i =
      make_call0 s ctxt block q i >>= function
      | Error [RPC_context.Not_found _] -> Lwt.return_ok None
      | Error _ as v -> Lwt.return v
      | Ok v -> Lwt.return_ok (Some v)

    let make_opt_call1 s ctxt block a1 q i =
      make_call1 s ctxt block a1 q i >>= function
      | Error [RPC_context.Not_found _] -> Lwt.return_ok None
      | Error _ as v -> Lwt.return v
      | Ok v -> Lwt.return_ok (Some v)

    let make_opt_call2 s ctxt block a1 a2 q i =
      make_call2 s ctxt block a1 a2 q i >>= function
      | Error [RPC_context.Not_found _] -> Lwt.return_ok None
      | Error _ as v -> Lwt.return v
      | Ok v -> Lwt.return_ok (Some v)

    let make_opt_call3 s ctxt block a1 a2 a3 q i =
      make_call3 s ctxt block a1 a2 a3 q i >>= function
      | Error [RPC_context.Not_found _] -> Lwt.return_ok None
      | Error _ as v -> Lwt.return v
      | Ok v -> Lwt.return_ok (Some v)
  end

  module Sapling = Tezos_sapling.Core.Validator

  module Micheline = struct
    include Micheline
    include Micheline_encoding

<<<<<<< HEAD
    let canonical_encoding_v1 ~variant encoding =
      canonical_encoding_v2 ~variant:(Param.name ^ "." ^ variant) encoding

=======
    (* The environment exposes a single canonical encoding for Micheline
       expression. For env-V4, it is encoding-v2 because this is the most
       recent, most correct-at-time-of-writing encoding. For backwards
       compatibility reason, you should never upgrade (nor downgrade) this.
       Future fixes and improvements of the encoding should be made available in
       future environments only. *)
>>>>>>> e445371a
    let canonical_encoding ~variant encoding =
      canonical_encoding_v2 ~variant:(Param.name ^ "." ^ variant) encoding
  end

  module Updater = struct
    type nonrec validation_result = validation_result = {
      context : Context.t;
      fitness : Fitness.t;
      message : string option;
      max_operations_ttl : int;
      last_allowed_fork_level : Int32.t;
    }

    type nonrec quota = quota = {max_size : int; max_op : int option}

    type nonrec rpc_context = rpc_context = {
      block_hash : Block_hash.t;
      block_header : Block_header.shell_header;
      context : Context.t;
    }

    let activate = Context.set_protocol

    module type PROTOCOL =
      Environment_protocol_T_V3.T
        with type context := Context.t
         and type cache_value := Environment_context.Context.cache_value
         and type cache_key := Environment_context.Context.cache_key
         and type quota := quota
         and type validation_result := validation_result
         and type rpc_context := rpc_context
         and type 'a tzresult := 'a Error_monad.tzresult
  end

  module Base58 = struct
    include Tezos_crypto.Base58

    let simple_encode enc s = simple_encode enc s

    let simple_decode enc s = simple_decode enc s

    include Make (struct
      type context = Context.t
    end)

    let decode s = decode s
  end

  module Context = struct
    include Context

    type depth = [`Eq of int | `Le of int | `Lt of int | `Ge of int | `Gt of int]

    module type VIEW = Environment_context.VIEW

    module Kind = struct
      type t = [`Value | `Tree]
    end

    module type TREE = Environment_context.TREE

    module type CACHE = Environment_context.CACHE

    let register_resolver = Base58.register_resolver

    let complete ctxt s = Base58.complete ctxt s
  end

  module Lift (P : Updater.PROTOCOL) = struct
    let environment_version = Protocol.V4

    include P

    let value_of_key ~chain_id ~predecessor_context ~predecessor_timestamp
        ~predecessor_level ~predecessor_fitness ~predecessor ~timestamp =
      value_of_key
        ~chain_id
        ~predecessor_context
        ~predecessor_timestamp
        ~predecessor_level
        ~predecessor_fitness
        ~predecessor
        ~timestamp
      >|= wrap_tzresult
      >>=? fun f -> return (fun x -> f x >|= wrap_tzresult)

    (*
       [load_predecessor_cache] ensures that the cache is correctly
       loaded in memory before running any operations.
    *)
    let load_predecessor_cache ~chain_id ~predecessor_context
        ~predecessor_timestamp ~predecessor_level ~predecessor_fitness
        ~predecessor ~timestamp ~cache =
      value_of_key
        ~chain_id
        ~predecessor_context
        ~predecessor_timestamp
        ~predecessor_level
        ~predecessor_fitness
        ~predecessor
        ~timestamp
      >>=? fun value_of_key ->
      Context.load_cache predecessor predecessor_context cache value_of_key

    let begin_partial_application ~chain_id ~ancestor_context
        ~(predecessor : Block_header.t) ~predecessor_hash ~cache
        (raw_block : block_header) =
      load_predecessor_cache
        ~chain_id
        ~predecessor_context:ancestor_context
        ~predecessor_timestamp:predecessor.shell.timestamp
        ~predecessor_level:predecessor.shell.level
        ~predecessor_fitness:predecessor.shell.fitness
        ~predecessor:predecessor_hash
        ~timestamp:raw_block.shell.timestamp
        ~cache
      >>=? fun ancestor_context ->
      begin_partial_application
        ~chain_id
        ~ancestor_context
        ~predecessor_timestamp:predecessor.shell.timestamp
        ~predecessor_fitness:predecessor.shell.fitness
        raw_block
      >|= wrap_tzresult

    let begin_partial_application ~chain_id ~ancestor_context
        ~(predecessor : Block_header.t) ~predecessor_hash ~cache
        (raw_block : block_header) =
      load_predecessor_cache
        ~chain_id
        ~predecessor_context:ancestor_context
        ~predecessor_timestamp:predecessor.shell.timestamp
        ~predecessor_level:predecessor.shell.level
        ~predecessor_fitness:predecessor.shell.fitness
        ~predecessor:predecessor_hash
        ~timestamp:raw_block.shell.timestamp
        ~cache
      >>=? fun ancestor_context ->
      begin_partial_application
        ~chain_id
        ~ancestor_context
        ~predecessor_timestamp:predecessor.shell.timestamp
        ~predecessor_fitness:predecessor.shell.fitness
        raw_block
      >|= wrap_tzresult

    let begin_application ~chain_id ~predecessor_context ~predecessor_timestamp
        ~predecessor_fitness ~cache (raw_block : block_header) =
      load_predecessor_cache
        ~chain_id
        ~predecessor_context
        ~predecessor_timestamp
        ~predecessor_level:(Int32.pred raw_block.shell.level)
        ~predecessor_fitness
        ~predecessor:raw_block.shell.predecessor
        ~timestamp:raw_block.shell.timestamp
        ~cache
      >>=? fun predecessor_context ->
      begin_application
        ~chain_id
        ~predecessor_context
        ~predecessor_timestamp
        ~predecessor_fitness
        raw_block
      >|= wrap_tzresult

    let begin_construction ~chain_id ~predecessor_context ~predecessor_timestamp
        ~predecessor_level ~predecessor_fitness ~predecessor ~timestamp
        ?protocol_data ~cache () =
      load_predecessor_cache
        ~chain_id
        ~predecessor_context
        ~predecessor_timestamp
        ~predecessor_level
        ~predecessor_fitness
        ~predecessor
        ~timestamp
        ~cache
      >>=? fun predecessor_context ->
      begin_construction
        ~chain_id
        ~predecessor_context
        ~predecessor_timestamp
        ~predecessor_level
        ~predecessor_fitness
        ~predecessor
        ~timestamp
        ?protocol_data
        ()
      >|= wrap_tzresult

    let apply_operation c o = apply_operation c o >|= wrap_tzresult

    let finalize_block c shell_header =
      finalize_block c shell_header >|= wrap_tzresult

    let init c bh = init c bh >|= wrap_tzresult

    let set_log_message_consumer f = Logging.logging_function := Some f
  end

  class ['chain, 'block] proto_rpc_context (t : Tezos_rpc.RPC_context.t)
    (prefix : (unit, (unit * 'chain) * 'block) RPC_path.t) =
    object
      method call_proto_service0
          : 'm 'q 'i 'o.
            ( ([< RPC_service.meth] as 'm),
              RPC_context.t,
              RPC_context.t,
              'q,
              'i,
              'o )
            RPC_service.t ->
            'chain * 'block ->
            'q ->
            'i ->
            'o tzresult Lwt.t =
        fun s (chain, block) q i ->
          let s = RPC_service.subst0 s in
          let s = RPC_service.prefix prefix s in
          t#call_service s (((), chain), block) q i

      method call_proto_service1
          : 'm 'a 'q 'i 'o.
            ( ([< RPC_service.meth] as 'm),
              RPC_context.t,
              RPC_context.t * 'a,
              'q,
              'i,
              'o )
            RPC_service.t ->
            'chain * 'block ->
            'a ->
            'q ->
            'i ->
            'o tzresult Lwt.t =
        fun s (chain, block) a1 q i ->
          let s = RPC_service.subst1 s in
          let s = RPC_service.prefix prefix s in
          t#call_service s ((((), chain), block), a1) q i

      method call_proto_service2
          : 'm 'a 'b 'q 'i 'o.
            ( ([< RPC_service.meth] as 'm),
              RPC_context.t,
              (RPC_context.t * 'a) * 'b,
              'q,
              'i,
              'o )
            RPC_service.t ->
            'chain * 'block ->
            'a ->
            'b ->
            'q ->
            'i ->
            'o tzresult Lwt.t =
        fun s (chain, block) a1 a2 q i ->
          let s = RPC_service.subst2 s in
          let s = RPC_service.prefix prefix s in
          t#call_service s (((((), chain), block), a1), a2) q i

      method call_proto_service3
          : 'm 'a 'b 'c 'q 'i 'o.
            ( ([< RPC_service.meth] as 'm),
              RPC_context.t,
              ((RPC_context.t * 'a) * 'b) * 'c,
              'q,
              'i,
              'o )
            RPC_service.t ->
            'chain * 'block ->
            'a ->
            'b ->
            'c ->
            'q ->
            'i ->
            'o tzresult Lwt.t =
        fun s (chain, block) a1 a2 a3 q i ->
          let s = RPC_service.subst3 s in
          let s = RPC_service.prefix prefix s in
          t#call_service s ((((((), chain), block), a1), a2), a3) q i
    end

  class ['block] proto_rpc_context_of_directory conv dir :
    ['block] RPC_context.simple =
    let lookup = new Tezos_rpc.RPC_context.of_directory dir in
    object
      method call_proto_service0
          : 'm 'q 'i 'o.
            ( ([< RPC_service.meth] as 'm),
              RPC_context.t,
              RPC_context.t,
              'q,
              'i,
              'o )
            RPC_service.t ->
            'block ->
            'q ->
            'i ->
            'o tzresult Lwt.t =
        fun s block q i ->
          let rpc_context = conv block in
          lookup#call_service s rpc_context q i

      method call_proto_service1
          : 'm 'a 'q 'i 'o.
            ( ([< RPC_service.meth] as 'm),
              RPC_context.t,
              RPC_context.t * 'a,
              'q,
              'i,
              'o )
            RPC_service.t ->
            'block ->
            'a ->
            'q ->
            'i ->
            'o tzresult Lwt.t =
        fun s block a1 q i ->
          let rpc_context = conv block in
          lookup#call_service s (rpc_context, a1) q i

      method call_proto_service2
          : 'm 'a 'b 'q 'i 'o.
            ( ([< RPC_service.meth] as 'm),
              RPC_context.t,
              (RPC_context.t * 'a) * 'b,
              'q,
              'i,
              'o )
            RPC_service.t ->
            'block ->
            'a ->
            'b ->
            'q ->
            'i ->
            'o tzresult Lwt.t =
        fun s block a1 a2 q i ->
          let rpc_context = conv block in
          lookup#call_service s ((rpc_context, a1), a2) q i

      method call_proto_service3
          : 'm 'a 'b 'c 'q 'i 'o.
            ( ([< RPC_service.meth] as 'm),
              RPC_context.t,
              ((RPC_context.t * 'a) * 'b) * 'c,
              'q,
              'i,
              'o )
            RPC_service.t ->
            'block ->
            'a ->
            'b ->
            'c ->
            'q ->
            'i ->
            'o tzresult Lwt.t =
        fun s block a1 a2 a3 q i ->
          let rpc_context = conv block in
          lookup#call_service s (((rpc_context, a1), a2), a3) q i
    end

  module Equality_witness = Environment_context.Equality_witness
end<|MERGE_RESOLUTION|>--- conflicted
+++ resolved
@@ -1009,18 +1009,12 @@
     include Micheline
     include Micheline_encoding
 
-<<<<<<< HEAD
-    let canonical_encoding_v1 ~variant encoding =
-      canonical_encoding_v2 ~variant:(Param.name ^ "." ^ variant) encoding
-
-=======
     (* The environment exposes a single canonical encoding for Micheline
        expression. For env-V4, it is encoding-v2 because this is the most
        recent, most correct-at-time-of-writing encoding. For backwards
        compatibility reason, you should never upgrade (nor downgrade) this.
        Future fixes and improvements of the encoding should be made available in
        future environments only. *)
->>>>>>> e445371a
     let canonical_encoding ~variant encoding =
       canonical_encoding_v2 ~variant:(Param.name ^ "." ^ variant) encoding
   end
@@ -1124,27 +1118,6 @@
         ~timestamp
       >>=? fun value_of_key ->
       Context.load_cache predecessor predecessor_context cache value_of_key
-
-    let begin_partial_application ~chain_id ~ancestor_context
-        ~(predecessor : Block_header.t) ~predecessor_hash ~cache
-        (raw_block : block_header) =
-      load_predecessor_cache
-        ~chain_id
-        ~predecessor_context:ancestor_context
-        ~predecessor_timestamp:predecessor.shell.timestamp
-        ~predecessor_level:predecessor.shell.level
-        ~predecessor_fitness:predecessor.shell.fitness
-        ~predecessor:predecessor_hash
-        ~timestamp:raw_block.shell.timestamp
-        ~cache
-      >>=? fun ancestor_context ->
-      begin_partial_application
-        ~chain_id
-        ~ancestor_context
-        ~predecessor_timestamp:predecessor.shell.timestamp
-        ~predecessor_fitness:predecessor.shell.fitness
-        raw_block
-      >|= wrap_tzresult
 
     let begin_partial_application ~chain_id ~ancestor_context
         ~(predecessor : Block_header.t) ~predecessor_hash ~cache
