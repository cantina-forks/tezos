--- conflicted
+++ resolved
@@ -6,11 +6,7 @@
 dev-repo: "git+https://gitlab.com/tezos/tezos.git"
 license: "MIT"
 depends: [
-<<<<<<< HEAD
-  "dune" { >= "1.11" }
-=======
   "dune" { >= "2.0" }
->>>>>>> 24ad6e30
   "tezos-base"
 ]
 build: [
