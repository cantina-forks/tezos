--- conflicted
+++ resolved
@@ -35,11 +35,7 @@
   ?async:bool ->
   ?force:bool ->
   ?chain:Chain_services.chain ->
-<<<<<<< HEAD
-  MBytes.t ->
-=======
   Bytes.t ->
->>>>>>> fc8990b1
   Operation.t list list ->
   Block_hash.t tzresult Lwt.t
 
@@ -47,11 +43,7 @@
   #simple ->
   ?async:bool ->
   ?chain:Chain_services.chain ->
-<<<<<<< HEAD
-  MBytes.t ->
-=======
   Bytes.t ->
->>>>>>> fc8990b1
   Operation_hash.t tzresult Lwt.t
 
 val protocol :
@@ -63,11 +55,7 @@
       unit,
       unit,
       < async : bool ; force : bool ; chain : Chain_services.chain option >,
-<<<<<<< HEAD
-      MBytes.t * Operation.t list list,
-=======
       Bytes.t * Operation.t list list,
->>>>>>> fc8990b1
       Block_hash.t )
     RPC_service.t
 
@@ -76,11 +64,7 @@
       unit,
       unit,
       < async : bool ; chain : Chain_services.chain option >,
-<<<<<<< HEAD
-      MBytes.t,
-=======
       Bytes.t,
->>>>>>> fc8990b1
       Operation_hash.t )
     RPC_service.t
 
