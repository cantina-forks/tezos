(*****************************************************************************)
(*                                                                           *)
(* Open Source License                                                       *)
(* Copyright (c) 2018 Dynamic Ledger Solutions, Inc. <contact@tezos.com>     *)
(* Copyright (c) 2018-2021 Nomadic Labs. <contact@nomadic-labs.com>          *)
(*                                                                           *)
(* Permission is hereby granted, free of charge, to any person obtaining a   *)
(* copy of this software and associated documentation files (the "Software"),*)
(* to deal in the Software without restriction, including without limitation *)
(* the rights to use, copy, modify, merge, publish, distribute, sublicense,  *)
(* and/or sell copies of the Software, and to permit persons to whom the     *)
(* Software is furnished to do so, subject to the following conditions:      *)
(*                                                                           *)
(* The above copyright notice and this permission notice shall be included   *)
(* in all copies or substantial portions of the Software.                    *)
(*                                                                           *)
(* THE SOFTWARE IS PROVIDED "AS IS", WITHOUT WARRANTY OF ANY KIND, EXPRESS OR*)
(* IMPLIED, INCLUDING BUT NOT LIMITED TO THE WARRANTIES OF MERCHANTABILITY,  *)
(* FITNESS FOR A PARTICULAR PURPOSE AND NONINFRINGEMENT. IN NO EVENT SHALL   *)
(* THE AUTHORS OR COPYRIGHT HOLDERS BE LIABLE FOR ANY CLAIM, DAMAGES OR OTHER*)
(* LIABILITY, WHETHER IN AN ACTION OF CONTRACT, TORT OR OTHERWISE, ARISING   *)
(* FROM, OUT OF OR IN CONNECTION WITH THE SOFTWARE OR THE USE OR OTHER       *)
(* DEALINGS IN THE SOFTWARE.                                                 *)
(*                                                                           *)
(*****************************************************************************)

type block_error =
  | Cannot_parse_operation of Operation_hash.t
  | Invalid_fitness of {expected : Fitness.t; found : Fitness.t}
  | Non_increasing_timestamp
  | Non_increasing_fitness
  | Invalid_level of {expected : Int32.t; found : Int32.t}
  | Invalid_proto_level of {expected : int; found : int}
  | Replayed_operation of Operation_hash.t
  | Outdated_operation of {
      operation : Operation_hash.t;
      originating_block : Block_hash.t;
    }
  | Expired_chain of {
      chain_id : Chain_id.t;
      expiration : Time.Protocol.t;
      timestamp : Time.Protocol.t;
    }
  | Unexpected_number_of_validation_passes of int (* uint8 *)
  | Too_many_operations of {pass : int; found : int; max : int}
  | Oversized_operation of {operation : Operation_hash.t; size : int; max : int}
  | Unallowed_pass of {
      operation : Operation_hash.t;
      pass : int;
      allowed_pass : int option;
    }
  | Cannot_parse_block_header
  | Economic_protocol_error
  | Invalid_protocol_environment_transition of
      Protocol.env_version * Protocol.env_version

let block_error_encoding =
  let open Data_encoding in
  union
    [
      case
        (Tag 0)
        ~title:"Cannot_parse_operation"
        (obj2
           (req "error" (constant "cannot_parse_operation"))
           (req "operation" Operation_hash.encoding))
        (function
          | Cannot_parse_operation operation -> Some ((), operation) | _ -> None)
        (fun ((), operation) -> Cannot_parse_operation operation);
      case
        (Tag 1)
        ~title:"Invalid_fitness"
        (obj3
           (req "error" (constant "invalid_fitness"))
           (req "expected" Fitness.encoding)
           (req "found" Fitness.encoding))
        (function
          | Invalid_fitness {expected; found} -> Some ((), expected, found)
          | _ -> None)
        (fun ((), expected, found) -> Invalid_fitness {expected; found});
      case
        (Tag 2)
        ~title:"Non_increasing_timestamp"
        (obj1 (req "error" (constant "non_increasing_timestamp")))
        (function Non_increasing_timestamp -> Some () | _ -> None)
        (fun () -> Non_increasing_timestamp);
      case
        (Tag 3)
        ~title:"Non_increasing_fitness"
        (obj1 (req "error" (constant "non_increasing_fitness")))
        (function Non_increasing_fitness -> Some () | _ -> None)
        (fun () -> Non_increasing_fitness);
      case
        (Tag 4)
        ~title:"Invalid_level"
        (obj3
           (req "error" (constant "invalid_level"))
           (req "expected" int32)
           (req "found" int32))
        (function
          | Invalid_level {expected; found} -> Some ((), expected, found)
          | _ -> None)
        (fun ((), expected, found) -> Invalid_level {expected; found});
      case
        (Tag 5)
        ~title:"Invalid_proto_level"
        (obj3
           (req "error" (constant "invalid_proto_level"))
           (req "expected" uint8)
           (req "found" uint8))
        (function
          | Invalid_proto_level {expected; found} -> Some ((), expected, found)
          | _ -> None)
        (fun ((), expected, found) -> Invalid_proto_level {expected; found});
      case
        (Tag 6)
        ~title:"Replayed_operation"
        (obj2
           (req "error" (constant "replayed_operation"))
           (req "operation" Operation_hash.encoding))
        (function
          | Replayed_operation operation -> Some ((), operation) | _ -> None)
        (fun ((), operation) -> Replayed_operation operation);
      case
        (Tag 7)
        ~title:"Outdated_operation"
        (obj3
           (req "error" (constant "outdated_operation"))
           (req "operation" Operation_hash.encoding)
           (req "originating_block" Block_hash.encoding))
        (function
          | Outdated_operation {operation; originating_block} ->
              Some ((), operation, originating_block)
          | _ -> None)
        (fun ((), operation, originating_block) ->
          Outdated_operation {operation; originating_block});
      case
        (Tag 8)
        ~title:"Expired_chain"
        (obj4
           (req "error" (constant "expired_chain"))
           (req "chain_id" Chain_id.encoding)
           (req "expiration" Time.Protocol.encoding)
           (req "timestamp" Time.Protocol.encoding))
        (function
          | Expired_chain {chain_id; expiration; timestamp} ->
              Some ((), chain_id, expiration, timestamp)
          | _ -> None)
        (fun ((), chain_id, expiration, timestamp) ->
          Expired_chain {chain_id; expiration; timestamp});
      case
        (Tag 9)
        ~title:"Unexpected_number_of_validation_passes"
        (obj2
           (req "error" (constant "unexpected_number_of_passes"))
           (req "found" uint8))
        (function
          | Unexpected_number_of_validation_passes n -> Some ((), n) | _ -> None)
        (fun ((), n) -> Unexpected_number_of_validation_passes n);
      case
        (Tag 10)
        ~title:"Too_many_operations"
        (obj4
           (req "error" (constant "too_many_operations"))
           (req "validation_pass" uint8)
           (req "found" uint16)
           (req "max" uint16))
        (function
          | Too_many_operations {pass; found; max} -> Some ((), pass, found, max)
          | _ -> None)
        (fun ((), pass, found, max) -> Too_many_operations {pass; found; max});
      case
        (Tag 11)
        ~title:"Oversized_operation"
        (obj4
           (req "error" (constant "oversized_operation"))
           (req "operation" Operation_hash.encoding)
           (req "found" int31)
           (req "max" int31))
        (function
          | Oversized_operation {operation; size; max} ->
              Some ((), operation, size, max)
          | _ -> None)
        (fun ((), operation, size, max) ->
          Oversized_operation {operation; size; max});
      case
        (Tag 12)
        ~title:"Unallowed_pass"
        (obj4
           (req "error" (constant "invalid_pass"))
           (req "operation" Operation_hash.encoding)
           (req "pass" uint8)
           (req "allowed_pass" (option uint8)))
        (function
          | Unallowed_pass {operation; pass; allowed_pass} ->
              Some ((), operation, pass, allowed_pass)
          | _ -> None)
        (fun ((), operation, pass, allowed_pass) ->
          Unallowed_pass {operation; pass; allowed_pass});
      case
        (Tag 13)
        ~title:"Cannot_parse_block_header"
        (obj1 (req "error" (constant "cannot_parse_bock_header")))
        (function Cannot_parse_block_header -> Some () | _ -> None)
        (fun () -> Cannot_parse_block_header);
      case
        (Tag 14)
        ~title:"Economic_protocol_error"
        (obj1 (req "error" (constant "economic_protocol_error")))
        (function Economic_protocol_error -> Some () | _ -> None)
        (fun () -> Economic_protocol_error);
      case
        (Tag 15)
        ~title:"Invalid_protocol_environment_transition"
        (obj3
           (req "error" (constant "invalid_protocol_environment_transition"))
           (req "before" Protocol.env_version_encoding)
           (req "after" Protocol.env_version_encoding))
        (function
          | Invalid_protocol_environment_transition (before, after) ->
              Some ((), before, after)
          | _ -> None)
        (fun ((), before, after) ->
          Invalid_protocol_environment_transition (before, after));
    ]

let pp_block_error ppf = function
  | Cannot_parse_operation oph ->
      Format.fprintf
        ppf
        "Failed to parse the operation %a."
        Operation_hash.pp_short
        oph
  | Invalid_fitness {expected; found} ->
      Format.fprintf
        ppf
        "@[<v 2>Invalid fitness:@  expected %a@  found %a@]"
        Fitness.pp
        expected
        Fitness.pp
        found
  | Non_increasing_timestamp -> Format.fprintf ppf "Non increasing timestamp"
  | Non_increasing_fitness -> Format.fprintf ppf "Non increasing fitness"
  | Invalid_level {expected; found} ->
      Format.fprintf
        ppf
        "Invalid level:@  expected %ld@  found %ld"
        expected
        found
  | Invalid_proto_level {expected; found} ->
      Format.fprintf
        ppf
        "Invalid protocol level:@  expected %d@  found %d"
        expected
        found
  | Replayed_operation oph ->
      Format.fprintf
        ppf
        "The operation %a was previously included in the chain."
        Operation_hash.pp_short
        oph
  | Outdated_operation {operation; originating_block} ->
      Format.fprintf
        ppf
        "The operation %a is outdated (originated in block: %a)"
        Operation_hash.pp_short
        operation
        Block_hash.pp_short
        originating_block
  | Expired_chain {chain_id; expiration; timestamp} ->
      Format.fprintf
        ppf
        "The block timestamp (%a) is later than its chain expiration date: %a \
         (chain: %a)."
        Time.System.pp_hum
        (Time.System.of_protocol_exn timestamp)
        Time.System.pp_hum
        (Time.System.of_protocol_exn expiration)
        Chain_id.pp_short
        chain_id
  | Unexpected_number_of_validation_passes n ->
      Format.fprintf ppf "Invalid number of validation passes (found: %d)" n
  | Too_many_operations {pass; found; max} ->
      Format.fprintf
        ppf
        "Too many operations in validation pass %d (found: %d, max: %d)"
        pass
        found
        max
  | Oversized_operation {operation; size; max} ->
      Format.fprintf
        ppf
        "Oversized operation %a (size: %d, max: %d)"
        Operation_hash.pp_short
        operation
        size
        max
  | Unallowed_pass {operation; pass; allowed_pass} ->
      Format.fprintf
        ppf
        "Operation %a included in validation pass %d,  while only the \
         following passes are allowed: @[<h>%a@]"
        Operation_hash.pp_short
        operation
        pass
        (fun fmt -> function
          | None -> Format.fprintf fmt "None"
          | Some i -> Format.pp_print_int fmt i)
        allowed_pass
  | Cannot_parse_block_header ->
      Format.fprintf ppf "Failed to parse the block header."
  | Economic_protocol_error ->
      Format.fprintf
        ppf
        "Failed to validate the economic-protocol content of the block. More \
         details in the trace."
  | Invalid_protocol_environment_transition (before, after) ->
      Format.fprintf
        ppf
        "Transition from protocol environment version %s to %s is not allowed."
        (Protocol.module_name_of_env_version before)
        (Protocol.module_name_of_env_version after)

type validation_process_error =
  | Missing_handshake
  | Inconsistent_handshake of string
  | Protocol_dynlink_failure of string
  | Socket_path_too_long of string
  | Socket_path_wrong_permission of string
  | Cannot_run_external_validator of string

let validation_process_error_encoding =
  let open Data_encoding in
  union
    [
      case
        (Tag 0)
        ~title:"Missing_handshake"
        (obj1 (req "constant" (constant "missing_handshake")))
        (function Missing_handshake -> Some () | _ -> None)
        (fun () -> Missing_handshake);
      case
        (Tag 1)
        ~title:"Inconsistent_handshake"
        (obj1 (req "inconsistent_handshake" string))
        (function Inconsistent_handshake msg -> Some msg | _ -> None)
        (fun msg -> Inconsistent_handshake msg);
      case
        (Tag 2)
        ~title:"Protocol_dynlink_failure"
        (obj1 (req "protocol_dynlink_failure" string))
        (function Protocol_dynlink_failure msg -> Some msg | _ -> None)
        (fun msg -> Protocol_dynlink_failure msg);
      case
        (Tag 3)
        ~title:"Socket_path_too_long"
        (obj1 (req "path" string))
        (function Socket_path_too_long path -> Some path | _ -> None)
        (fun path -> Socket_path_too_long path);
      case
        (Tag 4)
        ~title:"Socket_path_wrong_permission"
        (obj1 (req "path" string))
        (function Socket_path_wrong_permission path -> Some path | _ -> None)
        (fun path -> Socket_path_wrong_permission path);
      case
        (Tag 5)
        ~title:"Cannot_run_external_validator"
        (obj1 (req "msg" string))
        (function Cannot_run_external_validator msg -> Some msg | _ -> None)
        (fun msg -> Cannot_run_external_validator msg);
    ]

let pp_validation_process_error ppf = function
  | Missing_handshake ->
      Format.fprintf
        ppf
        "Missing handshake while initializing validation process."
  | Protocol_dynlink_failure msg -> Format.fprintf ppf "%s" msg
  | Inconsistent_handshake msg ->
      Format.fprintf ppf "Inconsistent handshake: %s." msg
  | Socket_path_too_long path ->
      Format.fprintf
        ppf
        "The socket path %s is too long. Please set an alternative path using \
         XDG_RUNTIME_DIR to specify where to create the file"
        path
  | Socket_path_wrong_permission path ->
      Format.fprintf
        ppf
        "The socket path %s has wrong permissions. Please set an alternative \
         path using XDG_RUNTIME_DIR to specify where to create the file"
        path
  | Cannot_run_external_validator msg ->
      Format.fprintf
        ppf
        "Failed to run the external block validator process: %s"
        msg

type error +=
  | Invalid_block of {block : Block_hash.t; error : block_error}
  | Unavailable_protocol of {block : Block_hash.t; protocol : Protocol_hash.t}
  | Inconsistent_operations_hash of {
      block : Block_hash.t;
      expected : Operation_list_list_hash.t;
      found : Operation_list_list_hash.t;
    }
  | Applying_non_validated_block of Block_hash.t
  | Failed_to_checkout_context of Context_hash.t
  | Applying_non_prechecked_block of Block_hash.t
  | System_error of {errno : string; fn : string; msg : string}
  | Missing_test_protocol of Protocol_hash.t
  | Validation_process_failed of validation_process_error
  | Cannot_validate_while_shutting_down

let () =
  Error_monad.register_error_kind
    `Permanent
    ~id:"validator.invalid_block"
    ~title:"Invalid block"
    ~description:"Invalid block."
    ~pp:(fun ppf (block, error) ->
      Format.fprintf
        ppf
        "@[<v 2>Invalid block %a@ %a@]"
        Block_hash.pp_short
        block
        pp_block_error
        error)
    Data_encoding.(
      obj2
        (req "invalid_block" Block_hash.encoding)
        (req "error" block_error_encoding))
    (function Invalid_block {block; error} -> Some (block, error) | _ -> None)
    (fun (block, error) -> Invalid_block {block; error}) ;
  Error_monad.register_error_kind
    `Temporary
    ~id:"validator.unavailable_protocol"
    ~title:"Missing protocol"
    ~description:"The protocol required for validating a block is missing."
    ~pp:(fun ppf (block, protocol) ->
      Format.fprintf
        ppf
        "Missing protocol (%a) when validating the block %a."
        Protocol_hash.pp_short
        protocol
        Block_hash.pp_short
        block)
    Data_encoding.(
      obj2
        (req "block" Block_hash.encoding)
        (req "missing_protocol" Protocol_hash.encoding))
    (function
      | Unavailable_protocol {block; protocol} -> Some (block, protocol)
      | _ -> None)
    (fun (block, protocol) -> Unavailable_protocol {block; protocol}) ;
  Error_monad.register_error_kind
    `Temporary
    ~id:"validator.inconsistent_operations_hash"
    ~title:"Invalid merkle tree"
    ~description:
      "The provided list of operations is inconsistent with the block header."
    ~pp:(fun ppf (block, expected, found) ->
      Format.fprintf
        ppf
        "@[<v 2>The provided list of operations for block %a  is inconsistent \
         with the block header@  expected: %a@  found: %a@]"
        Block_hash.pp_short
        block
        Operation_list_list_hash.pp_short
        expected
        Operation_list_list_hash.pp_short
        found)
    Data_encoding.(
      obj3
        (req "block" Block_hash.encoding)
        (req "expected" Operation_list_list_hash.encoding)
        (req "found" Operation_list_list_hash.encoding))
    (function
      | Inconsistent_operations_hash {block; expected; found} ->
          Some (block, expected, found)
      | _ -> None)
    (fun (block, expected, found) ->
      Inconsistent_operations_hash {block; expected; found}) ;
  Error_monad.register_error_kind
    `Permanent
<<<<<<< HEAD
    ~id:"Block_validator_process.applying_non_prechecked_block"
    ~title:"Applying non prechecked block"
    ~description:"Applying non prechecked block"
    ~pp:(fun ppf (hash : Tezos_crypto.Block_hash.t) ->
      Format.fprintf
        ppf
        "Applying non prechecked block %a"
        Tezos_crypto.Block_hash.pp_short
        hash)
    Data_encoding.(obj1 (req "hash" Tezos_crypto.Block_hash.encoding))
    (function Applying_non_prechecked_block bh -> Some bh | _ -> None)
    (fun bh -> Applying_non_prechecked_block bh) ;
=======
    ~id:"Block_validator_process.applying_non_validated_block"
    ~title:"Applying non validated block"
    ~description:"Applying non validated block"
    ~pp:(fun ppf (hash : Block_hash.t) ->
      Format.fprintf
        ppf
        "Applying non validated block %a"
        Block_hash.pp_short
        hash)
    Data_encoding.(obj1 (req "hash" Block_hash.encoding))
    (function Applying_non_validated_block bh -> Some bh | _ -> None)
    (fun bh -> Applying_non_validated_block bh) ;
>>>>>>> 69b6b8ba
  Error_monad.register_error_kind
    `Permanent
    ~id:"Block_validator_process.failed_to_checkout_context"
    ~title:"Fail during checkout context"
    ~description:"The context checkout failed using a given hash"
    ~pp:(fun ppf (hash : Context_hash.t) ->
      Format.fprintf
        ppf
        "@[Failed to checkout the context with hash %a@]"
        Context_hash.pp_short
        hash)
    Data_encoding.(obj1 (req "hash" Context_hash.encoding))
    (function Failed_to_checkout_context h -> Some h | _ -> None)
    (fun h -> Failed_to_checkout_context h) ;
  Error_monad.register_error_kind
    `Temporary
    ~id:"Validator_process.system_error_while_validating"
    ~title:"Failed to validate block because of a system error"
    ~description:"The validator failed because of a system error"
    ~pp:(fun ppf (errno, fn, msg) ->
      Format.fprintf
        ppf
        "System error while validating a block (in function %s(%s)):@ %s"
        fn
        msg
        errno)
    Data_encoding.(
      obj3 (req "errno" string) (req "function" string) (req "msg" string))
    (function
      | System_error {errno; fn; msg} -> Some (errno, fn, msg) | _ -> None)
    (fun (errno, fn, msg) -> System_error {errno; fn; msg}) ;
  Error_monad.register_error_kind
    `Temporary
    ~id:"validator.missing_test_protocol"
    ~title:"Missing test protocol"
    ~description:"Missing test protocol when forking the test chain"
    ~pp:(fun ppf protocol ->
      Format.fprintf
        ppf
        "Missing test protocol %a when forking the test chain."
        Protocol_hash.pp
        protocol)
    Data_encoding.(obj1 (req "test_protocol" Protocol_hash.encoding))
    (function Missing_test_protocol protocol -> Some protocol | _ -> None)
    (fun protocol -> Missing_test_protocol protocol) ;
  Error_monad.register_error_kind
    `Temporary
    ~id:"validator.validation_process_failed"
    ~title:"Validation process failed"
    ~description:"Failed to validate block using external validation process."
    ~pp:(fun ppf error ->
      Format.fprintf
        ppf
        "Failed to validate block using external validation process. %a"
        pp_validation_process_error
        error)
    Data_encoding.(obj1 (req "error" validation_process_error_encoding))
    (function Validation_process_failed error -> Some error | _ -> None)
    (fun error -> Validation_process_failed error) ;
  Error_monad.register_error_kind
    `Temporary
    ~id:"validator.cannot_validate_while_shutting_down"
    ~title:"Cannot validate while shutting down"
    ~description:"Cannot validate block while the node is shutting down."
    ~pp:(fun ppf () ->
      Format.fprintf
        ppf
        "Cannot validate block while the node is shutting down.")
    Data_encoding.empty
    (function Cannot_validate_while_shutting_down -> Some () | _ -> None)
    (fun () -> Cannot_validate_while_shutting_down)

let invalid_block block error = Invalid_block {block; error}<|MERGE_RESOLUTION|>--- conflicted
+++ resolved
@@ -407,7 +407,6 @@
     }
   | Applying_non_validated_block of Block_hash.t
   | Failed_to_checkout_context of Context_hash.t
-  | Applying_non_prechecked_block of Block_hash.t
   | System_error of {errno : string; fn : string; msg : string}
   | Missing_test_protocol of Protocol_hash.t
   | Validation_process_failed of validation_process_error
@@ -484,20 +483,6 @@
       Inconsistent_operations_hash {block; expected; found}) ;
   Error_monad.register_error_kind
     `Permanent
-<<<<<<< HEAD
-    ~id:"Block_validator_process.applying_non_prechecked_block"
-    ~title:"Applying non prechecked block"
-    ~description:"Applying non prechecked block"
-    ~pp:(fun ppf (hash : Tezos_crypto.Block_hash.t) ->
-      Format.fprintf
-        ppf
-        "Applying non prechecked block %a"
-        Tezos_crypto.Block_hash.pp_short
-        hash)
-    Data_encoding.(obj1 (req "hash" Tezos_crypto.Block_hash.encoding))
-    (function Applying_non_prechecked_block bh -> Some bh | _ -> None)
-    (fun bh -> Applying_non_prechecked_block bh) ;
-=======
     ~id:"Block_validator_process.applying_non_validated_block"
     ~title:"Applying non validated block"
     ~description:"Applying non validated block"
@@ -510,7 +495,6 @@
     Data_encoding.(obj1 (req "hash" Block_hash.encoding))
     (function Applying_non_validated_block bh -> Some bh | _ -> None)
     (fun bh -> Applying_non_validated_block bh) ;
->>>>>>> 69b6b8ba
   Error_monad.register_error_kind
     `Permanent
     ~id:"Block_validator_process.failed_to_checkout_context"
