--- conflicted
+++ resolved
@@ -32,11 +32,7 @@
 end
 
 module Event : sig
-<<<<<<< HEAD
-  type update = Ignored_head | Branch_switch | Head_incrememt
-=======
   type update = Ignored_head | Branch_switch | Head_increment
->>>>>>> fc8990b1
 
   type t =
     | Processed_block of {
