(*****************************************************************************)
(*                                                                           *)
(* Open Source License                                                       *)
(* Copyright (c) 2018 Dynamic Ledger Solutions, Inc. <contact@tezos.com>     *)
(* Copyright (c) 2020 Nomadic Labs, <contact@nomadic-labs.com>               *)
(*                                                                           *)
(* Permission is hereby granted, free of charge, to any person obtaining a   *)
(* copy of this software and associated documentation files (the "Software"),*)
(* to deal in the Software without restriction, including without limitation *)
(* the rights to use, copy, modify, merge, publish, distribute, sublicense,  *)
(* and/or sell copies of the Software, and to permit persons to whom the     *)
(* Software is furnished to do so, subject to the following conditions:      *)
(*                                                                           *)
(* The above copyright notice and this permission notice shall be included   *)
(* in all copies or substantial portions of the Software.                    *)
(*                                                                           *)
(* THE SOFTWARE IS PROVIDED "AS IS", WITHOUT WARRANTY OF ANY KIND, EXPRESS OR*)
(* IMPLIED, INCLUDING BUT NOT LIMITED TO THE WARRANTIES OF MERCHANTABILITY,  *)
(* FITNESS FOR A PARTICULAR PURPOSE AND NONINFRINGEMENT. IN NO EVENT SHALL   *)
(* THE AUTHORS OR COPYRIGHT HOLDERS BE LIABLE FOR ANY CLAIM, DAMAGES OR OTHER*)
(* LIABILITY, WHETHER IN AN ACTION OF CONTRACT, TORT OR OTHERWISE, ARISING   *)
(* FROM, OUT OF OR IN CONNECTION WITH THE SOFTWARE OR THE USE OR OTHER       *)
(* DEALINGS IN THE SOFTWARE.                                                 *)
(*                                                                           *)
(*****************************************************************************)

open Test_utils

let check_import_invariants ~test_descr ~rolling
    (previously_baked_blocks, exported_block) (imported_chain_store, head) =
  protect
    ~on_error:(fun err ->
      Format.eprintf "Error while checking invariants at: %s" test_descr ;
      Lwt.return (Error err))
    (fun () ->
      (* Check that the head exists with metadata and corresponds to
           the exported block *)
      assert_presence_in_store ~with_metadata:true imported_chain_store [head]
      >>=? fun () ->
      assert_presence_in_store
        ~with_metadata:true
        imported_chain_store
        [exported_block]
      >>=? fun () ->
      Assert.equal_block
        ~msg:("imported head consistency: " ^ test_descr)
        (Store.Block.header exported_block)
        (Store.Block.header head) ;
      (* Check that we possess all the blocks wrt our descriptors *)
      Store.Chain.savepoint imported_chain_store >>= fun savepoint ->
      Store.Chain.checkpoint imported_chain_store >>= fun checkpoint ->
      Store.Chain.caboose imported_chain_store >>= fun caboose ->
      let (expected_present, expected_absent) =
        List.partition
          (fun b ->
            Compare.Int32.(Store.Block.level b <= snd checkpoint)
            && Compare.Int32.(Store.Block.level b >= snd caboose))
          previously_baked_blocks
      in
      assert_presence_in_store
        ~with_metadata:false
        imported_chain_store
        expected_present
      >>=? fun () ->
      assert_absence_in_store imported_chain_store expected_absent
      >>=? fun () ->
      (* Check that the descriptors are consistent *)
      (if rolling then
       (* In rolling: we expected to have at least the max_op_ttl
             blocks from the head *)
       Store.Block.get_block_metadata imported_chain_store head
       >>=? fun metadata ->
       let max_op_ttl = Store.Block.max_operations_ttl metadata in
       return Int32.(sub (Store.Block.level head) (of_int max_op_ttl))
      else return 0l)
      >>=? fun expected_caboose_level ->
      Assert.equal
        ~msg:("savepoint consistency: " ^ test_descr)
        (Store.Block.level exported_block)
        (snd savepoint) ;
      Assert.equal
        ~msg:("checkpoint consistency: " ^ test_descr)
        (snd savepoint)
        (snd checkpoint) ;
      Assert.equal
        ~msg:("caboose consistency: " ^ __LOC__)
        ~eq:Int32.equal
        ~prn:Int32.to_string
        expected_caboose_level
        (snd caboose) ;
      return_unit)

let export_import ~test_descr ~previously_baked_blocks ?exported_block_hash
    ~rolling (store_dir, context_dir) chain_store =
  check_invariants chain_store >>=? fun () ->
  let open Filename.Infix in
  let snapshot_path = store_dir // "snapshot.full" in
  let chain_name = Distributed_db_version.Name.of_string "test" in
  let exported_block =
    match exported_block_hash with
    | None -> `Alias (`Checkpoint, 0)
    | Some hash -> `Hash (hash, 0)
  in
  (*FIXME test over Raw formats as well *)
  Snapshots.export
    ~snapshot_path
    Snapshots.Tar
    ~rolling
    ~block:exported_block
    ~store_dir
    ~context_dir
    ~chain_name
    genesis
  >>=? fun () ->
  let dir = store_dir // "imported_store" in
  let dst_store_dir = dir // "store" in
  let dst_context_dir = dir // "context" in
  Snapshots.import
    ?block:exported_block_hash
    ~snapshot_path
    ~dst_store_dir
    ~dst_context_dir
    ~chain_name
    ~user_activated_upgrades:[]
    ~user_activated_protocol_overrides:[]
    genesis
  >>=? fun () ->
  Store.init
    ~store_dir:dst_store_dir
    ~context_dir:dst_context_dir
    ~allow_testchains:true
    genesis
  >>=? fun store' ->
  protect
    ~on_error:(fun err ->
      Store.close_store store' >>= fun () -> Lwt.return (Error err))
    (fun () ->
      let chain_store' = Store.main_chain_store store' in
      Store.Chain.current_head chain_store' >>= fun head' ->
      (match exported_block_hash with
      | Some hash ->
          Assert.equal
            ~msg:("export with given hash: " ^ test_descr)
            ~eq:Block_hash.equal
            (Store.Block.hash head')
            hash ;
          Lwt.return head'
      | None ->
          Store.Chain.checkpoint chain_store >>= fun checkpoint ->
          Assert.equal
            ~msg:("export checkpoint: " ^ test_descr)
            ~eq:Block_hash.equal
            (Store.Block.hash head')
            (fst checkpoint) ;
          Lwt.return head')
      >>= fun exported_block ->
      let history_mode = Store.Chain.history_mode chain_store' in
      assert (
        match history_mode with
        | Rolling _ when rolling -> true
        | Full _ when not rolling -> true
        | _ -> false) ;
      check_import_invariants
        ~test_descr
        ~rolling
        (previously_baked_blocks, exported_block)
        (chain_store', head')
      >>=? fun () -> return (store', chain_store', head'))

let check_baking_continuity ~test_descr ~exported_chain_store
    ~imported_chain_store =
  let open Tezos_protocol_alpha.Protocol.Alpha_context in
  Store.Chain.current_head imported_chain_store >>= fun imported_head ->
  Alpha_utils.get_constants imported_chain_store imported_head
  >>=? fun {Constants.parametric = {blocks_per_cycle; preserved_cycles; _}; _}
    ->
  let imported_history_mode = Store.Chain.history_mode imported_chain_store in
  let imported_offset =
    match imported_history_mode with
    | History_mode.Rolling (Some {offset}) | Full (Some {offset}) -> offset
    | Rolling None | Full None -> History_mode.default_additional_cycles.offset
    | Archive -> assert false
  in
  Store.Chain.current_head exported_chain_store >>= fun export_store_head ->
  let level_to_reach =
    let min_nb_blocks_to_bake =
      Int32.(
        of_int
          (to_int blocks_per_cycle * (preserved_cycles + imported_offset + 2)))
    in
    Compare.Int32.(
      max
        (Store.Block.level export_store_head)
        (Int32.add (Store.Block.level imported_head) min_nb_blocks_to_bake))
  in
  (* Bake until we have enough cycles to reach our offset (and a bit more) *)
  (* Check invariants after every baking *)
  let rec loop head = function
    | 0 -> return head
    | n ->
        Alpha_utils.bake imported_chain_store head >>=? fun new_head ->
        check_invariants imported_chain_store >>=? fun () ->
        loop new_head (n - 1)
  in
  let nb_blocks_to_bake_in_import =
    Int32.(to_int (sub level_to_reach (Store.Block.level imported_head)))
  in
  loop imported_head nb_blocks_to_bake_in_import >>=? fun last' ->
  (* Also bake with the exported store so we make sure we bake the same blocks *)
  Store.Chain.current_head exported_chain_store >>= fun exported_head ->
  (if Compare.Int32.(Store.Block.level export_store_head < level_to_reach) then
   let nb_blocks_to_bake_in_export =
     Int32.(to_int (sub level_to_reach (Store.Block.level export_store_head)))
   in
   Alpha_utils.bake_n
     exported_chain_store
     nb_blocks_to_bake_in_export
     exported_head
   >>=? fun (_blocks, last) -> return last
  else Store.Block.read_block_by_level exported_chain_store level_to_reach)
  >>=? fun last ->
  Assert.equal_block
    ~msg:("check both head after baking: " ^ test_descr)
    (Store.Block.header last)
    (Store.Block.header last') ;
  (* Check that the checkpoint are the same *)
  Store.Chain.checkpoint exported_chain_store >>= fun checkpoint ->
  Store.Chain.checkpoint imported_chain_store >>= fun checkpoint' ->
  Assert.equal
    ~msg:("checkpoint equality: " ^ test_descr)
    ~prn:(fun (hash, level) ->
      Format.asprintf "%a (%ld)" Block_hash.pp hash level)
    checkpoint
    checkpoint' ;
  return_unit

let test store_path ~test_descr ?exported_block_level
    ~nb_blocks_to_bake_before_export ~rolling store =
  let chain_store = Store.main_chain_store store in
  Store.Chain.genesis_block chain_store >>= fun genesis_block ->
  Alpha_utils.bake_n chain_store nb_blocks_to_bake_before_export genesis_block
  >>=? fun (previously_baked_blocks, _current_head) ->
  (* We don't have a way to lock two stores in the same process =>
     force merges to trigger by setting a new head via [bake] *)
  let consistency_check () =
    Store.Chain.checkpoint chain_store >>= fun checkpoint ->
    Store.Chain.savepoint chain_store >>= fun savepoint ->
    Store.Chain.caboose chain_store >>= fun caboose ->
    let export_import exported_block_hash =
      export_import
        ~test_descr
        store_path
        chain_store
        ~rolling
        ?exported_block_hash
        ~previously_baked_blocks
    in
    let expected_level =
      Option.value ~default:(snd checkpoint) exported_block_level
    in
    let open Snapshots in
    Store.Block.read_block_by_level_opt chain_store expected_level
    >>= fun block_opt ->
    (match block_opt with
    | None -> return_some `Unknown
    | Some block ->
        if Compare.Int32.(expected_level = Store.Block.level genesis_block) then
          return_some `Genesis
        else if Compare.Int32.(expected_level = snd caboose) then
          return_some `Caboose
        else if Compare.Int32.(expected_level = snd savepoint) then
          return_some `Pruned_pred
        else if Compare.Int32.(expected_level < snd savepoint) then
          if Compare.Int32.(expected_level < snd caboose) then
            return_some `Unknown
          else return_some `Pruned
        else
          Store.Block.get_block_metadata chain_store block >>=? fun metadata ->
          let min_level =
            Compare.Int32.(
              max
                (Store.Block.level genesis_block)
                Int32.(
                  sub
                    (Store.Block.level block)
                    (of_int (Store.Block.max_operations_ttl metadata))))
          in
          if Compare.Int32.(min_level < snd caboose) then
            return_some `Not_enough_pred
          else (* Should not fail *)
            return_none)
    >>=? function
    | None ->
        (* Normal behavior *)
        let block = WithExceptions.Option.get ~loc:__LOC__ block_opt in
        let hash =
          Option.map (fun _ -> Store.Block.hash block) exported_block_level
        in
        export_import hash >>=? return_some
    | Some reason -> (
        if expected_level < snd caboose then return_none
        else
          let block = WithExceptions.Option.get ~loc:__LOC__ block_opt in
          let reason_to_string = function
            | `Pruned -> "Pruned"
            | `Pruned_pred -> "Pruned_pred"
            | `Unknown -> "Unknown"
            | `Unknown_ancestor -> "Unknown ancestor"
            | `Caboose -> "Caboose"
            | `Genesis -> "Genesis"
            | `Not_enough_pred -> "Not_enough_pred"
            | `Missing_context -> "Missing_context"
          in
          export_import (Some (Store.Block.hash block)) >>= function
          | Error [Invalid_export_block {block = _; reason = reason'}]
            when reason = reason' ->
              (* Expected error *)
              return_none
          | Ok _ ->
              Assert.fail_msg
                "Unexpected success in export: expected %s error"
                (reason_to_string reason)
          | Error err ->
              Assert.fail_msg
                "Unexpected error in export. Expected error with %s - Got : %a"
                (reason_to_string reason)
                Error_monad.pp_print_trace
                err)
  in
  consistency_check () >>=? function
  | None ->
      (* Encountered an expected error, nothing to do *)
      return_unit
  | Some (store', chain_store', _head) ->
      Lwt.finalize
        (fun () ->
          check_baking_continuity
            ~test_descr
            ~exported_chain_store:chain_store
            ~imported_chain_store:chain_store')
        (fun () ->
          (* only close store' - store will be closed by the test
                wrapper *)
          Store.close_store store' >>= fun _ -> Lwt.return_unit)

let make_tests speed genesis_parameters =
  let open Tezos_protocol_alpha.Protocol.Alpha_context in
  let {
    Parameters.constants = {Constants.blocks_per_cycle; preserved_cycles; _};
    _;
  } =
    genesis_parameters
  in
  let blocks_per_cycle = Int32.to_int blocks_per_cycle in
  (* "Au paradis des louches" *)
  let nb_initial_blocks_list =
    match speed with
    | `Slow ->
        [
          preserved_cycles * blocks_per_cycle;
          ((2 * preserved_cycles) + 1) * blocks_per_cycle;
          65;
          77;
          89;
        ]
    | `Quick -> [((2 * preserved_cycles) + 1) * blocks_per_cycle; 77]
  in
  let exporter_history_modes =
    let open History_mode in
    match speed with
    | `Slow ->
        [
          Archive;
          Full (Some {offset = 0});
          Full (Some default_additional_cycles);
          Rolling (Some {offset = 0});
          Rolling (Some default_additional_cycles);
        ]
    | `Quick ->
        [
          Full (Some default_additional_cycles);
          Rolling (Some {offset = 0});
          Rolling (Some default_additional_cycles);
        ]
  in
  let export_blocks_levels nb_initial_blocks =
    match speed with
    | `Slow ->
        [
          None;
          Some Int32.(of_int (nb_initial_blocks - blocks_per_cycle));
          Some (Int32.of_int nb_initial_blocks);
        ]
    | `Quick -> [None; Some (Int32.of_int nb_initial_blocks)]
  in
  let permutations =
    List.(
      product
        (product
           nb_initial_blocks_list
           (map export_blocks_levels nb_initial_blocks_list
           |> flatten
           |> List.sort_uniq Stdlib.compare))
        (product exporter_history_modes [false; true]))
    |> List.map (fun ((a, b), (c, d)) -> (a, b, c, d))
  in
  List.filter_map
    (fun (nb_initial_blocks, exported_block_level, history_mode, rolling) ->
      let test_descr =
        Format.asprintf
          "export => import with %d initial blocks from %a to %s (exported \
           block at %s)"
          nb_initial_blocks
          History_mode.pp
          history_mode
          (if rolling then "rolling" else "full")
          (match exported_block_level with
          | None -> "checkpoint"
          | Some i -> Format.sprintf "level %ld" i)
      in
      match history_mode with
      | Rolling _ when rolling = false -> None
      | _ -> (
          match exported_block_level with
          | Some level
            when Compare.Int32.(Int32.of_int nb_initial_blocks <= level) ->
              None
          | None | Some _ ->
              Some
                (wrap_test
                   ~keep_dir:true
                   ~history_mode
                   ~patch_context:(fun ctxt ->
                     Alpha_utils.default_patch_context ctxt)
                   ( test_descr,
                     fun store_path store ->
                       test
                         ?exported_block_level
                         ~nb_blocks_to_bake_before_export:nb_initial_blocks
                         ~rolling
                         ~test_descr
                         store_path
                         store ))))
    permutations

let test_rolling () =
  let patch_context ctxt = Alpha_utils.default_patch_context ctxt in
  let test (store_dir, context_dir) store =
    let chain_store = Store.main_chain_store store in
    Store.Chain.genesis_block chain_store >>= fun genesis_block ->
    let nb_cycles_to_bake = 6 in
    Alpha_utils.bake_until_n_cycle_end
      chain_store
      nb_cycles_to_bake
      genesis_block
    >>=? fun (_blocks, head) ->
    (* We don't have a way to lock two stores in the same process =>
       force merges by setting a new head via [bake] *)
    let open Filename.Infix in
    let snapshot_path = store_dir // "snapshot.rolling" in
    let chain_name = Distributed_db_version.Name.of_string "test" in
    let dst_dir = store_dir // "imported_store" in
    let dst_store_dir = dst_dir // "store" in
    let dst_context_dir = dst_dir // "context" in
    (*FIXME test over Raw formats as well *)
    Snapshots.export
      ~snapshot_path
      Snapshots.Tar
      ~rolling:true
      ~block:(`Head 0)
      ~store_dir
      ~context_dir
      ~chain_name
      genesis
    >>=? fun () ->
    Snapshots.import
      ~snapshot_path
      ~dst_store_dir
      ~dst_context_dir
      ~chain_name
      ~user_activated_upgrades:[]
      ~user_activated_protocol_overrides:[]
      genesis
    >>=? fun () ->
    Store.init
      ~patch_context
      ~history_mode:History_mode.default_rolling
      ~readonly:false
      ~store_dir:dst_store_dir
      ~context_dir:dst_context_dir
      ~allow_testchains:true
      genesis
    >>=? fun store' ->
    let chain_store' = Store.main_chain_store store' in
    Alpha_utils.bake_until_n_cycle_end chain_store' 4 head >>=? fun _head ->
    Store.Chain.checkpoint chain_store' >>= fun checkpoint ->
    let prn i = Format.sprintf "%ld" i in
    Store.Block.read_block chain_store' (fst checkpoint)
    >>=? fun checkpoint_block ->
    Store.Block.get_block_metadata chain_store' checkpoint_block
    >>=? fun metadata ->
    let max_op_ttl_cp =
      Int32.(
        sub (snd checkpoint) (of_int (Store.Block.max_operations_ttl metadata)))
    in
    Store.Chain.caboose chain_store' >>= fun caboose ->
    Assert.equal
      ~prn
      ~msg:__LOC__
      ~eq:Compare.Int32.equal
      max_op_ttl_cp
      (snd caboose) ;
    Store.close_store store' >>= fun () -> return_unit
  in
  wrap_test
    ~keep_dir:false
    ~history_mode:History_mode.default
    ~patch_context
    ( Format.asprintf
        "genesis consistency after rolling import (blocks per cycle = %ld)"
        Alpha_utils.default_genesis_parameters.constants.blocks_per_cycle,
      test )

(* This test aims to check that the caboose and savepoint are well
   dragged when the first merge occurs, after a rolling snapshot
   import on a block which is not on a cycle's bound. Indeed, in such
   a scenario, the merge procedure may remove blocks bellow the lafl
   without cementing them. It would result in non stored caboose
   (rolling issue) and savepoint (rolling and full issue).
   In this test, we need to increase the number of blocks per cycle to
   avoid the max_op_ttl to hide this potential issue. The exported
   block must be outside the max_op_ttl of the next checkpoint. *)
let test_drag_after_import () =
  let constants =
<<<<<<< HEAD
    Default_parameters.{constants_test with blocks_per_cycle = 256l}
=======
    Default_parameters.
      {constants_test with blocks_per_cycle = 256l; consensus_threshold = 0}
>>>>>>> e445371a
  in
  let patch_context ctxt =
    let test_parameters =
      let open Tezos_protocol_alpha_parameters in
      {
        Default_parameters.(parameters_of_constants constants) with
        bootstrap_accounts = Alpha_utils.default_accounts;
      }
    in
    Alpha_utils.patch_context
      ctxt
      ~json:(Default_parameters.json_of_parameters test_parameters)
  in
  let test (store_dir, context_dir) store =
    let chain_store = Store.main_chain_store store in
    Store.Chain.genesis_block chain_store >>= fun genesis_block ->
    let nb_cycles_to_bake = 2 in
    Alpha_utils.bake_until_n_cycle_end
      chain_store
      nb_cycles_to_bake
      genesis_block
    >>=? fun (_blocks, head) ->
    (* We don't have a way to lock two stores in the same process =>
        force merges by setting a new head via [bake] *)
    let open Filename.Infix in
    let snapshot_path = store_dir // "snapshot.rolling" in
    let chain_name = Distributed_db_version.Name.of_string "test" in
    let dst_dir = store_dir // "imported_store" in
    let dst_store_dir = dst_dir // "store" in
    let dst_context_dir = dst_dir // "context" in
    (*FIXME test over Raw formats as well *)
    (* export distance is higer than the 120 max_op_tt*)
    let export_distance = 130 in
    Store.Block.read_block
      chain_store
      (Store.Block.hash head)
      ~distance:export_distance
    >>=? fun export_block ->
    let export_block_hash = Store.Block.hash export_block in
    Snapshots.export
      ~snapshot_path
      Snapshots.Tar
      ~rolling:true
      ~block:(`Hash (export_block_hash, 0))
      ~store_dir
      ~context_dir
      ~chain_name
      genesis
    >>=? fun () ->
    Snapshots.import
      ~snapshot_path
      ~dst_store_dir
      ~dst_context_dir
      ~chain_name
      ~user_activated_upgrades:[]
      ~user_activated_protocol_overrides:[]
      ~block:export_block_hash
      genesis
    >>=? fun () ->
    Store.init
      ~patch_context
      ~readonly:false
      ~store_dir:dst_store_dir
      ~context_dir:dst_context_dir
      ~allow_testchains:true
      genesis
    >>=? fun store' ->
    let chain_store' = Store.main_chain_store store' in
    (* Finish to bake the current cycle. *)
    Alpha_utils.bake_until_cycle_end chain_store' export_block
    >>=? fun (_, _head) ->
    Store.Chain.savepoint chain_store'
    >>= fun (savepoint_hash, savepoint_level) ->
    Store.Block.read_block chain_store' savepoint_hash >>=? fun savepoint ->
    Store.Block.get_block_metadata chain_store' savepoint >>=? fun metadata ->
    let expected_caboose =
      Int32.(
        sub savepoint_level (of_int (Store.Block.max_operations_ttl metadata)))
    in
    Store.Chain.caboose chain_store' >>= fun (_, caboose_level) ->
    let prn i = Format.sprintf "%ld" i in
    Assert.equal
      ~prn
      ~msg:__LOC__
      ~eq:Compare.Int32.equal
      caboose_level
      expected_caboose ;
    let block_store = Store.Unsafe.get_block_store chain_store' in
    let rec restart n head =
      if n = 0 then return head
      else
        Alpha_utils.bake_until_cycle_end chain_store' head >>=? fun (_, head) ->
        Block_store.await_merging block_store >>= fun () ->
        Store.Chain.caboose chain_store' >>= fun (_, caboose_level) ->
        Store.Chain.savepoint chain_store' >>= fun (_, savepoint_level) ->
        List.iter_es
          (fun level ->
            Store.Block.read_block_by_level chain_store' level
            >>=? fun _sucess -> return_unit)
          Int32.(
            List.map of_int (to_int caboose_level -- to_int savepoint_level))
        >>=? fun () -> restart (n - 1) head
    in
    (* With the given constants, it is required to bake 7 cycles to
       trigger the first merge. *)
    restart 7 export_block >>=? fun _h -> return_unit
  in
  wrap_test
    ~keep_dir:false
    ~history_mode:History_mode.default
    ~patch_context
    ( Format.asprintf
        "check caboose and savepoint drag after rolling import (blocks per \
         cycle = %ld)"
        constants.blocks_per_cycle,
      test )

(* TODO:
   export => import => export => import from full & rolling
   export equivalence
*)

let tests speed =
  let test_cases =
    let generated_tests =
      make_tests
        speed
        Tezos_protocol_alpha_parameters.Default_parameters.(
          parameters_of_constants
            {constants_sandbox with consensus_threshold = 0})
    in
    test_rolling () :: test_drag_after_import () :: generated_tests
  in

  ("snapshots", test_cases)<|MERGE_RESOLUTION|>--- conflicted
+++ resolved
@@ -532,12 +532,8 @@
    block must be outside the max_op_ttl of the next checkpoint. *)
 let test_drag_after_import () =
   let constants =
-<<<<<<< HEAD
-    Default_parameters.{constants_test with blocks_per_cycle = 256l}
-=======
     Default_parameters.
       {constants_test with blocks_per_cycle = 256l; consensus_threshold = 0}
->>>>>>> e445371a
   in
   let patch_context ctxt =
     let test_parameters =
