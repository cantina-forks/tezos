(*****************************************************************************)
(*                                                                           *)
(* Open Source License                                                       *)
(* Copyright (c) 2020-2021 Nomadic Labs, <contact@nomadic-labs.com>          *)
(*                                                                           *)
(* Permission is hereby granted, free of charge, to any person obtaining a   *)
(* copy of this software and associated documentation files (the "Software"),*)
(* to deal in the Software without restriction, including without limitation *)
(* the rights to use, copy, modify, merge, publish, distribute, sublicense,  *)
(* and/or sell copies of the Software, and to permit persons to whom the     *)
(* Software is furnished to do so, subject to the following conditions:      *)
(*                                                                           *)
(* The above copyright notice and this permission notice shall be included   *)
(* in all copies or substantial portions of the Software.                    *)
(*                                                                           *)
(* THE SOFTWARE IS PROVIDED "AS IS", WITHOUT WARRANTY OF ANY KIND, EXPRESS OR*)
(* IMPLIED, INCLUDING BUT NOT LIMITED TO THE WARRANTIES OF MERCHANTABILITY,  *)
(* FITNESS FOR A PARTICULAR PURPOSE AND NONINFRINGEMENT. IN NO EVENT SHALL   *)
(* THE AUTHORS OR COPYRIGHT HOLDERS BE LIABLE FOR ANY CLAIM, DAMAGES OR OTHER*)
(* LIABILITY, WHETHER IN AN ACTION OF CONTRACT, TORT OR OTHERWISE, ARISING   *)
(* FROM, OUT OF OR IN CONNECTION WITH THE SOFTWARE OR THE USE OR OTHER       *)
(* DEALINGS IN THE SOFTWARE.                                                 *)
(*                                                                           *)
(*****************************************************************************)

open Store_types
open Store_errors

module Shared = struct
  type 'a t = {mutable data : 'a; lock : Lwt_idle_waiter.t}

  let create data = {data; lock = Lwt_idle_waiter.create ()}

  let use {data; lock} f = Lwt_idle_waiter.task lock (fun () -> f data)

  (* Causes a deadlock if [use] or [update_with] is called inside [f] *)
  let locked_use {data; lock} f =
    Lwt_idle_waiter.force_idle lock (fun () -> f data)

  (* Updates the shared data [v] only when a new value is provided by
     the evaluation of [f]. Causes a deadlock if [use] or [locked_use]
     is called inside [f]. *)
  let update_with v f =
    Lwt_idle_waiter.force_idle v.lock (fun () ->
        f v.data >>=? function
        | (Some new_data, res) ->
            v.data <- new_data ;
            return res
        | (None, res) -> return res)
end

type store = {
  store_dir : [`Store_dir] Naming.directory;
  (* Mutability allows a back-reference from chain_store to store: not
     to be modified. *)
  (* Invariant : main_chain_store <> None *)
  mutable main_chain_store : chain_store option;
  context_index : Context.index;
  protocol_store : Protocol_store.t;
  allow_testchains : bool;
  protocol_watcher : Protocol_hash.t Lwt_watcher.input;
  global_block_watcher : (chain_store * block) Lwt_watcher.input;
}

and chain_store = {
  global_store : store;
  chain_id : Chain_id.t;
  chain_dir : [`Chain_dir] Naming.directory;
  chain_config : chain_config;
  block_store : Block_store.t;
  chain_state : chain_state Shared.t;
  (* Genesis is only on-disk: read-only except at creation *)
  genesis_block_data : block Stored_data.t;
  block_watcher : block Lwt_watcher.input;
  block_rpc_directories :
    (chain_store * block) RPC_directory.t Protocol_hash.Map.t
    Protocol_hash.Table.t;
  lockfile : Lwt_unix.file_descr;
}

and chain_state = {
  (* Following fields are not safe to update concurrently and must be
     manipulated carefuly: *)
  current_head_data : block_descriptor Stored_data.t;
  alternate_heads_data : block_descriptor list Stored_data.t;
  cementing_highwatermark_data : int32 option Stored_data.t;
  target_data : block_descriptor option Stored_data.t;
  checkpoint_data : block_descriptor Stored_data.t;
  (* Following fields are safe to update directly *)
  protocol_levels_data :
    Protocol_levels.activation_block Protocol_levels.t Stored_data.t;
  invalid_blocks_data : invalid_block Block_hash.Map.t Stored_data.t;
  forked_chains_data : Block_hash.t Chain_id.Map.t Stored_data.t;
  (* In memory-only: *)
  current_head : Block_repr.t;
  active_testchain : testchain option;
  mempool : Mempool.t;
  live_blocks : Block_hash.Set.t;
  live_operations : Operation_hash.Set.t;
  mutable live_data_cache :
    (Block_hash.t * Operation_hash.Set.t) Ringo.Ring.t option;
  prechecked_blocks : Block_repr.t Block_lru_cache.t;
}

and testchain = {forked_block : Block_hash.t; testchain_store : chain_store}

and block = Block_repr.t

type t = store

let current_head chain_store =
  Shared.use chain_store.chain_state (fun {current_head; _} ->
      Lwt.return current_head)

let caboose chain_store = Block_store.caboose chain_store.block_store

let checkpoint chain_store =
  Shared.use chain_store.chain_state (fun {checkpoint_data; _} ->
      Stored_data.get checkpoint_data)

let target chain_store =
  Shared.use chain_store.chain_state (fun {target_data; _} ->
      Stored_data.get target_data)

let savepoint chain_store = Block_store.savepoint chain_store.block_store

let genesis chain_store = chain_store.chain_config.genesis

let history_mode chain_store = chain_store.chain_config.history_mode

let read_ancestor_hash {block_store; _} ~distance hash =
  Block_store.get_hash block_store (Block (hash, distance))

let read_ancestor_hash_by_level chain_store head level =
  let distance = Int32.(to_int (sub (Block_repr.level head) level)) in
  read_ancestor_hash chain_store ~distance (Block_repr.hash head) >>= function
  | Ok (Some x) -> Lwt.return_some x
  | _ -> Lwt.return_none

(* Will that block be compatible with the current checkpoint and
   target. *)
let locked_is_acceptable_block chain_state (hash, level) =
  Stored_data.get chain_state.checkpoint_data
  >>= fun (_checkpoint_hash, checkpoint_level) ->
  (* The block must be above the checkpoint. *)
  if Compare.Int32.(checkpoint_level >= level) then Lwt.return_false
  else
    (* FIXME? should we read its predecessor at checkpoint level to
       see if it's the same? *)
    Stored_data.get chain_state.target_data
    >|= Option.fold ~none:true ~some:(fun (target_hash, target_level) ->
            if Compare.Int32.(level = target_level) then
              Block_hash.equal hash target_hash
            else true)

let create_lockfile chain_dir =
  protect (fun () ->
      Lwt_unix.openfile
        (Naming.lock_file chain_dir |> Naming.file_path)
        [Unix.O_CREAT; O_RDWR; O_CLOEXEC; O_SYNC]
        0o644
      >>= return)

let lock_for_write lockfile = Lwt_unix.lockf lockfile Unix.F_LOCK 0

let lock_for_read lockfile = Lwt_unix.lockf lockfile Unix.F_RLOCK 0

let unlock lockfile = Lwt_unix.lockf lockfile Unix.F_ULOCK 0

let try_lock_for_write lockfile =
  Lwt.catch
    (fun () ->
      Lwt_unix.lockf lockfile Unix.F_TLOCK 0 >>= fun () -> Lwt.return_true)
    (fun _ -> Lwt.return_false)

let may_unlock lockfile = Unit.catch_s (fun () -> unlock lockfile)

module Block = struct
  type nonrec block = block

  type t = block

  type metadata = Block_repr.metadata = {
    message : string option;
    max_operations_ttl : int;
    last_allowed_fork_level : Int32.t;
    block_metadata : Bytes.t;
    operations_metadata : Bytes.t list list;
  }

  let equal b b' = Block_hash.equal (Block_repr.hash b) (Block_repr.hash b')

  let descriptor blk = Block_repr.descriptor blk

  (* I/O operations *)

  let is_known_valid {block_store; _} hash =
    Block_store.(mem block_store (Block (hash, 0))) >>= function
    | Ok k -> Lwt.return k
    | Error _ ->
        (* should never happen : (0 \in N) *)
        Lwt.return_false

  let locked_is_known_invalid chain_state hash =
    Stored_data.get chain_state.invalid_blocks_data >>= fun invalid_blocks ->
    Lwt.return (Block_hash.Map.mem hash invalid_blocks)

  let is_known_invalid {chain_state; _} hash =
    Shared.use chain_state (fun chain_state ->
        locked_is_known_invalid chain_state hash)

  let is_known_prechecked {chain_state; _} hash =
    Shared.use chain_state (fun {prechecked_blocks; _} ->
        match Block_lru_cache.find_opt prechecked_blocks hash with
        | None -> Lwt.return_false
        | Some t -> (
            t >>= function
            | None -> Lwt.return_false
            | Some _ -> Lwt.return_true))

  let is_known chain_store hash =
    is_known_valid chain_store hash >>= fun is_known ->
    if is_known then Lwt.return_true else is_known_invalid chain_store hash

  let validity chain_store hash =
    is_known chain_store hash >>= function
    | false -> Lwt.return Block_locator.Unknown
    | true -> (
        is_known_invalid chain_store hash >>= function
        | true -> Lwt.return Block_locator.Known_invalid
        | false -> Lwt.return Block_locator.Known_valid)

  let is_genesis chain_store hash =
    let genesis = genesis chain_store in
    Block_hash.equal hash genesis.Genesis.block

  let read_block {block_store; _} ?(distance = 0) hash =
    Block_store.read_block
      ~read_metadata:false
      block_store
      (Block (hash, distance))
    >>=? function
    | None -> fail @@ Block_not_found {hash; distance}
    | Some block -> return block

  let read_block_metadata ?(distance = 0) chain_store hash =
    Block_store.read_block_metadata
      chain_store.block_store
      (Block (hash, distance))

  let read_block_metadata_opt ?distance chain_store hash =
    read_block_metadata ?distance chain_store hash >>= function
    | Ok v -> Lwt.return v
    | Error _ -> Lwt.return_none

  let get_block_metadata_opt chain_store block =
    match Block_repr.metadata block with
    | Some metadata -> Lwt.return_some metadata
    | None -> (
        read_block_metadata_opt chain_store block.hash >>= function
        | Some metadata ->
            (* Put the metadata in cache *)
            block.metadata <- Some metadata ;
            Lwt.return_some metadata
        | None -> Lwt.return_none)

  let get_block_metadata chain_store block =
    get_block_metadata_opt chain_store block >>= function
    | Some metadata -> return metadata
    | None -> fail (Block_metadata_not_found (Block_repr.hash block))

  let read_block_opt chain_store ?(distance = 0) hash =
    read_block chain_store ~distance hash >>= function
    | Ok block -> Lwt.return_some block
    | Error _ -> Lwt.return_none

  let read_predecessor chain_store block =
    read_block chain_store (Block_repr.predecessor block)

  let read_predecessor_opt chain_store block =
    read_predecessor chain_store block >>= function
    | Ok block -> Lwt.return_some block
    | Error _ -> Lwt.return_none

  let read_ancestor_hash chain_store ~distance hash =
    read_ancestor_hash chain_store ~distance hash

  let read_ancestor_hash_opt chain_store ~distance hash =
    read_ancestor_hash chain_store ~distance hash >>= function
    | Ok v -> Lwt.return v
    | Error _ -> Lwt.return_none

  let read_predecessor_of_hash_opt chain_store hash =
    read_ancestor_hash_opt chain_store ~distance:1 hash >>= function
    | Some hash -> read_block_opt chain_store hash
    | None -> Lwt.return_none

  let read_predecessor_of_hash chain_store hash =
    read_predecessor_of_hash_opt chain_store hash >>= function
    | Some b -> return b
    | None -> fail @@ Block_not_found {hash; distance = 0}

  let locked_read_block_by_level chain_store head level =
    let distance = Int32.(to_int (sub (Block_repr.level head) level)) in
    if distance < 0 then
      fail
        (Bad_level
           {
             head_level = Block_repr.level head;
             given_level = Int32.of_int distance;
           })
    else read_block chain_store ~distance (Block_repr.hash head)

  let locked_read_block_by_level_opt chain_store head level =
    locked_read_block_by_level chain_store head level >>= function
    | Error _ -> Lwt.return_none
    | Ok b -> Lwt.return_some b

  let read_block_by_level chain_store level =
    current_head chain_store >>= fun current_head ->
    locked_read_block_by_level chain_store current_head level

  let read_block_by_level_opt chain_store level =
    current_head chain_store >>= fun current_head ->
    locked_read_block_by_level_opt chain_store current_head level

  let read_prechecked_block_opt {chain_state; _} hash =
    Shared.use chain_state (fun {prechecked_blocks; _} ->
        match Block_lru_cache.find_opt prechecked_blocks hash with
        | None -> Lwt.return_none
        | Some t -> t)

  let read_prechecked_block chain_store hash =
    read_prechecked_block_opt chain_store hash >>= function
    | Some b -> return b
<<<<<<< HEAD
    | None -> fail (Block_not_found hash)
=======
    | None -> fail (Block_not_found {hash; distance = 0})
>>>>>>> e445371a

  let store_block chain_store ~block_header ~operations validation_result =
    let {
      Block_validation.validation_store =
        {
          context_hash;
          timestamp = _;
          message;
          max_operations_ttl;
          last_allowed_fork_level;
        };
      block_metadata;
      ops_metadata;
      block_metadata_hash;
      ops_metadata_hashes;
    } =
      validation_result
    in
    let bytes = Block_header.to_bytes block_header in
    let hash = Block_header.hash_raw bytes in
    let operations_length = List.length operations in
    let operation_metadata_length = List.length ops_metadata in
    let validation_passes = block_header.shell.validation_passes in
    fail_unless
      (validation_passes = operations_length)
      (Cannot_store_block
         ( hash,
           Invalid_operations_length
             {validation_passes; operations = operations_length} ))
    >>=? fun () ->
    fail_unless
      (validation_passes = operation_metadata_length)
      (Cannot_store_block
         ( hash,
           Invalid_operations_length
             {validation_passes; operations = operation_metadata_length} ))
    >>=? fun () ->
    fail_unless
      (List.for_all2
         ~when_different_lengths:(`X "unreachable")
         (fun l1 l2 -> Compare.List_lengths.(l1 = l2))
         operations
         ops_metadata
       |> function
       | Ok b -> b
       | _ -> assert false)
      (let to_string l =
         Format.asprintf
           "[%a]"
           (Format.pp_print_list
              ~pp_sep:(fun fmt () -> Format.fprintf fmt "; ")
              (fun ppf l -> Format.fprintf ppf "[%d]" (List.length l)))
           l
       in
       Cannot_store_block
         ( hash,
           Inconsistent_operations_lengths
             {
               operations_lengths = to_string operations;
               operations_data_lengths = to_string ops_metadata;
             } ))
    >>=? fun () ->
    Stored_data.get chain_store.genesis_block_data >>= fun genesis_block ->
    let is_main_chain =
      Chain_id.equal
        chain_store.chain_id
        (WithExceptions.Option.get
           ~loc:__LOC__
           chain_store.global_store.main_chain_store)
          .chain_id
    in
    let genesis_level = Block_repr.level genesis_block in
    (if is_main_chain then
     fail_unless
       Compare.Int32.(last_allowed_fork_level >= genesis_level)
       (Cannot_store_block
          ( hash,
            Invalid_last_allowed_fork_level
              {last_allowed_fork_level; genesis_level} ))
     >>=? fun () -> return last_allowed_fork_level
    else if Compare.Int32.(last_allowed_fork_level < genesis_level) then
      (* Hack: on the testchain, the block's lafl depends on the
         lafl and is not max(genesis_level, expected_lafl) *)
      return genesis_level
    else return last_allowed_fork_level)
    >>=? fun last_allowed_fork_level ->
    is_known_valid chain_store hash >>= function
    | true -> return_none
    | false ->
        (* Safety check: never ever commit a block that is not
           compatible with the current checkpoint/target. *)
        Shared.use chain_store.chain_state (fun chain_state ->
            locked_is_acceptable_block
              chain_state
              (hash, block_header.shell.level)
            >>= fun acceptable_block ->
            locked_is_known_invalid chain_state hash >>= fun known_invalid ->
            Lwt.return (acceptable_block, known_invalid))
        >>= fun (acceptable_block, known_invalid) ->
        fail_unless
          acceptable_block
          (Validation_errors.Checkpoint_error (hash, None))
        >>=? fun () ->
        fail_when
          known_invalid
          Store_errors.(Cannot_store_block (hash, Invalid_block))
        >>=? fun () ->
        fail_unless
          (Context_hash.equal block_header.shell.context context_hash)
          (Validation_errors.Inconsistent_hash
             (context_hash, block_header.shell.context))
        >>=? fun () ->
        let contents =
          {
            Block_repr.header = block_header;
            operations;
            block_metadata_hash;
            operations_metadata_hashes = ops_metadata_hashes;
          }
        in
        let metadata =
          Some
            {
              message;
              max_operations_ttl;
              last_allowed_fork_level;
              block_metadata;
              operations_metadata = ops_metadata;
            }
        in
        let block = {Block_repr.hash; contents; metadata} in
        Block_store.store_block chain_store.block_store block >>=? fun () ->
        Store_events.(emit store_block) (hash, block_header.shell.level)
        >>= fun () ->
        Shared.use chain_store.chain_state (fun {prechecked_blocks; _} ->
            Block_lru_cache.remove prechecked_blocks hash ;
            Lwt.return_unit)
        >>= fun () ->
        Lwt_watcher.notify chain_store.block_watcher block ;
        Lwt_watcher.notify
          chain_store.global_store.global_block_watcher
          (chain_store, block) ;
        return_some block

  let store_prechecked_block chain_store ~hash ~block_header ~operations =
    let operations_length = List.length operations in
    let validation_passes = block_header.Block_header.shell.validation_passes in
    fail_unless
      (validation_passes = operations_length)
      (Cannot_store_block
         ( hash,
           Invalid_operations_length
             {validation_passes; operations = operations_length} ))
    >>=? fun () ->
    let block =
      {
        Block_repr.hash;
        contents =
          {
            header = block_header;
            operations;
            block_metadata_hash = None;
            operations_metadata_hashes = None;
          };
        metadata = None;
      }
    in
    Shared.use chain_store.chain_state (fun {prechecked_blocks; _} ->
        Block_lru_cache.replace prechecked_blocks hash (Lwt.return_some block) ;
        Lwt.return_unit)
    >>= fun () ->
    Store_events.(emit store_prechecked_block) (hash, block_header.shell.level)
    >>= return

  let context_exn chain_store block =
    let context_index = chain_store.global_store.context_index in
    Context.checkout_exn context_index (Block_repr.context block)

  let context_opt chain_store block =
    let context_index = chain_store.global_store.context_index in
    Context.checkout context_index (Block_repr.context block)

  let context chain_store block =
    context_opt chain_store block >>= function
    | Some context -> return context
    | None ->
        fail
          (Cannot_checkout_context
             (Block_repr.hash block, Block_repr.context block))

  let context_exists chain_store block =
    let context_index = chain_store.global_store.context_index in
    Context.exists context_index (Block_repr.context block)

  let testchain_status chain_store block =
    (context_opt chain_store block >>= function
     | Some ctxt -> return ctxt
     | None ->
         fail
           (Cannot_checkout_context
              (Block_repr.hash block, Block_repr.context block)))
    >>=? fun context ->
    Context.get_test_chain context >>= fun status ->
    match status with
    | Running {genesis; _} ->
        Shared.use chain_store.chain_state (fun chain_state ->
            Stored_data.get chain_state.forked_chains_data
            >>= fun forked_chains ->
            let testchain_id = Context.compute_testchain_chain_id genesis in
            let forked_hash_opt =
              Chain_id.Map.find testchain_id forked_chains
            in
            return (status, forked_hash_opt))
    | Forking _ -> return (status, Some (Block_repr.hash block))
    | Not_running -> return (status, None)

  let protocol_hash chain_store block =
    Shared.use chain_store.chain_state (fun chain_state ->
        Stored_data.get chain_state.protocol_levels_data
        >>= fun protocol_levels ->
        let open Protocol_levels in
        let proto_level = Block_repr.proto_level block in
        match find proto_level protocol_levels with
        | Some {protocol; _} -> return protocol
        | None -> fail (Cannot_find_protocol proto_level))

  let protocol_hash_exn chain_store block =
    protocol_hash chain_store block >>= function
    | Ok ph -> Lwt.return ph
    | Error _ -> Lwt.fail Not_found

  (** Operations on invalid blocks *)

  let read_invalid_block_opt {chain_state; _} hash =
    Shared.use chain_state (fun chain_state ->
        Stored_data.get chain_state.invalid_blocks_data
        >>= fun invalid_blocks ->
        Lwt.return (Block_hash.Map.find hash invalid_blocks))

  let read_invalid_blocks {chain_state; _} =
    Shared.use chain_state (fun chain_state ->
        Stored_data.get chain_state.invalid_blocks_data)

  let mark_invalid chain_store hash ~level errors =
    if is_genesis chain_store hash then fail Invalid_genesis_marking
    else
      Shared.use chain_store.chain_state (fun chain_state ->
          Stored_data.update_with
            chain_state.invalid_blocks_data
            (fun invalid_blocks ->
              Lwt.return
                (Block_hash.Map.add hash {level; errors} invalid_blocks)))
      >>=? fun () -> return_unit

  let unmark_invalid {chain_state; _} hash =
    Shared.use chain_state (fun chain_state ->
        Stored_data.update_with
          chain_state.invalid_blocks_data
          (fun invalid_blocks ->
            Lwt.return (Block_hash.Map.remove hash invalid_blocks)))

  (** Accessors *)

  let hash blk = Block_repr.hash blk

  let header blk = Block_repr.header blk

  let operations blk = Block_repr.operations blk

  let shell_header blk = Block_repr.shell_header blk

  let level blk = Block_repr.level blk

  let proto_level blk = Block_repr.proto_level blk

  let predecessor blk = Block_repr.predecessor blk

  let timestamp blk = Block_repr.timestamp blk

  let operations_hash blk = Block_repr.operations_hash blk

  let validation_passes blk = Block_repr.validation_passes blk

  let fitness blk = Block_repr.fitness blk

  let context_hash blk = Block_repr.context blk

  let protocol_data blk = Block_repr.protocol_data blk

  let block_metadata_hash blk = Block_repr.block_metadata_hash blk

  let operations_metadata_hashes blk = Block_repr.operations_metadata_hashes blk

  let operations_metadata_hashes_path block i =
    if i < 0 || (header block).shell.validation_passes <= i then
      invalid_arg "operations_metadata_hashes_path" ;
    Option.map
      (fun ll -> List.nth ll i |> WithExceptions.Option.get ~loc:__LOC__)
      (Block_repr.operations_metadata_hashes block)

  let all_operations_metadata_hash blk =
    (* Special case: for genesis, do not commit operation metadatas *)
    if validation_passes blk = 0 then None
    else
      Option.map
        (fun ll ->
          Operation_metadata_list_list_hash.compute
            (List.map Operation_metadata_list_hash.compute ll))
        (Block_repr.operations_metadata_hashes blk)

  (** Metadata accessors *)

  let message metadata = Block_repr.message metadata

  let max_operations_ttl metadata = Block_repr.max_operations_ttl metadata

  let last_allowed_fork_level metadata =
    Block_repr.last_allowed_fork_level metadata

  let block_metadata metadata = Block_repr.block_metadata metadata

  let operations_metadata metadata = Block_repr.operations_metadata metadata

  let compute_operation_path hashes =
    let list_hashes = List.map Operation_list_hash.compute hashes in
    Operation_list_list_hash.compute_path list_hashes

  let operations_path block i =
    if i < 0 || validation_passes block <= i then invalid_arg "operations_path" ;
    let ops = operations block in
    let hashes = List.(map (map Operation.hash)) ops in
    let path = compute_operation_path hashes in
    (List.nth ops i |> WithExceptions.Option.get ~loc:__LOC__, path i)

  let operations_hashes_path block i =
    if i < 0 || (header block).shell.validation_passes <= i then
      invalid_arg "operations_hashes_path" ;
    let opss = operations block in
    let hashes = List.(map (map Operation.hash)) opss in
    let path = compute_operation_path hashes in
    (List.nth hashes i |> WithExceptions.Option.get ~loc:__LOC__, path i)

  let all_operation_hashes block =
    List.(map (map Operation.hash)) (operations block)
end

module Chain_traversal = struct
  let path chain_store ~from_block ~to_block =
    if not Compare.Int32.(Block.level from_block <= Block.level to_block) then
      invalid_arg "Chain_traversal.path" ;
    let rec loop acc current =
      if Block.equal from_block current then Lwt.return_some acc
      else
        Block.read_predecessor_opt chain_store current >>= function
        | Some pred -> loop (current :: acc) pred
        | None -> Lwt.return_none
    in
    loop [] to_block

  let common_ancestor chain_store b1 b2 =
    let rec loop b1 b2 =
      if Block.equal b1 b2 then Lwt.return_some b1
      else if Compare.Int32.(Block.level b1 <= Block.level b2) then
        Block.read_predecessor_opt chain_store b2 >>= function
        | None -> Lwt.return_none
        | Some b2 -> loop b1 b2
      else
        Block.read_predecessor_opt chain_store b1 >>= function
        | None -> Lwt.return_none
        | Some b1 -> loop b1 b2
    in
    loop b1 b2

  let new_blocks chain_store ~from_block ~to_block =
    common_ancestor chain_store from_block to_block >>= function
    | None -> assert false
    | Some ancestor -> (
        path chain_store ~from_block:ancestor ~to_block >>= function
        | None -> Lwt.return (ancestor, [])
        | Some path -> Lwt.return (ancestor, path))

  let folder chain_store block n f init =
    let rec loop acc block_head n =
      let hashes = Block.all_operation_hashes block_head in
      let acc = f acc (Block.hash block_head, hashes) in
      if n = 0 then Lwt.return acc
      else
        Block.read_predecessor_opt chain_store block_head >>= function
        | None -> Lwt.return acc
        | Some predecessor -> loop acc predecessor (pred n)
    in
    loop init block n

  let live_blocks chain_store block n =
    let fold (bacc, oacc) (head_hash, op_hashes) =
      let bacc = Block_hash.Set.add head_hash bacc in
      let oacc =
        List.fold_left
          (List.fold_left (fun oacc op -> Operation_hash.Set.add op oacc))
          oacc
          op_hashes
      in
      (bacc, oacc)
    in
    let init = (Block_hash.Set.empty, Operation_hash.Set.empty) in
    folder chain_store block n fold init

  let live_blocks_with_ring chain_store block n ring =
    let fold acc (head_hash, op_hashes) =
      let op_hash_set = Operation_hash.Set.(of_list (List.flatten op_hashes)) in
      (head_hash, op_hash_set) :: acc
    in
    folder chain_store block n fold [] >>= fun l ->
    (* Don't revert the list so we can add them in the correct order. *)
    Ringo.Ring.add_list ring l ;
    Lwt.return_unit
end

module Chain = struct
  type nonrec chain_store = chain_store

  type t = chain_store

  type nonrec testchain = testchain

  type block_identifier = Block_services.block

  let global_store {global_store; _} = global_store

  let chain_id chain_store = chain_store.chain_id

  let chain_dir chain_store = chain_store.chain_dir

  let history_mode chain_store = history_mode chain_store

  let set_history_mode chain_store history_mode =
    let chain_config = {chain_store.chain_config with history_mode} in
    Stored_data.write_file
      (Naming.chain_config_file chain_store.chain_dir)
      chain_config

  let genesis chain_store = genesis chain_store

  let genesis_block chain_store = Stored_data.get chain_store.genesis_block_data

  let expiration chain_store = chain_store.chain_config.expiration

  let checkpoint chain_store = checkpoint chain_store

  let target chain_store = target chain_store

  let savepoint chain_store = savepoint chain_store

  let unsafe_set_savepoint chain_store new_savepoint =
    Block_store.write_savepoint chain_store.block_store new_savepoint

  let caboose chain_store = caboose chain_store

  let unsafe_set_caboose chain_store new_caboose =
    Block_store.write_caboose chain_store.block_store new_caboose

  let current_head chain_store = current_head chain_store

  let mempool chain_store =
    Shared.use chain_store.chain_state (fun {mempool; _} -> Lwt.return mempool)

  let block_of_identifier chain_store =
    let not_found () = fail_with_exn Not_found in
    function
    | `Genesis -> genesis_block chain_store >>= return
    | `Head n ->
        current_head chain_store >>= fun current_head ->
        if n < 0 then not_found ()
        else if n = 0 then return current_head
        else Block.read_block chain_store ~distance:n (Block.hash current_head)
    | (`Alias (_, n) | `Hash (_, n)) as b ->
        (match b with
        | `Alias (`Checkpoint, _) -> checkpoint chain_store >|= fst
        | `Alias (`Savepoint, _) -> savepoint chain_store >|= fst
        | `Alias (`Caboose, _) -> caboose chain_store >|= fst
        | `Hash (h, _) -> Lwt.return h)
        >>= fun hash ->
        if n < 0 then
          Block.read_block chain_store hash >>=? fun block ->
          current_head chain_store >>= fun current_head ->
          let head_level = Block.level current_head in
          let block_level = Block.level block in
          let distance =
            Int32.(to_int (sub head_level (sub block_level (of_int n))))
          in
          if distance < 0 then not_found ()
          else Block.read_block chain_store ~distance (Block.hash current_head)
        else Block.read_block chain_store ~distance:n hash
    | `Level i ->
        if Compare.Int32.(i < 0l) then not_found ()
        else Block.read_block_by_level chain_store i

  let block_of_identifier_opt chain_store identifier =
    block_of_identifier chain_store identifier >>= function
    | Ok block -> Lwt.return_some block
    | Error _ -> Lwt.return_none

  let set_mempool chain_store ~head mempool =
    Shared.update_with chain_store.chain_state (fun chain_state ->
        Stored_data.get chain_state.current_head_data
        >>= fun current_head_descr ->
        if Block_hash.equal head (fst current_head_descr) then
          return (Some {chain_state with mempool}, ())
        else return (None, ()))

  let live_blocks chain_store =
    Shared.use chain_store.chain_state (fun {live_blocks; live_operations; _} ->
        Lwt.return (live_blocks, live_operations))

  let locked_compute_live_blocks ?(force = false) ?(update_cache = true)
      chain_store chain_state block metadata =
    let {current_head; live_blocks; live_operations; live_data_cache; _} =
      chain_state
    in
    if Block.equal current_head block && not force then
      Lwt.return (live_blocks, live_operations)
    else
      (* We actually compute max_op_ttl + 1... *)
      let expected_capacity = Block.max_operations_ttl metadata + 1 in
      match live_data_cache with
      | Some live_data_cache
        when update_cache
             && Block_hash.equal
                  (Block.predecessor block)
                  (Block.hash current_head)
             && Ringo.Ring.capacity live_data_cache = expected_capacity -> (
          let most_recent_block = Block.hash block in
          let most_recent_ops =
            Block.all_operation_hashes block
            |> List.flatten |> Operation_hash.Set.of_list
          in
          let new_live_blocks =
            Block_hash.Set.add most_recent_block live_blocks
          in
          let new_live_operations =
            Operation_hash.Set.union most_recent_ops live_operations
          in
          match
            Ringo.Ring.add_and_return_erased
              live_data_cache
              (most_recent_block, most_recent_ops)
          with
          | None -> Lwt.return (new_live_blocks, new_live_operations)
          | Some (last_block, last_ops) ->
              let diffed_new_live_blocks =
                Block_hash.Set.remove last_block new_live_blocks
              in
              let diffed_new_live_operations =
                Operation_hash.Set.diff new_live_operations last_ops
              in
              Lwt.return (diffed_new_live_blocks, diffed_new_live_operations))
      | _ when update_cache ->
          let new_cache = Ringo.Ring.create expected_capacity in
          Chain_traversal.live_blocks_with_ring
            chain_store
            block
            expected_capacity
            new_cache
          >>= fun () ->
          chain_state.live_data_cache <- Some new_cache ;
          let (live_blocks, live_ops) =
            Ringo.Ring.fold
              new_cache
              ~init:(Block_hash.Set.empty, Operation_hash.Set.empty)
              ~f:(fun (bhs, opss) (bh, ops) ->
                (Block_hash.Set.add bh bhs, Operation_hash.Set.union ops opss))
          in
          Lwt.return (live_blocks, live_ops)
      | _ ->
          Chain_traversal.live_blocks chain_store block expected_capacity
          >>= fun (live_blocks, live_ops) -> Lwt.return (live_blocks, live_ops)

  let compute_live_blocks chain_store ~block =
    Shared.use chain_store.chain_state (fun chain_state ->
        Block.get_block_metadata chain_store block >>=? fun metadata ->
        locked_compute_live_blocks
          ~update_cache:false
          chain_store
          chain_state
          block
          metadata
        >>= return)

  let is_ancestor chain_store ~head:(hash, lvl) ~ancestor:(hash', lvl') =
    if Compare.Int32.(lvl' > lvl) then Lwt.return_false
    else if Compare.Int32.(lvl = lvl') then
      Lwt.return (Block_hash.equal hash hash')
    else
      Block.read_ancestor_hash_opt
        chain_store
        hash
        ~distance:Int32.(to_int (sub lvl lvl'))
      >>= function
      | None -> Lwt.return_false
      | Some hash_found -> Lwt.return (Block_hash.equal hash' hash_found)

  let is_in_chain chain_store (hash, level) =
    current_head chain_store >>= fun current_head ->
    is_ancestor
      chain_store
      ~head:Block.(hash current_head, level current_head)
      ~ancestor:(hash, level)

  (* FIXME: this should not be hard-coded *)
  let max_locator_size = 200

  let compute_locator_from_hash chain_store ?(max_size = max_locator_size)
      ?min_level (head_hash, head_header) seed =
    Shared.use chain_store.chain_state (fun chain_state ->
        match min_level with
        | None -> Block_store.caboose chain_store.block_store
        | Some min_level -> (
            Block.locked_read_block_by_level_opt
              chain_store
              chain_state.current_head
              min_level
            >>= function
            | None ->
                (* should not happen *)
                Block_store.caboose chain_store.block_store
            | Some b -> Lwt.return (Block_repr.descriptor b)))
    >>= fun (caboose, _) ->
    let get_predecessor =
      match min_level with
      | None ->
          fun h n -> Block.read_ancestor_hash_opt chain_store h ~distance:n
      | Some min_level -> (
          fun h n ->
            Block.read_block_opt chain_store h ~distance:n >>= function
            | None -> Lwt.return_none
            | Some pred ->
                if Compare.Int32.(Block_repr.level pred < min_level) then
                  Lwt.return_none
                else Lwt.return_some (Block_repr.hash pred))
    in
    Block_locator.compute
      ~get_predecessor
      ~caboose
      ~size:max_size
      head_hash
      head_header
      seed

  let compute_locator chain_store ?(max_size = 200) head seed =
    caboose chain_store >>= fun (caboose, _caboose_level) ->
    Block_locator.compute
      ~get_predecessor:(fun h n ->
        Block.read_ancestor_hash_opt chain_store h ~distance:n)
      ~caboose
      ~size:max_size
      head.Block_repr.hash
      head.Block_repr.contents.header
      seed

  let compute_protocol_locator chain_store ?max_size ~proto_level seed =
    Shared.use chain_store.chain_state (fun chain_state ->
        Stored_data.get chain_state.protocol_levels_data
        >>= fun protocol_levels ->
        match Protocol_levels.find proto_level protocol_levels with
        | None -> Lwt.return_none
        | Some {block; _} -> (
            let block_activation_level = snd block in
            (* proto level's lower bound found, now retrieving the upper bound *)
            let head_proto_level =
              Block_repr.proto_level chain_state.current_head
            in
            if Compare.Int.(proto_level = head_proto_level) then
              Lwt.return_some
                ( block_activation_level,
                  Block_repr.
                    ( hash chain_state.current_head,
                      header chain_state.current_head ) )
            else
              match Protocol_levels.find (succ proto_level) protocol_levels with
              | None -> Lwt.return_none
              | Some {block; _} -> (
                  let next_activation_level = snd block in
                  let last_level_in_protocol =
                    Int32.(pred next_activation_level)
                  in
                  Block.locked_read_block_by_level_opt
                    chain_store
                    chain_state.current_head
                    last_level_in_protocol
                  >>= function
                  | None -> Lwt.return_none
                  | Some pred ->
                      Lwt.return_some
                        ( block_activation_level,
                          Block_repr.(hash pred, header pred) ))))
    >>= function
    | None -> Lwt.return_none
    | Some (block_activation_level, upper_block) ->
        compute_locator_from_hash
          chain_store
          ?max_size
          ~min_level:block_activation_level
          upper_block
          seed
        >>= Lwt.return_some

  (* Hypothesis:
     \forall x. x \in current_head \union alternate_heads | new_head
     is not a predecessor of x *)
  let locked_update_and_trim_alternate_heads chain_store chain_state
      ~new_checkpoint ~new_head =
    Stored_data.get chain_state.current_head_data >>= fun prev_head_descr ->
    Stored_data.get chain_state.alternate_heads_data
    >>= fun prev_alternate_heads ->
    let new_head_descr = Block.descriptor new_head in
    is_ancestor chain_store ~head:new_head_descr ~ancestor:prev_head_descr
    >>= function
    | true ->
        (* If the new head is a successor of prev_head, do nothing
           particular, just trim alternate heads which are anchored
           below the checkpoint. *)
        Lwt_list.filter_s
          (fun alternate_head ->
            is_ancestor
              chain_store
              ~head:alternate_head
              ~ancestor:new_checkpoint)
          prev_alternate_heads
    | false ->
        (* If the new head is not a successor of prev_head. *)
        (* 2 cases:
           - new_head is a new branch => not a successor of any alternate_heads;
           - new_head is a successor of a previous alternate head. *)
        Lwt_list.filter_s
          (fun alternate_head ->
            is_ancestor
              chain_store
              ~head:new_head_descr
              ~ancestor:alternate_head
            >>= function
            | true ->
                (* If the new head is a successor of a former
                   alternate_head, remove it from the alternate heads,
                   it will be updated as the current head *)
                Lwt.return_false
            | false ->
                (* Only retain alternate_heads that are successor of the
                   new_checkpoint *)
                is_ancestor
                  chain_store
                  ~head:alternate_head
                  ~ancestor:new_checkpoint)
          prev_alternate_heads
        >>= fun filtered_alternate_heads ->
        (* Promote prev_head as an alternate head *)
        Lwt.return (prev_head_descr :: filtered_alternate_heads)

  let locked_is_heads_predecessor chain_store chain_state ~new_head =
    Stored_data.get chain_state.current_head_data >>= fun current_head_descr ->
    Stored_data.get chain_state.alternate_heads_data >>= fun alternate_heads ->
    Lwt_list.exists_p
      (fun head -> is_ancestor chain_store ~head ~ancestor:new_head)
      (current_head_descr :: alternate_heads)

  let merge_finalizer chain_store (new_highest_cemented_level : int32) =
    (* Assumed invariant: two merges cannot occur concurrently *)
    (* new_highest_cemented_block should be set, even after a merge 0 *)
    (* Take the lock on the chain_state to avoid concurrent updates *)
    Shared.locked_use chain_store.chain_state (fun chain_state ->
        Stored_data.get chain_state.cementing_highwatermark_data
        >>= fun current_cementing_highwatermark ->
        match current_cementing_highwatermark with
        | None ->
            Stored_data.write
              chain_state.cementing_highwatermark_data
              (Some new_highest_cemented_level)
        | Some current_cementing_highwatermark ->
            if
              Compare.Int32.(
                current_cementing_highwatermark > new_highest_cemented_level)
            then
              (* Invariant error: should not happen but if it does, don't
                   mess anything by modifying the value. *)
              return_unit
            else
              Stored_data.write
                chain_state.cementing_highwatermark_data
                (Some new_highest_cemented_level))

  let may_update_checkpoint_and_target chain_store ~new_head ~new_head_lafl
      ~checkpoint ~target =
    let new_checkpoint =
      if Compare.Int32.(snd new_head_lafl > snd checkpoint) then new_head_lafl
      else checkpoint
    in
    match target with
    | None -> return (new_checkpoint, None)
    | Some target ->
        if Compare.Int32.(snd target < snd new_checkpoint) then assert false
        else if Compare.Int32.(snd target <= snd new_head) then
          is_ancestor chain_store ~head:new_head ~ancestor:target >>= function
          | true -> return (new_checkpoint, None)
          | false ->
              (* Impossible: a block is not acceptable to be stored if
                 it's not compatible with the target *)
              fail Target_mismatch
        else return (new_checkpoint, Some target)

  let locked_determine_cementing_highwatermark chain_store chain_state head_lafl
      =
    Stored_data.get chain_state.cementing_highwatermark_data
    >>= fun cementing_highwatermark ->
    match cementing_highwatermark with
    | Some cementing_highwatermark -> Lwt.return_some cementing_highwatermark
    | None -> (
        (* May result from a store recently imported from a snapshot *)
        let block_store = chain_store.block_store in
        let cemented_store = Block_store.cemented_block_store block_store in
        match
          Cemented_block_store.get_highest_cemented_level cemented_store
        with
        | Some hcb ->
            (* If we have cemented blocks, take the highest cemented level *)
            Lwt.return_some hcb
        | None ->
            (* If we don't, check that the head lafl is > caboose *)
            Block_store.caboose block_store >>= fun (_, caboose_level) ->
            if Compare.Int32.(head_lafl >= caboose_level) then
              Lwt.return_some head_lafl
            else Lwt.return_none)

  let locked_may_update_cementing_highwatermark chain_state
      new_cementing_highwatermark =
    Stored_data.get chain_state.cementing_highwatermark_data >>= function
    | None when new_cementing_highwatermark <> None ->
        Stored_data.write
          chain_state.cementing_highwatermark_data
          new_cementing_highwatermark
    | _ -> return_unit

  let set_head chain_store new_head =
    Shared.update_with chain_store.chain_state (fun chain_state ->
        (* The merge cannot finish until we release the lock on the
           chain state so its status cannot change while this
           function is executed. *)
        (* Also check the status to be extra-safe *)
        Block_store.status chain_store.block_store >>= fun store_status ->
        (match Block_store.get_merge_status chain_store.block_store with
        | Merge_failed errs ->
            (* If the merge has failed, notify in the logs but don't
               trigger any merge. *)
            Store_events.(emit notify_merge_error errs) >>= fun () ->
            (* We mark the merge as on-going to prevent the merge from
               being triggered and to update on-disk values. *)
            return_true
        | Not_running when store_status <> Idle ->
            (* Degenerate case, do the same as the Merge_failed case *)
            Store_events.(emit notify_merge_error []) >>= fun () -> return_true
        | Not_running -> return_false
        | Running -> return_true)
        >>=? fun is_merge_ongoing ->
        let previous_head = chain_state.current_head in
        Stored_data.get chain_state.checkpoint_data >>= fun checkpoint ->
        let new_head_descr = Block.descriptor new_head in
        (* Check that the new_head is consistent with the checkpoint *)
        fail_unless
          Compare.Int32.(Block.level new_head >= snd checkpoint)
          (Invalid_head_switch
             {checkpoint_level = snd checkpoint; given_head = new_head_descr})
        >>=? fun () ->
        (* Check that the new_head is not a predecessor of existing heads *)
        locked_is_heads_predecessor
          chain_store
          chain_state
          ~new_head:new_head_descr
        >>= fun is_heads_predecessor ->
        if is_heads_predecessor then
          (* Do not raise an error: this might be caused by
             intertwined [set_head] calls. *)
          return (None, None)
        else
          (* Check that its predecessor exists and has metadata *)
          let predecessor = Block.predecessor new_head in
          trace
            Bad_head_invariant
            ( Block.read_block chain_store predecessor >>=? fun pred_block ->
              (* check that prededecessor's block metadata are available *)
              Block.get_block_metadata chain_store pred_block
              >>=? fun _pred_head_metadata ->
              Block.get_block_metadata chain_store new_head )
          >>=? fun new_head_metadata ->
          Stored_data.get chain_state.target_data >>= fun target ->
          let new_head_lafl = Block.last_allowed_fork_level new_head_metadata in
          locked_determine_cementing_highwatermark
            chain_store
            chain_state
            new_head_lafl
          >>= fun cementing_highwatermark ->
          (* This write call will initialize the cementing
             highwatermark when it is not yet set or do nothing
             otherwise. *)
          locked_may_update_cementing_highwatermark
            chain_state
            cementing_highwatermark
          >>=? fun () ->
          Block.locked_read_block_by_level_opt
            chain_store
            new_head
            new_head_lafl
          >>= fun lafl_block_opt ->
          (match lafl_block_opt with
          | None ->
              (* This case may occur when importing a rolling
                 snapshot where the lafl block is not known.
                 We may use the checkpoint instead. *)
              return (checkpoint, target)
          | Some lafl_block ->
              may_update_checkpoint_and_target
                chain_store
                ~new_head:new_head_descr
                ~new_head_lafl:(Block.descriptor lafl_block)
                ~checkpoint
                ~target)
          >>=? fun (new_checkpoint, new_target) ->
          let should_merge =
            (* Make sure that the previous merge is completed before
               starting a new merge. If the lock on the chain_state is
               retained, the merge thread will never be able to
               complete. *)
            (not is_merge_ongoing)
            &&
            match cementing_highwatermark with
            | None ->
                (* Do not merge if the cementing highwatermark is not
                   set. *)
                false
            | Some cementing_highwatermark ->
                Compare.Int32.(new_head_lafl > cementing_highwatermark)
          in
          (if should_merge then
           try_lock_for_write chain_store.lockfile >>= function
           | false ->
               (* Delay the merge until the lock is available *)
               return cementing_highwatermark
           | true ->
               (* Lock on lockfile is now taken *)
               let finalizer new_highest_cemented_level =
                 merge_finalizer chain_store new_highest_cemented_level
                 >>=? fun () ->
                 may_unlock chain_store.lockfile >>= fun () -> return_unit
               in
               let on_error errs =
                 (* Release the lockfile *)
                 may_unlock chain_store.lockfile >>= fun () ->
                 Lwt.return (Error errs)
               in
               (* Notes:
                  - The lock will be released when the merge
                    terminates. i.e. in [finalizer] or in
                    [on_error].
                  - The heavy-work of this function is asynchronously
                    done so this call is expected to return quickly. *)
               Block_store.merge_stores
                 chain_store.block_store
                 ~on_error
                 ~finalizer
                 ~history_mode:(history_mode chain_store)
                 ~new_head
                 ~new_head_metadata
                 ~cementing_highwatermark:
                   (WithExceptions.Option.get
                      ~loc:__LOC__
                      cementing_highwatermark)
               >>=? fun () ->
               (* The new memory highwatermark is new_head_lafl, the disk
                  value will be updated after the merge completion. *)
               return (Some new_head_lafl)
          else return cementing_highwatermark)
          >>=? fun new_cementing_highwatermark ->
          (match new_cementing_highwatermark with
          | None -> Lwt.return new_checkpoint
          | Some new_cementing_highwatermark -> (
              if
                Compare.Int32.(
                  snd new_checkpoint >= new_cementing_highwatermark)
              then Lwt.return new_checkpoint
              else
                read_ancestor_hash_by_level
                  chain_store
                  new_head
                  new_cementing_highwatermark
                >>= function
                | None -> Lwt.return new_checkpoint
                | Some h -> Lwt.return (h, new_cementing_highwatermark)))
          >>= fun new_checkpoint ->
          locked_update_and_trim_alternate_heads
            chain_store
            chain_state
            ~new_checkpoint
            ~new_head
          >>= fun new_alternate_heads ->
          (if Compare.Int32.(snd new_checkpoint > snd checkpoint) then
           (* Remove potentially outdated invalid blocks if the
              checkpoint changed *)
           Stored_data.update_with
             chain_state.invalid_blocks_data
             (fun invalid_blocks ->
               Lwt.return
                 (Block_hash.Map.filter
                    (fun _k {level; _} -> level > snd new_checkpoint)
                    invalid_blocks))
          else return_unit)
          >>=? fun () ->
          (* Update values on disk but not the cementing highwatermark
             which will be updated by the merge finalizer. *)
          Stored_data.write chain_state.checkpoint_data new_checkpoint
          >>=? fun () ->
          Stored_data.write chain_state.current_head_data new_head_descr
          >>=? fun () ->
          Stored_data.write chain_state.alternate_heads_data new_alternate_heads
          >>=? fun () ->
          Stored_data.write chain_state.target_data new_target >>=? fun () ->
          (* Update live_data *)
          locked_compute_live_blocks
            ~update_cache:true
            chain_store
            chain_state
            new_head
            new_head_metadata
          >>= fun (live_blocks, live_operations) ->
          let new_chain_state =
            {
              chain_state with
              live_blocks;
              live_operations;
              current_head = new_head;
            }
          in
          Store_events.(emit set_head) new_head_descr >>= fun () ->
          return (Some new_chain_state, Some previous_head))

  let known_heads chain_store =
    Shared.use
      chain_store.chain_state
      (fun {current_head_data; alternate_heads_data; _} ->
        Stored_data.get current_head_data >>= fun current_head_descr ->
        Stored_data.get alternate_heads_data >>= fun alternate_heads ->
        Lwt.return (current_head_descr :: alternate_heads))

  (* TODO (later) check if that's ok *)
  let locked_is_valid_for_checkpoint chain_store chain_state
      (given_checkpoint_hash, given_checkpoint_level) =
    let current_head = chain_state.current_head in
    Block.get_block_metadata chain_store current_head
    >>=? fun current_head_metadata ->
    let head_lafl = Block.last_allowed_fork_level current_head_metadata in
    if Compare.Int32.(given_checkpoint_level <= head_lafl) then
      (* Cannot set a checkpoint before the current head's last
         allowed fork level *)
      return_false
    else
      Block.is_known_valid chain_store given_checkpoint_hash >>= function
      | false ->
          (* Given checkpoint is in the future: valid *)
          return_true
      | true -> (
          read_ancestor_hash
            chain_store
            ~distance:Int32.(to_int (sub given_checkpoint_level head_lafl))
            given_checkpoint_hash
          >>=? function
          | None ->
              (* The last allowed fork level is unknown, thus different from current head's lafl *)
              return_false
          | Some ancestor -> (
              read_ancestor_hash
                chain_store
                ~distance:
                  Int32.(to_int (sub (Block.level current_head) head_lafl))
                (Block.hash current_head)
              >>=? function
              | None -> fail Missing_last_allowed_fork_level_block
              | Some lafl_hash -> return (Block_hash.equal lafl_hash ancestor)))

  let is_valid_for_checkpoint chain_store given_checkpoint =
    Shared.use chain_store.chain_state (fun chain_state ->
        Block.locked_is_known_invalid chain_state (fst given_checkpoint)
        >>= function
        | true -> return_false
        | false ->
            locked_is_valid_for_checkpoint
              chain_store
              chain_state
              given_checkpoint)

  let best_known_head_for_checkpoint chain_store ~checkpoint =
    let (_, checkpoint_level) = checkpoint in
    current_head chain_store >>= fun current_head ->
    is_valid_for_checkpoint
      chain_store
      (Block.hash current_head, Block.level current_head)
    >>=? fun valid ->
    if valid then return current_head
    else
      let find_valid_predecessor hash =
        Block.read_block chain_store hash >>=? fun block ->
        if Compare.Int32.(Block_repr.level block < checkpoint_level) then
          return block
        else
          (* Read the checkpoint's predecessor *)
          Block.read_block
            chain_store
            hash
            ~distance:
              (1
              + (Int32.to_int
                @@ Int32.sub (Block_repr.level block) checkpoint_level))
      in
      known_heads chain_store >>= fun heads ->
      genesis_block chain_store >>= fun genesis ->
      let best = genesis in
      List.fold_left
        (fun best (hash, _level) ->
          let valid_predecessor_t = find_valid_predecessor hash in
          best >>=? fun best ->
          valid_predecessor_t >>=? fun pred ->
          if Fitness.(Block.fitness pred > Block.fitness best) then return pred
          else return best)
        (return best)
        heads

  let set_target chain_store new_target =
    Block_store.await_merging chain_store.block_store >>= fun () ->
    Shared.use chain_store.chain_state (fun chain_state ->
        Stored_data.get chain_state.checkpoint_data >>= fun checkpoint ->
        if Compare.Int32.(snd checkpoint > snd new_target) then
          is_ancestor chain_store ~head:checkpoint ~ancestor:new_target
          >>= function
          | true -> return_unit
          | false -> fail (Cannot_set_target new_target)
        else
          (* new_target > checkpoint *)
          Block.is_known_valid chain_store (fst new_target) >>= function
          | false -> (
              Block.locked_is_known_invalid chain_state (fst new_target)
              >>= function
              | true -> fail (Cannot_set_target new_target)
              | false ->
                  (* unknown block => new_target > all_heads *)
                  (* Write future-block as target, [set_head] will
                     update it correctly *)
                  Stored_data.write chain_state.target_data (Some new_target)
                  >>=? fun () ->
                  Store_events.(emit set_target) new_target >>= fun () ->
                  return_unit)
          | true ->
              trace
                (Cannot_set_target new_target)
                (* Do not store the target but update the chain data
                   according to the following cases:
                   1. Target is below known heads: filter heads
                      for which new_target is not an ancestor;
                   2. Target is above all heads: filter heads
                      that are not an ancestor of the new_target;
                   3. Target has no head as ancestor:
                      the new_target becomes the head.
                      (Side-note: I think the last case is ok) *)
                ( Stored_data.get chain_state.current_head_data
                >>= fun current_head_descr ->
                  Stored_data.get chain_state.alternate_heads_data
                  >>= fun alternate_heads ->
                  let all_heads = current_head_descr :: alternate_heads in
                  Lwt_list.filter_s
                    (fun block ->
                      is_ancestor chain_store ~head:block ~ancestor:new_target)
                    all_heads
                  >>= fun filtered_heads ->
                  let find_best_head heads =
                    assert (heads <> []) ;
                    let (first_alternate_head, alternate_heads) =
                      ( List.hd heads |> WithExceptions.Option.get ~loc:__LOC__,
                        List.tl heads |> WithExceptions.Option.get ~loc:__LOC__
                      )
                    in
                    Block.read_block chain_store (fst first_alternate_head)
                    >>=? fun first_block ->
                    List.fold_left_es
                      (fun best alternate_head ->
                        Block.read_block chain_store (fst alternate_head)
                        >>=? fun alternate_head ->
                        if
                          Fitness.(
                            Block.fitness best >= Block.fitness alternate_head)
                        then return best
                        else return alternate_head)
                      first_block
                      alternate_heads
                    >>=? fun best_head ->
                    return
                      ( best_head,
                        List.filter
                          (fun (hash, _) ->
                            not (Block_hash.equal (Block.hash best_head) hash))
                          all_heads )
                  in
                  (* Case 1 *)
                  (if filtered_heads <> [] then
                   find_best_head filtered_heads
                   >>=? fun (best_alternate_head, alternate_heads) ->
                   return (best_alternate_head, alternate_heads, new_target)
                  else
                    (* Case 2 *)
                    Lwt_list.filter_s
                      (fun block ->
                        is_ancestor chain_store ~head:new_target ~ancestor:block)
                      all_heads
                    >>= fun filtered_heads ->
                    if filtered_heads <> [] then
                      find_best_head filtered_heads
                      >>=? fun (best_alternate_head, alternate_heads) ->
                      return (best_alternate_head, alternate_heads, new_target)
                    else
                      (* Case 3 *)
                      Block.read_block chain_store (fst new_target)
                      >>=? fun target_block ->
                      return (target_block, [], new_target))
                  >>=? fun ( new_current_head,
                             new_alternate_heads,
                             new_checkpoint ) ->
                  Stored_data.write
                    chain_state.current_head_data
                    (Block_repr.descriptor new_current_head)
                  >>=? fun () ->
                  Stored_data.write
                    chain_state.alternate_heads_data
                    new_alternate_heads
                  >>=? fun () ->
                  Stored_data.write chain_state.checkpoint_data new_checkpoint
                  >>=? fun () ->
                  Stored_data.write chain_state.target_data None >>=? fun () ->
                  return_unit ))

  let is_acceptable_block chain_store block_descr =
    Shared.use chain_store.chain_state (fun chain_state ->
        locked_is_acceptable_block chain_state block_descr)

  (* Create / Load / Close *)

  let create_testchain_genesis_block ~genesis_hash ~genesis_header =
    let header = genesis_header in
    let contents =
      {
        Block_repr.header;
        operations = [];
        block_metadata_hash = None;
        operations_metadata_hashes = None;
      }
    in
    let metadata =
      Some
        {
          Block_repr.message = Some "Genesis";
          max_operations_ttl = 0;
          last_allowed_fork_level = genesis_header.shell.level;
          block_metadata = Bytes.create 0;
          operations_metadata = [];
        }
    in
    {Block_repr.hash = genesis_hash; contents; metadata}

  let create_chain_state ?target ~genesis_block ~genesis_protocol
      ~genesis_commit_info chain_dir =
    let genesis_proto_level = Block_repr.proto_level genesis_block in
    let ((_, genesis_level) as genesis_descr) =
      Block_repr.descriptor genesis_block
    in
    let cementing_highwatermark =
      Option.fold
        ~none:0l
        ~some:(fun metadata -> Block.last_allowed_fork_level metadata)
        (Block_repr.metadata genesis_block)
    in
    Stored_data.init
      (Naming.protocol_levels_file chain_dir)
      ~initial_data:
        Protocol_levels.(
          add
            genesis_proto_level
            {
              block = genesis_descr;
              protocol = genesis_protocol;
              commit_info = genesis_commit_info;
            }
            empty)
    >>=? fun protocol_levels_data ->
    Stored_data.init
      (Naming.current_head_file chain_dir)
      ~initial_data:genesis_descr
    >>=? fun current_head_data ->
    Stored_data.init (Naming.alternate_heads_file chain_dir) ~initial_data:[]
    >>=? fun alternate_heads_data ->
    Stored_data.init
      (Naming.cementing_highwatermark_file chain_dir)
      ~initial_data:(Some cementing_highwatermark)
    >>=? fun cementing_highwatermark_data ->
    Stored_data.init
      (Naming.checkpoint_file chain_dir)
      ~initial_data:(genesis_block.hash, genesis_level)
    >>=? fun checkpoint_data ->
    Stored_data.init (Naming.target_file chain_dir) ~initial_data:target
    >>=? fun target_data ->
    Stored_data.init
      (Naming.invalid_blocks_file chain_dir)
      ~initial_data:Block_hash.Map.empty
    >>=? fun invalid_blocks_data ->
    Stored_data.init
      (Naming.forked_chains_file chain_dir)
      ~initial_data:Chain_id.Map.empty
    >>=? fun forked_chains_data ->
    let current_head = genesis_block in
    let active_testchain = None in
    let mempool = Mempool.empty in
    let live_blocks = Block_hash.Set.singleton genesis_block.hash in
    let live_operations = Operation_hash.Set.empty in
    let live_data_cache = None in
    let prechecked_blocks = Block_lru_cache.create 10 in
    return
      {
        current_head_data;
        alternate_heads_data;
        cementing_highwatermark_data;
        target_data;
        checkpoint_data;
        protocol_levels_data;
        invalid_blocks_data;
        forked_chains_data;
        active_testchain;
        current_head;
        mempool;
        live_blocks;
        live_operations;
        live_data_cache;
        prechecked_blocks;
      }

  (* In some case, when a merge was interrupted, the highest cemented
     block level might be higher than the cementing
     highwatermark. When this case occurs, we trust the cemented store
     and adapt our cementing_highwatermark to it. *)
  let may_update_cementing_highwatermark_data block_store
      cementing_highwatermark_data =
    Stored_data.get cementing_highwatermark_data
    >>= fun cementing_highwatermark ->
    let cemented_store = Block_store.cemented_block_store block_store in
    match
      ( Cemented_block_store.get_highest_cemented_level cemented_store,
        cementing_highwatermark )
    with
    | (None, (Some _ | None)) -> return_unit
    | (Some highest_cemented_level, None) ->
        (* This case only happens after the store has been
           imported from a snapshot. *)
        Stored_data.write
          cementing_highwatermark_data
          (Some highest_cemented_level)
    | (Some highest_cemented_level, Some cementing_highwatermark) ->
        (* Invariant: the cemented blocks are always correct *)
        if Compare.Int32.(highest_cemented_level > cementing_highwatermark) then
          Stored_data.write
            cementing_highwatermark_data
            (Some highest_cemented_level)
        else return_unit

  (* TODO add integrity check to ensure that files are present? *)
  (* Files are expected to be present *)
  let load_chain_state chain_dir block_store =
    Stored_data.load (Naming.protocol_levels_file chain_dir)
    >>=? fun protocol_levels_data ->
    Stored_data.load (Naming.current_head_file chain_dir)
    >>=? fun current_head_data ->
    Stored_data.load (Naming.alternate_heads_file chain_dir)
    >>=? fun alternate_heads_data ->
    Stored_data.load (Naming.cementing_highwatermark_file chain_dir)
    >>=? fun cementing_highwatermark_data ->
    may_update_cementing_highwatermark_data
      block_store
      cementing_highwatermark_data
    >>=? fun () ->
    Stored_data.load (Naming.checkpoint_file chain_dir)
    >>=? fun checkpoint_data ->
    Stored_data.load (Naming.target_file chain_dir) >>=? fun target_data ->
    Stored_data.load (Naming.invalid_blocks_file chain_dir)
    >>=? fun invalid_blocks_data ->
    Stored_data.load (Naming.forked_chains_file chain_dir)
    >>=? fun forked_chains_data ->
    Stored_data.get current_head_data >>= fun (current_head_hash, _) ->
    Block_store.read_block
      ~read_metadata:true
      block_store
      (Block (current_head_hash, 0))
    >>=? function
    | None -> failwith "load_store: cannot read head"
    | Some current_head ->
        let active_testchain = None in
        let mempool = Mempool.empty in
        let live_blocks = Block_hash.Set.empty in
        let live_operations = Operation_hash.Set.empty in
        let live_data_cache = None in
        let prechecked_blocks = Block_lru_cache.create 10 in
        return
          {
            current_head_data;
            alternate_heads_data;
            cementing_highwatermark_data;
            target_data;
            checkpoint_data;
            protocol_levels_data;
            invalid_blocks_data;
            forked_chains_data;
            current_head;
            active_testchain;
            mempool;
            live_blocks;
            live_operations;
            live_data_cache;
            prechecked_blocks;
          }

  let get_commit_info index header =
    protect
      ~on_error:(fun err ->
        Format.kasprintf
          (fun e -> fail (Missing_commit_info e))
          "%a"
          Error_monad.pp_print_trace
          err)
      (fun () ->
        Context.retrieve_commit_info index header >>=? fun tup ->
        return (Protocol_levels.commit_info_of_tuple tup))

  let get_commit_info_opt index header =
    get_commit_info index header >>= function
    | Ok v -> Lwt.return_some v
    | Error _ -> Lwt.return_none

  let create_chain_store ?block_cache_limit global_store chain_dir ?target
      ~chain_id ?(expiration = None) ?genesis_block ~genesis ~genesis_context
      history_mode =
    (* Chain directory *)
    let genesis_block =
      match genesis_block with
      | None -> Block_repr.create_genesis_block ~genesis genesis_context
      | Some genesis_block -> genesis_block
    in
    (* Block_store.create also stores genesis *)
    Block_store.create ?block_cache_limit chain_dir ~genesis_block
    >>=? fun block_store ->
    let chain_config = {history_mode; genesis; expiration} in
    Stored_data.write_file (Naming.chain_config_file chain_dir) chain_config
    >>=? fun () ->
    get_commit_info_opt global_store.context_index (Block.header genesis_block)
    >>= fun genesis_commit_info ->
    create_chain_state
      chain_dir
      ?target
      ~genesis_block
      ~genesis_protocol:genesis.Genesis.protocol
      ~genesis_commit_info
    >>=? fun chain_state ->
    Stored_data.init
      (Naming.genesis_block_file chain_dir)
      ~initial_data:genesis_block
    >>=? fun genesis_block_data ->
    let chain_state = Shared.create chain_state in
    let block_watcher = Lwt_watcher.create_input () in
    let block_rpc_directories = Protocol_hash.Table.create 7 in
    create_lockfile chain_dir >>=? fun lockfile ->
    let chain_store : chain_store =
      {
        global_store;
        chain_id;
        chain_dir;
        chain_config;
        chain_state;
        genesis_block_data;
        block_store;
        block_watcher;
        block_rpc_directories;
        lockfile;
      }
    in
    return chain_store

  let load_chain_store ?block_cache_limit global_store chain_dir ~chain_id
      ~readonly =
    Stored_data.load (Naming.chain_config_file chain_dir)
    >>=? fun chain_config_data ->
    Stored_data.get chain_config_data >>= fun chain_config ->
    Stored_data.load (Naming.genesis_block_file chain_dir)
    >>=? fun genesis_block_data ->
    Stored_data.get genesis_block_data >>= fun genesis_block ->
    Block_store.load ?block_cache_limit chain_dir ~genesis_block ~readonly
    >>=? fun block_store ->
    load_chain_state chain_dir block_store >>=? fun chain_state ->
    let chain_state = Shared.create chain_state in
    let block_watcher = Lwt_watcher.create_input () in
    let block_rpc_directories = Protocol_hash.Table.create 7 in
    create_lockfile chain_dir >>=? fun lockfile ->
    let chain_store =
      {
        global_store;
        chain_id;
        chain_dir;
        chain_config;
        (* let the state handle the test chain initialization *)
        block_store;
        chain_state;
        genesis_block_data;
        block_watcher;
        block_rpc_directories;
        lockfile;
      }
    in
    (* Also initalize the live blocks *)
    current_head chain_store >>= fun head ->
    Block.get_block_metadata_opt chain_store head >>= function
    | None -> fail Inconsistent_chain_store
    | Some metadata ->
        Shared.update_with chain_state (fun chain_state ->
            locked_compute_live_blocks
              ~force:true
              ~update_cache:true
              chain_store
              chain_state
              head
              metadata
            >>= fun (live_blocks, live_operations) ->
            return
              (Some {chain_state with live_blocks; live_operations}, chain_store))

  (* Recursively closes all test chain stores *)
  let close_chain_store chain_store =
    Lwt_watcher.shutdown_input chain_store.block_watcher ;
    let rec loop = function
      | {block_store; lockfile; chain_state; _} ->
          (* Do not lock the chain_state before closing the block_store,
             it would prevent an eventual merge from finishing *)
          Block_store.close block_store >>= fun () ->
          Shared.locked_use chain_state (fun {active_testchain; _} ->
              (match active_testchain with
              | Some {testchain_store; _} -> loop testchain_store
              | None -> Lwt.return_unit)
              >>= fun () ->
              may_unlock chain_store.lockfile >>= fun () ->
              Lwt_utils_unix.safe_close lockfile >>= fun _ -> Lwt.return_unit)
    in
    loop chain_store

  (* Test chain *)

  let testchain chain_store =
    Shared.use chain_store.chain_state (fun {active_testchain; _} ->
        Lwt.return active_testchain)

  let testchain_forked_block {forked_block; _} = forked_block

  let testchain_store {testchain_store; _} = testchain_store

  let locked_load_testchain chain_store chain_state ~chain_id =
    let {forked_chains_data; active_testchain; _} = chain_state in
    match active_testchain with
    | Some testchain
      when Chain_id.equal chain_id testchain.testchain_store.chain_id ->
        return_some testchain
    | _ -> (
        let chain_dir = chain_store.chain_dir in
        let testchains_dir = Naming.testchains_dir chain_dir in
        let testchain_dir = Naming.chain_dir testchains_dir chain_id in
        Stored_data.get forked_chains_data >>= fun forked_chains ->
        match Chain_id.Map.find chain_id forked_chains with
        | None -> return_none
        | Some forked_block ->
            load_chain_store
              chain_store.global_store
              testchain_dir
              ~chain_id
              ~readonly:false
            >>=? fun testchain_store ->
            let testchain = {forked_block; testchain_store} in
            return_some testchain)

  let fork_testchain chain_store ~testchain_id ~forked_block ~genesis_hash
      ~genesis_header ~test_protocol ~expiration =
    let forked_block_hash = Block.hash forked_block in
    let genesis_hash' = Context.compute_testchain_genesis forked_block_hash in
    assert (Block_hash.equal genesis_hash genesis_hash') ;
    fail_unless
      chain_store.global_store.allow_testchains
      Fork_testchain_not_allowed
    >>=? fun () ->
    Shared.update_with
      chain_store.chain_state
      (fun ({active_testchain; _} as chain_state) ->
        match active_testchain with
        | Some ({testchain_store; forked_block} as testchain) ->
            (* Already forked and active *)
            if Chain_id.equal testchain_store.chain_id testchain_id then (
              assert (Block_hash.equal forked_block forked_block_hash) ;
              return (None, testchain))
            else fail (Cannot_fork_testchain testchain_id)
        | None ->
            let chain_dir = chain_store.chain_dir in
            let testchains_dir = Naming.testchains_dir chain_dir in
            let testchain_dir = Naming.chain_dir testchains_dir testchain_id in
            let testchain_dir_path = Naming.dir_path testchains_dir in
            if
              Sys.file_exists testchain_dir_path
              && Sys.is_directory testchain_dir_path
            then
              locked_load_testchain
                chain_store
                chain_state
                ~chain_id:testchain_id
              >>=? function
              | None -> fail (Cannot_load_testchain testchain_dir_path)
              | Some testchain ->
                  return
                    ( Some {chain_state with active_testchain = Some testchain},
                      testchain )
            else
              (* Inherit history mode *)
              let history_mode = history_mode chain_store in
              let genesis_block =
                create_testchain_genesis_block ~genesis_hash ~genesis_header
              in
              let genesis =
                {
                  Genesis.block = genesis_hash;
                  time = Block.timestamp genesis_block;
                  protocol = test_protocol;
                }
              in
              let genesis_context = Block.context_hash genesis_block in
              create_chain_store
                chain_store.global_store
                testchain_dir
                ~chain_id:testchain_id
                ~expiration:(Some expiration)
                ~genesis_block
                ~genesis
                ~genesis_context
                history_mode
              >>=? fun testchain_store ->
              Stored_data.update_with
                chain_state.forked_chains_data
                (fun forked_chains ->
                  Lwt.return
                    (Chain_id.Map.add
                       testchain_id
                       forked_block_hash
                       forked_chains))
              >>=? fun () ->
              Store_events.(emit fork_testchain)
                ( testchain_id,
                  test_protocol,
                  genesis_hash,
                  Block.descriptor forked_block )
              >>= fun () ->
              let testchain =
                {forked_block = forked_block_hash; testchain_store}
              in
              return
                ( Some {chain_state with active_testchain = Some testchain},
                  testchain ))

  (* Look for chain_store's testchains - does not look recursively *)
  let load_testchain chain_store ~chain_id =
    Shared.locked_use chain_store.chain_state (fun chain_state ->
        locked_load_testchain chain_store chain_state ~chain_id)

  (* TODO (later) Also garbage-collect testchains store/context. *)
  let shutdown_testchain chain_store =
    Shared.update_with
      chain_store.chain_state
      (fun ({active_testchain; _} as chain_state) ->
        match active_testchain with
        | Some testchain ->
            close_chain_store testchain.testchain_store >>= fun () ->
            return (Some {chain_state with active_testchain = None}, ())
        | None -> return (None, ()))

  (* Protocols *)

  let compute_commit_info chain_store block =
    let index = chain_store.global_store.context_index in
    protect
      ~on_error:(fun _ -> return_none)
      (fun () ->
        get_commit_info index block >>=? fun commit_info ->
        return_some commit_info)

  let set_protocol_level chain_store ~protocol_level (block, protocol_hash) =
    Shared.locked_use chain_store.chain_state (fun {protocol_levels_data; _} ->
        compute_commit_info chain_store (Block.header block)
        >>=? fun commit_info_opt ->
        Stored_data.update_with protocol_levels_data (fun protocol_levels ->
            Lwt.return
              Protocol_levels.(
                add
                  protocol_level
                  {
                    block = Block.descriptor block;
                    protocol = protocol_hash;
                    commit_info = commit_info_opt;
                  }
                  protocol_levels))
        >>=? fun () ->
        Store_events.(
          emit
            update_protocol_table
            (protocol_hash, protocol_level, Block.hash block, Block.level block))
        >>= fun () -> return_unit)

  let find_activation_block chain_store ~protocol_level =
    Shared.use chain_store.chain_state (fun {protocol_levels_data; _} ->
        Stored_data.get protocol_levels_data >>= fun protocol_levels ->
        Lwt.return (Protocol_levels.find protocol_level protocol_levels))

  let find_protocol chain_store ~protocol_level =
    find_activation_block chain_store ~protocol_level >>= function
    | None -> Lwt.return_none
    | Some {Protocol_levels.protocol; _} -> Lwt.return_some protocol

  let may_update_protocol_level chain_store ?pred ?protocol_level
      (block, protocol_hash) =
    (match pred with
    | None -> Block.read_predecessor chain_store block
    | Some pred -> return pred)
    >>=? fun pred ->
    let prev_proto_level = Block.proto_level pred in
    let protocol_level =
      Option.value ~default:(Block.proto_level block) protocol_level
    in
    if Compare.Int.(prev_proto_level < protocol_level) then
      find_activation_block chain_store ~protocol_level >>= function
      | Some {block = (bh, _); _} ->
          if Block_hash.(bh <> Block.hash block) then
            set_protocol_level chain_store ~protocol_level (block, protocol_hash)
          else return_unit
      | None ->
          set_protocol_level chain_store ~protocol_level (block, protocol_hash)
    else return_unit

  let may_update_ancestor_protocol_level chain_store ~head =
    let head_proto_level = Block.proto_level head in
    find_activation_block chain_store ~protocol_level:head_proto_level
    >>= function
    | None -> return_unit
    | Some {block; protocol; _} -> (
        savepoint chain_store >>= fun (_, savepoint_level) ->
        if Compare.Int32.(savepoint_level > snd block) then
          (* the block is too far in the past *)
          return_unit
        else
          is_ancestor chain_store ~head:(Block.descriptor head) ~ancestor:block
          >>= function
          | true -> (* nothing to do *) return_unit
          | false -> (
              let distance =
                Int32.(sub (Block.level head) (snd block) |> to_int)
              in
              Block.read_block_opt chain_store ~distance (Block.hash head)
              >>= function
              | None -> return_unit
              | Some ancestor ->
                  may_update_protocol_level chain_store (ancestor, protocol)))

  let all_protocol_levels chain_store =
    Shared.use chain_store.chain_state (fun {protocol_levels_data; _} ->
        Stored_data.get protocol_levels_data)

  let watcher chain_store = Lwt_watcher.create_stream chain_store.block_watcher

  let get_rpc_directory chain_store block =
    Block.read_predecessor_opt chain_store block >>= function
    | None -> Lwt.return_none (* genesis *)
    | Some pred when Block_hash.equal (Block.hash pred) (Block.hash block) ->
        Lwt.return_none (* genesis *)
    | Some pred -> (
        savepoint chain_store >>= fun (_, save_point_level) ->
        (if Compare.Int32.(Block.level pred < save_point_level) then
         find_activation_block
           chain_store
           ~protocol_level:(Block.proto_level pred)
         >>= function
         | Some {Protocol_levels.protocol; _} -> Lwt.return protocol
         | None -> Lwt.fail Not_found
        else Block.protocol_hash_exn chain_store pred)
        >>= fun protocol ->
        match
          Protocol_hash.Table.find chain_store.block_rpc_directories protocol
        with
        | None -> Lwt.return_none
        | Some map ->
            Block.protocol_hash_exn chain_store block >>= fun next_protocol ->
            Lwt.return (Protocol_hash.Map.find next_protocol map))

  let set_rpc_directory chain_store ~protocol_hash ~next_protocol_hash dir =
    let map =
      Option.value
        ~default:Protocol_hash.Map.empty
        (Protocol_hash.Table.find
           chain_store.block_rpc_directories
           protocol_hash)
    in
    Protocol_hash.Table.replace
      chain_store.block_rpc_directories
      protocol_hash
      (Protocol_hash.Map.add next_protocol_hash dir map) ;
    Lwt.return_unit
end

module Protocol = struct
  let all {protocol_store; _} = Protocol_store.all protocol_store

  let store {protocol_store; protocol_watcher; _} protocol_hash protocol =
    Protocol_store.store protocol_store protocol_hash protocol >>= function
    | None -> Lwt.return_none
    | p ->
        Lwt_watcher.notify protocol_watcher protocol_hash ;
        Lwt.return p

  let store_raw {protocol_store; protocol_watcher; _} protocol_hash raw_protocol
      =
    Protocol_store.raw_store protocol_store protocol_hash raw_protocol
    >>= function
    | None -> Lwt.return_none
    | p ->
        Lwt_watcher.notify protocol_watcher protocol_hash ;
        Lwt.return p

  let read {protocol_store; _} protocol_hash =
    Protocol_store.read protocol_store protocol_hash

  let mem {protocol_store; _} protocol_hash =
    Protocol_store.mem protocol_store protocol_hash

  let protocol_watcher {protocol_watcher; _} =
    Lwt_watcher.create_stream protocol_watcher
end

let create_store ?block_cache_limit ~context_index ~chain_id ~genesis
    ~genesis_context ?(history_mode = History_mode.default) ~allow_testchains
    store_dir =
  let store_dir_path = Naming.dir_path store_dir in
  Lwt_utils_unix.create_dir store_dir_path >>= fun () ->
  Protocol_store.init store_dir >>= fun protocol_store ->
  let protocol_watcher = Lwt_watcher.create_input () in
  let global_block_watcher = Lwt_watcher.create_input () in
  let chain_dir = Naming.chain_dir store_dir chain_id in
  let global_store =
    {
      store_dir;
      context_index;
      main_chain_store = None;
      protocol_store;
      allow_testchains;
      protocol_watcher;
      global_block_watcher;
    }
  in
  Chain.create_chain_store
    ?block_cache_limit
    global_store
    chain_dir
    ~chain_id
    ~expiration:None
    ~genesis
    ~genesis_context
    history_mode
  >>=? fun main_chain_store ->
  global_store.main_chain_store <- Some main_chain_store ;
  return global_store

let load_store ?history_mode ?block_cache_limit store_dir ~context_index
    ~genesis ~chain_id ~allow_testchains ~readonly () =
  let chain_dir = Naming.chain_dir store_dir chain_id in
  protect
    (fun () ->
      Consistency.check_consistency chain_dir genesis >>=? fun () ->
      Store_events.(emit store_is_consistent ()) >>= fun () -> return_unit)
    ~on_error:(function
      | err
        when List.exists
               (function Store_errors.Corrupted_store _ -> true | _ -> false)
               err
             || readonly ->
          (* Corrupted_store errors cannot be fixed automatically. The
             store is irremediably corrupted. If the store is in
             readonly, we are not allowed to write in it. *)
          Lwt.return_error err
      | err ->
          Store_events.(emit inconsistent_store err) >>= fun () ->
          Consistency.fix_consistency
            chain_dir
            context_index
            genesis
            ?history_mode
          >>=? fun () ->
          Store_events.(emit store_was_fixed ()) >>= fun () -> return_unit)
  >>=? fun () ->
  Protocol_store.init store_dir >>= fun protocol_store ->
  let protocol_watcher = Lwt_watcher.create_input () in
  let global_block_watcher = Lwt_watcher.create_input () in
  let global_store =
    {
      store_dir;
      context_index;
      main_chain_store = None;
      protocol_store;
      allow_testchains;
      protocol_watcher;
      global_block_watcher;
    }
  in
  Chain.load_chain_store
    ?block_cache_limit
    global_store
    chain_dir
    ~chain_id
    ~readonly
  >>=? fun main_chain_store ->
  let stored_genesis = Chain.genesis main_chain_store in
  fail_unless
    (Block_hash.equal genesis.Genesis.block stored_genesis.block)
    (Inconsistent_genesis {expected = stored_genesis.block; got = genesis.block})
  >>=? fun () ->
  (match history_mode with
  | None -> return main_chain_store
  | Some history_mode ->
      let previous_history_mode = Chain.history_mode main_chain_store in
      fail_unless
        (History_mode.equal history_mode previous_history_mode)
        (Cannot_switch_history_mode
           {previous_mode = previous_history_mode; next_mode = history_mode})
      >>=? fun () -> return main_chain_store)
  >>=? fun main_chain_store ->
  global_store.main_chain_store <- Some main_chain_store ;
  return global_store

let main_chain_store store =
  WithExceptions.Option.get ~loc:__LOC__ store.main_chain_store

let init ?patch_context ?commit_genesis ?history_mode ?(readonly = false)
    ?block_cache_limit ~store_dir ~context_dir ~allow_testchains genesis =
  let store_dir = Naming.store_dir ~dir_path:store_dir in
  let chain_id = Chain_id.of_block_hash genesis.Genesis.block in
  (match commit_genesis with
  | Some commit_genesis ->
      Context.init ~readonly:true ?patch_context context_dir
      >>= fun context_index -> Lwt.return (context_index, commit_genesis)
  | None ->
      Context.init ~readonly ?patch_context context_dir >>= fun context_index ->
      let commit_genesis ~chain_id =
        Context.commit_genesis
          context_index
          ~chain_id
          ~time:genesis.time
          ~protocol:genesis.protocol
      in
      Lwt.return (context_index, commit_genesis))
  >>= fun (context_index, commit_genesis) ->
  let chain_dir = Naming.chain_dir store_dir chain_id in
  let chain_dir_path = Naming.dir_path chain_dir in
  (* FIXME should be checked with the store's consistency check
     (along with load_chain_state checks) *)
  if Sys.file_exists chain_dir_path && Sys.is_directory chain_dir_path then
    load_store
      ?history_mode
      ?block_cache_limit
      store_dir
      ~context_index
      ~genesis
      ~chain_id
      ~allow_testchains
      ~readonly
      ()
  else
    (* Fresh store *)
    commit_genesis ~chain_id >>=? fun genesis_context ->
    create_store
      ?block_cache_limit
      store_dir
      ~context_index
      ~chain_id
      ~genesis
      ~genesis_context
      ?history_mode
      ~allow_testchains

let close_store global_store =
  Lwt_watcher.shutdown_input global_store.protocol_watcher ;
  Lwt_watcher.shutdown_input global_store.global_block_watcher ;
  let main_chain_store =
    WithExceptions.Option.get ~loc:__LOC__ global_store.main_chain_store
  in
  Chain.close_chain_store main_chain_store >>= fun () ->
  Context.close global_store.context_index

let may_switch_history_mode ~store_dir ~context_dir genesis ~new_history_mode =
  let store_dir = Naming.store_dir ~dir_path:store_dir in
  let chain_id = Chain_id.of_block_hash genesis.Genesis.block in
  let chain_dir = Naming.chain_dir store_dir chain_id in
  let chain_dir_path = Naming.dir_path chain_dir in
  if not (Sys.file_exists chain_dir_path && Sys.is_directory chain_dir_path)
  then (* Nothing to do, the store is not set *)
    return_unit
  else
    Context.init ~readonly:false context_dir >>= fun context_index ->
    load_store
      store_dir
      ~context_index
      ~genesis
      ~chain_id
      ~allow_testchains:true
      ~readonly:false
      ()
    >>=? fun store ->
    let chain_store = main_chain_store store in
    Lwt.finalize
      (fun () ->
        let block_store = chain_store.block_store in
        Chain.current_head chain_store >>= fun current_head ->
        let previous_history_mode = Chain.history_mode chain_store in
        if History_mode.equal previous_history_mode new_history_mode then
          return_unit
        else
          let is_valid_switch =
            match (previous_history_mode, new_history_mode) with
            | ((Full n, Full m) | (Rolling n, Rolling m)) when n = m -> false
            | (Archive, Full _)
            | (Archive, Rolling _)
            | (Full _, Full _)
            | (Full _, Rolling _)
            | (Rolling _, Rolling _) ->
                true
            | _ ->
                (* The remaining combinations are invalid switches *)
                false
          in
          fail_unless
            is_valid_switch
            (Cannot_switch_history_mode
               {
                 previous_mode = previous_history_mode;
                 next_mode = new_history_mode;
               })
          >>=? fun () ->
          lock_for_write chain_store.lockfile >>= fun () ->
          Block_store.switch_history_mode
            block_store
            ~current_head
            ~previous_history_mode
            ~new_history_mode
          >>=? fun () ->
          Chain.set_history_mode chain_store new_history_mode >>=? fun () ->
          Store_events.(
            emit switch_history_mode (previous_history_mode, new_history_mode))
          >>= return)
      (fun () -> unlock chain_store.lockfile >>= fun () -> close_store store)

let get_chain_store store chain_id =
  let chain_store = main_chain_store store in
  let rec loop chain_store =
    if Chain_id.equal (Chain.chain_id chain_store) chain_id then
      return chain_store
    else
      Shared.use chain_store.chain_state (fun {active_testchain; _} ->
          match active_testchain with
          | None -> fail (Validation_errors.Unknown_chain chain_id)
          | Some {testchain_store; _} -> loop testchain_store)
  in
  loop chain_store

let get_chain_store_opt store chain_id =
  get_chain_store store chain_id >>= function
  | Ok chain_store -> Lwt.return_some chain_store
  | Error _ -> Lwt.return_none

let all_chain_stores store =
  let chain_store = main_chain_store store in
  let rec loop acc chain_store =
    let acc = chain_store :: acc in
    Shared.use chain_store.chain_state (fun {active_testchain; _} ->
        match active_testchain with
        | None -> Lwt.return acc
        | Some {testchain_store; _} -> loop acc testchain_store)
  in
  loop [] chain_store

let directory store = store.store_dir

let context_index store = store.context_index

let allow_testchains {allow_testchains; _} = allow_testchains

let global_block_watcher {global_block_watcher; _} =
  Lwt_watcher.create_stream global_block_watcher

let option_pp ~default pp fmt = function
  | None -> Format.fprintf fmt "%s" default
  | Some x -> Format.fprintf fmt "%a" pp x

let rec make_pp_chain_store (chain_store : chain_store) =
  let {chain_id; chain_dir; chain_config; chain_state; block_store; _} =
    chain_store
  in
  let chain_config_json =
    Data_encoding.Json.construct chain_config_encoding chain_config
  in
  Shared.locked_use
    chain_state
    (fun
      {
        current_head;
        alternate_heads_data;
        cementing_highwatermark_data;
        target_data;
        checkpoint_data;
        protocol_levels_data;
        invalid_blocks_data;
        forked_chains_data;
        active_testchain;
        _;
      }
    ->
      Stored_data.get alternate_heads_data >>= fun alternate_heads ->
      Stored_data.get cementing_highwatermark_data
      >>= fun cementing_highwatermark ->
      Stored_data.get target_data >>= fun target ->
      Stored_data.get checkpoint_data >>= fun checkpoint ->
      Stored_data.get protocol_levels_data >>= fun protocol_levels ->
      Stored_data.get invalid_blocks_data >>= fun invalid_blocks ->
      Stored_data.get forked_chains_data >>= fun forked_chains ->
      Block_store.savepoint block_store >>= fun savepoint ->
      Block_store.caboose block_store >>= fun caboose ->
      let highest_cemented_level =
        Cemented_block_store.get_highest_cemented_level
          (Block_store.cemented_block_store block_store)
      in
      let lowest_cemented_level =
        Cemented_block_store.get_lowest_cemented_level
          (Block_store.cemented_block_store block_store)
      in
      let exception First of Block_repr.t in
      Lwt.catch
        (fun () ->
          let find_store kind' =
            let floating_stores =
              Block_store.floating_block_stores block_store
            in
            List.find
              (fun floating_store ->
                Floating_block_store.(kind floating_store = kind'))
              floating_stores
            |> WithExceptions.Option.get ~loc:__LOC__
          in
          let ro_store = find_store Floating_block_store.RO in
          Floating_block_store.iter_s
            (fun block -> Lwt.fail (First block))
            ro_store
          >>= fun _ ->
          let rw_store = find_store Floating_block_store.RW in
          Floating_block_store.iter_s
            (fun block -> Lwt.fail (First block))
            rw_store
          >>= fun _ -> assert false)
        (function
          | First b -> Lwt.return b
          | _exn ->
              (* There should always be a block in the floatings stores *)
              assert false)
      >>= fun first_block_in_floating ->
      Lwt.return
        ( current_head,
          alternate_heads,
          cementing_highwatermark,
          target,
          checkpoint,
          caboose,
          savepoint,
          first_block_in_floating,
          Block_store.get_merge_status block_store,
          highest_cemented_level,
          lowest_cemented_level,
          protocol_levels,
          invalid_blocks,
          forked_chains,
          active_testchain ))
  >>= fun ( current_head,
            alternate_heads,
            cementing_highwatermark,
            target,
            checkpoint,
            caboose,
            savepoint,
            first_block_in_floating,
            merge_status,
            highest_cemented_level,
            lowest_cemented_level,
            protocol_levels_data,
            invalid_blocks_data,
            forked_chains_data,
            active_test_chain ) ->
  let pp_protocol_level fmt
      (proto_level, {Protocol_levels.block; protocol; commit_info}) =
    Format.fprintf
      fmt
      "proto level: %d, transition block: %a, protocol: %a, commit info: %a"
      proto_level
      pp_block_descriptor
      block
      Protocol_hash.pp
      protocol
      (option_pp ~default:"n/a" (fun fmt _ -> Format.fprintf fmt "available"))
      commit_info
  in
  let make_pp_test_chain_opt = function
    | None -> Lwt.return (fun fmt () -> Format.fprintf fmt "n/a")
    | Some {testchain_store; _} ->
        make_pp_chain_store testchain_store >>= fun pp ->
        Lwt.return (fun fmt () -> Format.fprintf fmt "@ %a" pp ())
  in
  make_pp_test_chain_opt active_test_chain >>= fun pp_testchain_opt ->
  Lwt.return (fun fmt () ->
      Format.fprintf
        fmt
        "@[<v 2>chain id: %a@ chain directory: %s@ chain config: %a@ current \
         head: %a@ @[<v 2>alternate heads:@ %a@]@ checkpoint: %a@ cementing \
         highwatermark: %a@ savepoint: %a@ caboose: %a@ first block in \
         floating: %a@ interval of cemented blocks: [%a, %a]@ merge status: \
         %a@ target: %a@ @[<v 2>protocol levels:@ %a@]@ @[<v 2>invalid \
         blocks:@ %a@]@ @[<v 2>forked chains:@ %a@]@ @[<v 2>active testchain: \
         %a@]@]"
        Chain_id.pp
        chain_id
        (Naming.dir_path chain_dir)
        Data_encoding.Json.pp
        chain_config_json
        (fun fmt block ->
          let metadata =
            WithExceptions.Option.get ~loc:__LOC__ (Block_repr.metadata block)
          in
          Format.fprintf
            fmt
            "%a (lafl: %ld) (max_op_ttl: %d)"
            pp_block_descriptor
            (Block.descriptor block)
            (Block.last_allowed_fork_level metadata)
            (Block.max_operations_ttl metadata))
        current_head
        (Format.pp_print_list ~pp_sep:Format.pp_print_cut pp_block_descriptor)
        alternate_heads
        pp_block_descriptor
        checkpoint
        (fun fmt opt ->
          option_pp
            ~default:"n/a"
            (fun fmt i -> Format.fprintf fmt "%ld" i)
            fmt
            opt)
        cementing_highwatermark
        pp_block_descriptor
        savepoint
        pp_block_descriptor
        caboose
        pp_block_descriptor
        (Block.descriptor first_block_in_floating)
        (option_pp ~default:"n/a" (fun fmt i -> Format.fprintf fmt "%ld" i))
        lowest_cemented_level
        (option_pp ~default:"n/a" (fun fmt i -> Format.fprintf fmt "%ld" i))
        highest_cemented_level
        Block_store.pp_merge_status
        merge_status
        (option_pp ~default:"n/a" pp_block_descriptor)
        target
        (Format.pp_print_list ~pp_sep:Format.pp_print_cut pp_protocol_level)
        (Protocol_levels.bindings protocol_levels_data)
        (Format.pp_print_list ~pp_sep:Format.pp_print_cut Block_hash.pp)
        (Block_hash.Map.bindings invalid_blocks_data |> List.map fst)
        (Format.pp_print_list
           ~pp_sep:Format.pp_print_cut
           (fun fmt (chain_id, block_hash) ->
             Format.fprintf
               fmt
               "testchain's chain id: %a, forked block: %a"
               Chain_id.pp
               chain_id
               Block_hash.pp
               block_hash))
        (Chain_id.Map.bindings forked_chains_data)
        pp_testchain_opt
        ())

let make_pp_store (store : store) =
  let {store_dir; allow_testchains; main_chain_store; _} = store in
  make_pp_chain_store (WithExceptions.Option.get ~loc:__LOC__ main_chain_store)
  >>= fun pp_testchain_store ->
  Lwt.return (fun fmt () ->
      Format.fprintf
        fmt
        "@[<v 2>Store state:@ store directory: %s@ allow testchains: %b@ @[<v \
         2>main chain:@ %a@]@])"
        (Naming.dir_path store_dir)
        allow_testchains
        pp_testchain_store
        ())

(************ For testing and internal purposes only **************)
module Unsafe = struct
  let repr_of_block b = b

  let block_of_repr b = b

  let get_block_store chain_store = chain_store.block_store

  let set_head chain_store new_head =
    Shared.update_with chain_store.chain_state (fun chain_state ->
        Stored_data.write
          chain_state.current_head_data
          (Block.descriptor new_head)
        >>=? fun () ->
        return (Some {chain_state with current_head = new_head}, ()))

  let set_checkpoint chain_store new_checkpoint =
    Shared.use chain_store.chain_state (fun chain_state ->
        Stored_data.write chain_state.checkpoint_data new_checkpoint
        >>=? fun () -> return_unit)

  let set_cementing_highwatermark chain_store new_cementing_highwatermark =
    Shared.use chain_store.chain_state (fun chain_state ->
        Stored_data.write
          chain_state.cementing_highwatermark_data
          new_cementing_highwatermark
        >>=? fun () -> return_unit)

  let set_history_mode = Chain.set_history_mode

  let set_savepoint chain_store new_savepoint =
    Chain.unsafe_set_savepoint chain_store new_savepoint

  let set_caboose chain_store new_caboose =
    Chain.unsafe_set_caboose chain_store new_caboose

  let set_protocol_level chain_store ~protocol_level (b, ph) =
    Chain.set_protocol_level chain_store ~protocol_level (b, ph)

  let load_testchain = Chain.load_testchain

  let open_for_snapshot_export ~store_dir ~context_dir genesis
      ~(locked_f : chain_store -> 'a tzresult Lwt.t) =
    let store_dir = Naming.store_dir ~dir_path:store_dir in
    let chain_id = Chain_id.of_block_hash genesis.Genesis.block in
    let chain_dir = Naming.chain_dir store_dir chain_id in
    create_lockfile chain_dir >>=? fun lockfile ->
    lock_for_read lockfile >>= fun () ->
    protect
      (fun () ->
        Context.init ~readonly:true context_dir >>= fun context_index ->
        load_store
          store_dir
          ~context_index
          ~genesis
          ~chain_id
          ~allow_testchains:false
          ~readonly:true
          ()
        >>=? fun store ->
        let chain_store = main_chain_store store in
        Lwt.finalize
          (fun () -> locked_f chain_store)
          (fun () -> close_store store))
      ~on_error:(fun errs ->
        may_unlock lockfile >>= fun () -> Lwt.return (Error errs))

  let restore_from_snapshot ?(notify = fun () -> Lwt.return_unit) store_dir
      ~context_index ~genesis ~genesis_context_hash ~floating_blocks_stream
      ~new_head_with_metadata ~protocol_levels ~history_mode =
    let chain_id = Chain_id.of_block_hash genesis.Genesis.block in
    let chain_dir = Naming.chain_dir store_dir chain_id in
    let genesis_block =
      Block_repr.create_genesis_block ~genesis genesis_context_hash
    in
    let real_genesis_hash = Block_header.hash (Block.header genesis_block) in
    let new_head_descr =
      ( Block_repr.hash new_head_with_metadata,
        Block_repr.level new_head_with_metadata )
    in
    (* Write consistent stored data *)
    Stored_data.write_file
      (Naming.protocol_levels_file chain_dir)
      protocol_levels
    >>=? fun () ->
    Stored_data.write_file
      (Naming.current_head_file chain_dir)
      (Block.descriptor new_head_with_metadata)
    >>=? fun () ->
    Stored_data.write_file (Naming.alternate_heads_file chain_dir) []
    >>=? fun () ->
    (* Checkpoint is the new head *)
    Stored_data.write_file (Naming.checkpoint_file chain_dir) new_head_descr
    >>=? fun () ->
    (* Cementing highwatermark is set to None *)
    Stored_data.write_file (Naming.cementing_highwatermark_file chain_dir) None
    >>=? fun () ->
    Stored_data.write_file (Naming.target_file chain_dir) None >>=? fun () ->
    (* Savepoint is the head *)
    Stored_data.write_file (Naming.savepoint_file chain_dir) new_head_descr
    >>=? fun () ->
    (* Depending on the history mode, set the caboose properly *)
    (match history_mode with
    | History_mode.Archive | Full _ ->
        return (Block_repr.hash genesis_block, Block_repr.level genesis_block)
    | Rolling _ -> (
        Lwt_stream.peek floating_blocks_stream >>= function
        | None ->
            (* This should not happen. The floating store of a
               snapshot exported at highest_cemented_block + 1 should
               have a floating store populated with the cemented
               cycle. *)
            assert false
        | Some caboose -> (
            match Block_repr.metadata new_head_with_metadata with
            | None -> assert false
            | Some metadata ->
                if
                  Int32.sub
                    (Block_repr.level new_head_with_metadata)
                    (Int32.of_int metadata.max_operations_ttl)
                  <= 0l
                then return (genesis.block, 0l)
                else return (Block_repr.hash caboose, Block_repr.level caboose))
        ))
    >>=? fun caboose_descr ->
    Stored_data.write_file (Naming.caboose_file chain_dir) caboose_descr
    >>=? fun () ->
    Stored_data.write_file
      (Naming.invalid_blocks_file chain_dir)
      Block_hash.Map.empty
    >>=? fun () ->
    Stored_data.write_file
      (Naming.forked_chains_file chain_dir)
      Chain_id.Map.empty
    >>=? fun () ->
    Stored_data.write_file (Naming.genesis_block_file chain_dir) genesis_block
    >>=? fun () ->
    (* Load the store (containing the cemented if relevant) *)
    Block_store.load chain_dir ~genesis_block ~readonly:false
    >>=? fun block_store ->
    (* Store the floating (in the correct order!) *)
    Lwt_stream.iter_s
      (fun block ->
        Block_store.store_block block_store block >>= fun _ -> notify ())
      floating_blocks_stream
    >>= fun () ->
    (* Store the head *)
    Block_store.store_block block_store new_head_with_metadata >>=? fun () ->
    (* Check correctness of protocol transition blocks *)
    List.iter_es
      (fun ( _,
             {
               Protocol_levels.block = (bh, _);
               protocol;
               commit_info = commit_info_opt;
             } ) ->
        Block_store.read_block block_store ~read_metadata:false (Block (bh, 0))
        >>=? fun block_opt ->
        match (block_opt, commit_info_opt) with
        | (None, _) -> (
            match history_mode with
            | Rolling _ ->
                (* If we are importing a rolling snapshot then allow the
                   absence of block. *)
                return_unit
            | _ ->
                fail_unless
                  (Block_hash.equal real_genesis_hash bh)
                  (Missing_activation_block (bh, protocol, history_mode)))
        | (Some _block, None) -> return_unit
        | (Some block, Some commit_info) ->
            Context.check_protocol_commit_consistency
              context_index
              ~expected_context_hash:(Block.context_hash block)
              ~given_protocol_hash:protocol
              ~author:commit_info.author
              ~message:commit_info.message
              ~timestamp:(Block.timestamp block)
              ~test_chain_status:commit_info.test_chain_status
              ~predecessor_block_metadata_hash:
                commit_info.predecessor_block_metadata_hash
              ~predecessor_ops_metadata_hash:
                commit_info.predecessor_ops_metadata_hash
              ~data_merkle_root:commit_info.data_merkle_root
              ~parents_contexts:commit_info.parents_contexts
            >>= fun is_consistent ->
            fail_unless
              (is_consistent
              || Compare.Int32.(equal (Block_repr.level block) 0l))
              (Inconsistent_protocol_commit_info (Block.hash block, protocol)))
      (Protocol_levels.bindings protocol_levels)
    >>=? fun () ->
    Block_store.close block_store >>= fun () ->
    let chain_config = {history_mode; genesis; expiration = None} in
    Stored_data.write_file (Naming.chain_config_file chain_dir) chain_config
    >>=? fun () -> return_unit
end<|MERGE_RESOLUTION|>--- conflicted
+++ resolved
@@ -333,11 +333,7 @@
   let read_prechecked_block chain_store hash =
     read_prechecked_block_opt chain_store hash >>= function
     | Some b -> return b
-<<<<<<< HEAD
-    | None -> fail (Block_not_found hash)
-=======
     | None -> fail (Block_not_found {hash; distance = 0})
->>>>>>> e445371a
 
   let store_block chain_store ~block_header ~operations validation_result =
     let {
