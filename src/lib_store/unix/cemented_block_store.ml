(*****************************************************************************)
(*                                                                           *)
(* Open Source License                                                       *)
(* Copyright (c) 2020-2021 Nomadic Labs, <contact@nomadic-labs.com>          *)
(*                                                                           *)
(* Permission is hereby granted, free of charge, to any person obtaining a   *)
(* copy of this software and associated documentation files (the "Software"),*)
(* to deal in the Software without restriction, including without limitation *)
(* the rights to use, copy, modify, merge, publish, distribute, sublicense,  *)
(* and/or sell copies of the Software, and to permit persons to whom the     *)
(* Software is furnished to do so, subject to the following conditions:      *)
(*                                                                           *)
(* The above copyright notice and this permission notice shall be included   *)
(* in all copies or substantial portions of the Software.                    *)
(*                                                                           *)
(* THE SOFTWARE IS PROVIDED "AS IS", WITHOUT WARRANTY OF ANY KIND, EXPRESS OR*)
(* IMPLIED, INCLUDING BUT NOT LIMITED TO THE WARRANTIES OF MERCHANTABILITY,  *)
(* FITNESS FOR A PARTICULAR PURPOSE AND NONINFRINGEMENT. IN NO EVENT SHALL   *)
(* THE AUTHORS OR COPYRIGHT HOLDERS BE LIABLE FOR ANY CLAIM, DAMAGES OR OTHER*)
(* LIABILITY, WHETHER IN AN ACTION OF CONTRACT, TORT OR OTHERWISE, ARISING   *)
(* FROM, OUT OF OR IN CONNECTION WITH THE SOFTWARE OR THE USE OR OTHER       *)
(* DEALINGS IN THE SOFTWARE.                                                 *)
(*                                                                           *)
(*****************************************************************************)

open Store_errors

(* Cemented files overlay:

   | <n> x <offset (4 bytes)> | <n> x <blocks> |

   <offset> is an absolute offset in the file.
   <blocks> are prefixed by 4 bytes of length
*)
(* On-disk index of block's hashes to level *)
module Cemented_block_level_index =
  Index_unix.Make (Block_key) (Block_level) (Index.Cache.Unbounded)

(* On-disk index of block's level to hash *)
module Cemented_block_hash_index =
  Index_unix.Make (Block_level) (Block_key) (Index.Cache.Unbounded)

type cemented_metadata_file = {
  start_level : int32;
  end_level : int32;
  metadata_file : [`Cemented_blocks_metadata] Naming.file;
}

module Metadata_fd_cache =
  Aches.Rache.Borrow
    (Aches.Rache.LRU)
    (struct
      include String

      let hash = Stdlib.Hashtbl.hash
    end)

type cemented_blocks_file = {
  start_level : int32;
  end_level : int32;
  file : [`Cemented_blocks_file] Naming.file;
}

type metadata_handler = {fd : Zip.in_file; waiter : Lwt_idle_waiter.t}

type t = {
  cemented_blocks_dir : [`Cemented_blocks_dir] Naming.directory;
  cemented_block_level_index : Cemented_block_level_index.t;
  cemented_block_hash_index : Cemented_block_hash_index.t;
  mutable cemented_blocks_files : cemented_blocks_file array option;
  metadata_fd_cache : metadata_handler Metadata_fd_cache.t;
}

type chunk_iterator = {
  chunk_length : int;
  reading_sequence : (Block_hash.t * int * bytes) tzresult Lwt.t Seq.t;
}

let make_chunk_iterator bl =
  let chunk_length = List.length bl in
  let reading_sequence =
    List.to_seq bl
    |> Seq.map (fun b ->
           let open Lwt_result_syntax in
           let hash = Block_repr.hash b in
           let b = Data_encoding.Binary.to_bytes_exn Block_repr.encoding b in
           return (hash, Bytes.length b, b))
  in
  {chunk_length; reading_sequence}

let cemented_blocks_files {cemented_blocks_files; _} = cemented_blocks_files

let cemented_blocks_file_length {start_level; end_level; _} =
  (* nb blocks : (end_level - start_level) + 1 *)
  Int32.(succ (sub end_level start_level))

let cemented_block_level_index {cemented_block_level_index; _} =
  cemented_block_level_index

let cemented_block_hash_index {cemented_block_hash_index; _} =
  cemented_block_hash_index

(* The log_size corresponds to the maximum size of the memory zone
   allocated in memory before flushing it onto the disk. It is
   basically a cache which is use for the index. The cache size is
   `log_size * log_entry` where a `log_entry` is roughly 56 bytes. *)
let default_index_log_size = 10_000

let default_compression_level = 9

(* Defines the maximum number of file descriptors that are cached to
   speed up the read of metadata from the cemented store. As these
   file descriptors are kept open, this limit should not be increased
   too much to avoid resources starvation. *)
let default_metadata_fd_cache_size = 5

let init_metadata_fd_cache () =
  let destroyer _key {fd; waiter} =
    Unit.catch (fun () ->
        Lwt.dont_wait
          (fun () ->
            (* [task] is lower priority than [force_idle], which is
               used for reading part, closing fd won't occur until all
               the scheduled reads are fully performed. *)
            Lwt_idle_waiter.task waiter @@ fun () ->
            Zip.close_in fd ;
            Lwt.return_unit)
          (fun _exn -> ()))
  in
  Metadata_fd_cache.create destroyer default_metadata_fd_cache_size

let create ~log_size cemented_blocks_dir =
  let open Lwt_result_syntax in
  protect (fun () ->
      let cemented_blocks_dir_path = Naming.dir_path cemented_blocks_dir in
      let cemented_blocks_metadata_dir =
        cemented_blocks_dir |> Naming.cemented_blocks_metadata_dir
      in
      let cemented_blocks_metadata_dir_path =
        Naming.dir_path cemented_blocks_metadata_dir
      in
      let* () =
        Lwt.catch
          (fun () ->
            let*! () = Lwt_utils_unix.create_dir cemented_blocks_dir_path in
            let*! () =
              Lwt_utils_unix.create_dir cemented_blocks_metadata_dir_path
            in
            return_unit)
          (function
            | Failure s when s = "Not a directory" ->
                tzfail
                  (Store_errors.Failed_to_init_cemented_block_store
                     cemented_blocks_dir_path)
            | e -> Lwt.reraise e)
      in
      let cemented_block_level_index =
        Cemented_block_level_index.v
          ~readonly:false
          ~log_size
          (cemented_blocks_dir |> Naming.cemented_blocks_level_index_dir
         |> Naming.dir_path)
      in
      let cemented_block_hash_index =
        Cemented_block_hash_index.v
          ~readonly:false
          ~log_size
          (cemented_blocks_dir |> Naming.cemented_blocks_hash_index_dir
         |> Naming.dir_path)
      in
      (* Empty table at first *)
      let cemented_blocks_files = None in
      let metadata_fd_cache = init_metadata_fd_cache () in
      let cemented_store =
        {
          cemented_blocks_dir;
          cemented_block_level_index;
          cemented_block_hash_index;
          cemented_blocks_files;
          metadata_fd_cache;
        }
      in
      return cemented_store)

let compare_cemented_files {start_level; _} {start_level = start_level'; _} =
  Compare.Int32.compare start_level start_level'

let compare_cemented_metadata ({start_level; _} : cemented_metadata_file)
    ({start_level = start_level'; _} : cemented_metadata_file) =
  Compare.Int32.compare start_level start_level'

let load_table cemented_blocks_dir =
  let open Lwt_result_syntax in
  protect (fun () ->
      let cemented_blocks_dir_path = Naming.dir_path cemented_blocks_dir in
      (* No need to check the existence of the cemented block
         directory as it is always there, even if empty. *)
      let*! dir_handle = Lwt_unix.opendir cemented_blocks_dir_path in
      let rec loop acc =
        let*! filename =
          Option.catch_s
            ~catch_only:(function End_of_file -> true | _ -> false)
            (fun () -> Lwt_unix.readdir dir_handle)
        in
        match filename with
        | Some filename -> (
            let levels = String.split_on_char '_' filename in
            match levels with
            | [start_level; end_level] -> (
                let start_level_opt = Int32.of_string_opt start_level in
                let end_level_opt = Int32.of_string_opt end_level in
                match (start_level_opt, end_level_opt) with
                | Some start_level, Some end_level ->
                    let file =
                      Naming.cemented_blocks_file
                        cemented_blocks_dir
                        ~start_level
                        ~end_level
                    in
                    loop ({start_level; end_level; file} :: acc)
                | _ -> loop acc)
            | _ -> loop acc)
        | None -> Lwt.return acc
      in
      let*! cemented_files_list =
        Lwt.finalize
          (fun () -> loop [])
          (fun () -> Lwt_unix.closedir dir_handle)
      in
      match cemented_files_list with
      | [] -> return_none
      | cemented_files_list ->
          let cemented_files_array = Array.of_list cemented_files_list in
          Array.sort compare_cemented_files cemented_files_array ;
          return_some cemented_files_array)

let load_metadata_table cemented_blocks_dir =
  let open Lwt_result_syntax in
  protect (fun () ->
      let cemented_metadata_dir =
        Naming.cemented_blocks_metadata_dir cemented_blocks_dir
      in
      let metadata_dir_path = Naming.dir_path cemented_metadata_dir in
      (* Make sure that the cemented metadata data directory exists,
         as it may not be the case, depending on the history mode. *)
      let*! exists = Lwt_unix.file_exists metadata_dir_path in
      if exists then (
        let*! dir_handle = Lwt_unix.opendir metadata_dir_path in
        let rec loop acc =
          let*! filename =
            Option.catch_s
              ~catch_only:(function End_of_file -> true | _ -> false)
              (fun () -> Lwt_unix.readdir dir_handle)
          in
          match filename with
          | Some filename -> (
              let levels =
                String.split_on_char '_' (Filename.remove_extension filename)
              in
              match levels with
              | [start_level; end_level] -> (
                  let start_level_opt = Int32.of_string_opt start_level in
                  let end_level_opt = Int32.of_string_opt end_level in
                  match (start_level_opt, end_level_opt) with
                  | Some start_level, Some end_level ->
                      let file =
                        Naming.cemented_blocks_file
                          cemented_blocks_dir
                          ~start_level
                          ~end_level
                      in
                      let metadata_file =
                        Naming.cemented_blocks_metadata_file
                          cemented_metadata_dir
                          file
                      in
                      loop ({start_level; end_level; metadata_file} :: acc)
                  | _ -> loop acc)
              | _ -> loop acc)
          | None -> Lwt.return acc
        in
        let*! cemented_files =
          Lwt.finalize
            (fun () -> loop [])
            (fun () -> Lwt_unix.closedir dir_handle)
        in
        match cemented_files with
        | [] -> return_none
        | cemented_files_list ->
            let cemented_files_array = Array.of_list cemented_files_list in
            Array.sort compare_cemented_metadata cemented_files_array ;
            return_some cemented_files_array)
      else return_none)

let cemented_metadata_files cemented_block_store =
  load_metadata_table cemented_block_store.cemented_blocks_dir

let load ~readonly ~log_size cemented_blocks_dir =
  let open Lwt_result_syntax in
  let cemented_block_level_index =
    Cemented_block_level_index.v
      ~readonly
      ~log_size
      (cemented_blocks_dir |> Naming.cemented_blocks_level_index_dir
     |> Naming.dir_path)
  in
  let cemented_block_hash_index =
    Cemented_block_hash_index.v
      ~readonly
      ~log_size
      (cemented_blocks_dir |> Naming.cemented_blocks_hash_index_dir
     |> Naming.dir_path)
  in
  let* cemented_blocks_files = load_table cemented_blocks_dir in
  let metadata_fd_cache = init_metadata_fd_cache () in
  let cemented_store =
    {
      cemented_blocks_dir;
      cemented_block_level_index;
      cemented_block_hash_index;
      cemented_blocks_files;
      metadata_fd_cache;
    }
  in
  return cemented_store

let init ?(log_size = default_index_log_size) chain_dir ~readonly =
  let open Lwt_result_syntax in
  let cemented_blocks_dir = Naming.cemented_blocks_dir chain_dir in
  let cemented_blocks_dir_path = Naming.dir_path cemented_blocks_dir in
  let*! b = Lwt_unix.file_exists cemented_blocks_dir_path in
  match b with
  | true ->
      let*! is_directory =
        Lwt_utils_unix.is_directory cemented_blocks_dir_path
      in
      let* () =
        fail_unless
          is_directory
          (Failed_to_init_cemented_block_store cemented_blocks_dir_path)
      in
      load ~readonly ~log_size cemented_blocks_dir
  | false -> create ~log_size cemented_blocks_dir

let close cemented_store =
  (try
     Cemented_block_level_index.close cemented_store.cemented_block_level_index
   with Index.Closed -> ()) ;
  (try Cemented_block_hash_index.close cemented_store.cemented_block_hash_index
   with Index.Closed -> ()) ;
  (* The cache element's [destroyer] is asynchronous so this call
     won't hang. In practice, this function is only called when the
     store is closed which is one of the last component to be
     terminated which means potential new reads won't be scheduled. *)
  Metadata_fd_cache.clear cemented_store.metadata_fd_cache

(* FIXME: https://gitlab.com/tezos/tezos/-/issues/7034 Cemented file
   cannot exceed 4Gib. *)
let offset_length = 4 (* file offset *)

let find_block_file cemented_store block_level =
  try
    if Compare.Int32.(block_level < 0l) then None
    else
      match cemented_store.cemented_blocks_files with
      | None -> None
      | Some cemented_blocks_files ->
          let length = Array.length cemented_blocks_files in
          let last_interval =
            cemented_blocks_file_length cemented_blocks_files.(length - 1)
          in
          (* Pivot heuristic: in the main chain, the first cycle is
             [0_1]. Then, the second cycle is [2_4097]. *)
          let heuristic_initial_pivot =
            match block_level with
            | 0l | 1l -> 0
            | _ ->
                Compare.Int.min
                  (length - 1)
                  (1 + Int32.(to_int (div (sub block_level 2l) last_interval)))
          in
          (* Dichotomic search *)
          let rec loop (inf, sup) pivot =
            if pivot < inf || pivot > sup || inf > sup then None
            else
              let ({start_level; end_level; _} as res) =
                cemented_blocks_files.(pivot)
              in
              if
                Compare.Int32.(
                  block_level >= start_level && block_level <= end_level)
              then (* Found *)
                Some res
              else if Compare.Int32.(block_level > end_level) then
                (* Making sure the pivot is strictly increasing *)
                let new_pivot = pivot + max 1 ((sup - pivot) / 2) in
                loop (pivot, sup) new_pivot
              else
                (* Making sure the pivot is strictly decreasing *)
                let new_pivot = pivot - max 1 ((pivot - inf) / 2) in
                loop (inf, pivot) new_pivot
          in
          loop (0, length - 1) heuristic_initial_pivot
  with _ -> None

(* Hypothesis: the table is ordered. *)
let compute_location cemented_store block_level =
  let open Option_syntax in
  let+ {start_level; file; _} = find_block_file cemented_store block_level in
  let level_delta = Int32.(to_int (sub block_level start_level)) in
  (file, level_delta)

let is_cemented cemented_store hash =
  try
    Cemented_block_level_index.mem
      cemented_store.cemented_block_level_index
      hash
  with Not_found -> false

let get_cemented_block_level cemented_store hash =
  try
    Some
      (Cemented_block_level_index.find
         cemented_store.cemented_block_level_index
         hash)
  with Not_found -> None

let get_cemented_block_hash cemented_store level =
  try
    Some
      (Cemented_block_hash_index.find
         cemented_store.cemented_block_hash_index
         level)
  with Not_found -> None

let read_block_metadata cemented_store metadata_file_path block_level =
  let open Lwt_result_syntax in
  let*! b = Lwt_unix.file_exists metadata_file_path in
  match b with
  | false -> return_none
  | true ->
      Lwt.catch
        (fun () ->
          let cache = cemented_store.metadata_fd_cache in
          (* Exceptions will be caught by the enclosing [catch] *)
          let mk_metadata_handler path =
            (* The file descriptor will be closed when the cache
               clears the value and calls its finalizer defined at the
               cache creation which will wait for the potential
               metadata reads to be performed. *)
            let fd = Zip.open_in path in
            let waiter = Lwt_idle_waiter.create () in
            {fd; waiter}
          in
          let {fd; waiter} =
            Metadata_fd_cache.borrow_or_make
              cache
              metadata_file_path
              mk_metadata_handler
              Fun.id
          in
          let*! metadata =
            (* Using [force_idle] prevents the cache's resource
               cleaner to acquire the lock needed (through [task]) to
               close the file descriptor while a read is happening. *)
            Lwt_idle_waiter.force_idle waiter (fun () ->
                Lwt_preemptive.detach
                  (fun () ->
                    let entry =
                      (* Note that the `fd` here is used outside of the
                         borrowed scope. In this specific case it is ok
                         because the destructor for the resource is wrapped
                         inside a `Lwt_ide_waiter.when_idle` which will
                         only run after all the reads are done. *)
                      Zip.find_entry fd (Int32.to_string block_level)
                    in
                    Zip.read_entry fd entry)
                  ())
          in
          Block_repr.decode_metadata metadata |> return)
        (fun exn ->
          let*! () =
            Store_events.(emit metadata_read_error (Printexc.to_string exn))
          in
          return_none)

let read_block_metadata ?location cemented_store block_level =
  let open Lwt_result_syntax in
  let location =
    match location with
    | Some _ -> location
    | None -> compute_location cemented_store block_level
  in
  match location with
  | None -> return_none
  | Some (cemented_file, _block_number) ->
      let metadata_file =
        Naming.(
          cemented_store.cemented_blocks_dir |> cemented_blocks_metadata_dir
          |> fun d -> cemented_blocks_metadata_file d cemented_file |> file_path)
      in
      read_block_metadata cemented_store metadata_file block_level

let cement_blocks_metadata cemented_store blocks =
  let open Lwt_result_syntax in
  let cemented_metadata_dir =
    cemented_store.cemented_blocks_dir |> Naming.cemented_blocks_metadata_dir
  in
  let cemented_metadata_dir_path = cemented_metadata_dir |> Naming.dir_path in
  let*! () =
    let*! b = Lwt_unix.file_exists cemented_metadata_dir_path in
    match b with
    | true -> Lwt.return_unit
    | false -> Lwt_utils_unix.create_dir cemented_metadata_dir_path
  in
  let* () = fail_unless (blocks <> []) (Cannot_cement_blocks_metadata `Empty) in
  match
    find_block_file
      cemented_store
      (Block_repr.level
         (List.hd blocks |> WithExceptions.Option.get ~loc:__LOC__))
  with
  | None -> tzfail (Cannot_cement_blocks_metadata `Not_cemented)
  | Some {file; _} ->
      let tmp_metadata_file_path =
        Naming.cemented_blocks_tmp_metadata_file cemented_metadata_dir file
        |> Naming.file_path
      in
      let*! out_file =
        Lwt_preemptive.detach Zip.open_out tmp_metadata_file_path
      in
      let*! () =
        Lwt.finalize
          (fun () ->
            List.iter_s
              (fun block ->
                let level = Block_repr.level block in
                match Block_repr.metadata block with
                | Some metadata ->
                    let metadata =
                      Data_encoding.Binary.to_string_exn
                        Block_repr.metadata_encoding
                        metadata
                    in
                    Lwt_preemptive.detach
                      (fun () ->
                        Zip.add_entry
                          ~level:default_compression_level
                          metadata
                          out_file
                          (Int32.to_string level))
                      ()
                | None -> Lwt.return_unit)
              blocks)
          (fun () -> Lwt_preemptive.detach Zip.close_out out_file)
      in
      let metadata_file_path =
        Naming.cemented_blocks_metadata_file cemented_metadata_dir file
        |> Naming.file_path
      in
      let*! () = Lwt_unix.rename tmp_metadata_file_path metadata_file_path in
      return_unit

let read_block fd block_number =
  let open Lwt_syntax in
  let* _ofs = Lwt_unix.lseek fd (block_number * offset_length) Unix.SEEK_SET in
  let offset_buffer = Bytes.create offset_length in
  (* We read the (absolute) offset at the position in the offset array *)
  let* () =
    Lwt_utils_unix.read_bytes ~pos:0 ~len:offset_length fd offset_buffer
  in
  let offset =
    let ofs = Bytes.get_int32_be offset_buffer 0 in
    (* We interpret the offset, written as an int32, as an unsigned
       int32. This is allowed by the encoded scheme and allows one
<<<<<<< HEAD
       additional bit to encode the offset. In enables dealing with
=======
       additional bit to encode the offset. It enables dealing with
>>>>>>> 847bfbbb
       files up to 4Gib. *)
    match Int32.unsigned_to_int ofs with
    | Some v -> v
    | None ->
        (* It will be [None] on 32-bit machines which is not
           supported. We default to [Int32.to_int] instead of [assert
           false] *)
        Int32.to_int ofs
  in
  let* _ofs = Lwt_unix.lseek fd offset Unix.SEEK_SET in
  (* We move the cursor to the element's position *)
  let* block, _len = Block_repr_unix.read_next_block_exn fd in
  Lwt.return block

let get_lowest_cemented_level cemented_store =
  match cemented_store.cemented_blocks_files with
  | None -> None
  | Some cemented_blocks_files ->
      let nb_cemented_blocks = Array.length cemented_blocks_files in
      if nb_cemented_blocks > 0 then Some cemented_blocks_files.(0).start_level
      else None

let get_highest_cemented_level cemented_store =
  match cemented_store.cemented_blocks_files with
  | None -> None
  | Some cemented_blocks_files ->
      let nb_cemented_blocks = Array.length cemented_blocks_files in
      if nb_cemented_blocks > 0 then
        Some cemented_blocks_files.(nb_cemented_blocks - 1).end_level
      else (* No cemented blocks*)
        None

let get_cemented_block_by_level (cemented_store : t) ~read_metadata level =
  let open Lwt_result_syntax in
  match compute_location cemented_store level with
  | None -> return_none
  | Some ((filename, block_number) as location) ->
      let file_path = Naming.file_path filename in
      let*! fd = Lwt_unix.openfile file_path [Unix.O_RDONLY; O_CLOEXEC] 0o444 in
      let*! block =
        Lwt.finalize
          (fun () -> read_block fd block_number)
          (fun () ->
            let*! _ = Lwt_utils_unix.safe_close fd in
            Lwt.return_unit)
      in
      if read_metadata then
        let* metadata = read_block_metadata ~location cemented_store level in
        return_some {block with metadata}
      else return_some block

let read_block_metadata cemented_store block_level =
  read_block_metadata cemented_store block_level

let get_cemented_block_by_hash ~read_metadata (cemented_store : t) hash =
  let open Lwt_result_syntax in
  match get_cemented_block_level cemented_store hash with
  | None -> return_none
  | Some level ->
      get_cemented_block_by_level ~read_metadata cemented_store level

(* TODO/FIXME: https://gitlab.com/tezos/tezos/-/issues/7035
   Cemented metadata cannot exceed 4Gib *)
(* Hypothesis:
   - The block list is expected to be ordered by increasing
     level and no blocks are skipped.
   - If the first block has metadata, metadata are written
     and all blocks are expected to have metadata. *)
let cement_blocks ?(check_consistency = true) (cemented_store : t)
    ~write_metadata ({chunk_length; reading_sequence} : chunk_iterator) =
  let open Lwt_result_syntax in
  let nb_blocks = chunk_length in
  let preamble_length = nb_blocks * offset_length in
  let* () = fail_when (nb_blocks = 0) (Cannot_cement_blocks `Empty) in
  let* first_block_level =
    let* _block_hash, _n, block_bytes =
      match reading_sequence () with Cons (x, _) -> x | Nil -> assert false
    in
    return (Block_repr_unix.raw_get_block_level block_bytes)
  in
  let last_block_level =
    Int32.(add first_block_level (of_int (nb_blocks - 1)))
  in
  let* () =
    if check_consistency then
      match get_highest_cemented_level cemented_store with
      | None -> return_unit
      | Some highest_cemented_block ->
          fail_when
            Compare.Int32.(
              first_block_level <> Int32.succ highest_cemented_block)
            (Cannot_cement_blocks `Higher_cemented)
    else return_unit
  in
  let file =
    Naming.cemented_blocks_file
      cemented_store.cemented_blocks_dir
      ~start_level:first_block_level
      ~end_level:last_block_level
  in
  let final_path = Naming.file_path file in
  (* Manipulate temporary files and swap it when everything is written *)
  let tmp_file_path = final_path ^ ".tmp" in
  let*! exists = Lwt_unix.file_exists tmp_file_path in
  let* () = fail_when exists (Temporary_cemented_file_exists tmp_file_path) in
  let*! fd =
    Lwt_unix.openfile
      tmp_file_path
      Unix.[O_CREAT; O_TRUNC; O_RDWR; O_CLOEXEC]
      0o644
  in
  (* Metadata writing hooks *)
  let* metadata_writer, metadata_finalizer =
    if write_metadata then
      let cemented_metadata_dir =
        cemented_store.cemented_blocks_dir
        |> Naming.cemented_blocks_metadata_dir
      in
      let cemented_metadata_dir_path =
        cemented_metadata_dir |> Naming.dir_path
      in
      let*! () =
        let*! b = Lwt_unix.file_exists cemented_metadata_dir_path in
        match b with
        | true -> Lwt.return_unit
        | false -> Lwt_utils_unix.create_dir cemented_metadata_dir_path
      in
      let* () =
        fail_when
          (Seq.is_empty reading_sequence)
          (Cannot_cement_blocks_metadata `Empty)
      in
      let tmp_metadata_file_path =
        Naming.cemented_blocks_tmp_metadata_file cemented_metadata_dir file
        |> Naming.file_path
      in
      let*! out_file =
        Lwt_preemptive.detach Zip.open_out tmp_metadata_file_path
      in
      let metadata_writer
          (block_bytes, total_block_length, block_level, metadata_offset) =
        Lwt_preemptive.detach
          (fun () ->
            let add, finish =
              Zip.add_entry_generator
                out_file
                ~level:default_compression_level
                (Int32.to_string block_level)
            in
            add
              block_bytes
              metadata_offset
              (total_block_length - metadata_offset) ;
            finish ())
          ()
      in
      let metadata_finalizer () =
        let*! () = Lwt_preemptive.detach Zip.close_out out_file in
        let metadata_file_path =
          Naming.cemented_blocks_metadata_file cemented_metadata_dir file
          |> Naming.file_path
        in
        let*! () = Lwt_unix.rename tmp_metadata_file_path metadata_file_path in
        return_unit
      in
      return (metadata_writer, metadata_finalizer)
    else return ((fun _ -> Lwt.return_unit), fun () -> return_unit)
  in
  let*! () =
    Lwt.finalize
      (fun () ->
        (* Blit the offset preamble *)
        let offsets_buffer = Bytes.create preamble_length in
        let*! () =
          Lwt_utils_unix.write_bytes
            ~pos:0
            ~len:preamble_length
            fd
            offsets_buffer
        in
        let first_offset = preamble_length in
        (* Cursor is now at the beginning of the element section *)
        let*! _ =
          Seq.ES.fold_left
            (fun (i, current_offset) block_read ->
              let* block_hash, total_block_length, block_bytes = block_read in
              let pruned_block_length =
                (* This call rewrites [block_bytes] to a pruned block
                   (with its size modified) *)
                Block_repr_unix.prune_raw_block_bytes block_bytes
              in
              (* We start by blitting the corresponding offset in the preamble part *)
              Bytes.set_int32_be
                offsets_buffer
                (i * offset_length)
                (Int32.of_int current_offset) ;
              (* We write the block in the file *)
              let*! () =
                Lwt_utils_unix.write_bytes
                  ~pos:0
                  ~len:pruned_block_length
                  fd
                  block_bytes
              in
              let block_level = Int32.(add first_block_level (of_int i)) in
              let* () =
                protect (fun () ->
                    if total_block_length > pruned_block_length then
                      (* Do not try to write to block's metadata if
                         there are none *)
                      let*! () =
                        metadata_writer
                          ( block_bytes,
                            total_block_length,
                            block_level,
                            pruned_block_length )
                      in
                      return_unit
                    else return_unit)
              in
              (* We also populate the indexes *)
              Cemented_block_level_index.replace
                cemented_store.cemented_block_level_index
                block_hash
                block_level ;
              Cemented_block_hash_index.replace
                cemented_store.cemented_block_hash_index
                block_level
                block_hash ;
              return (succ i, current_offset + pruned_block_length))
            (0, first_offset)
            reading_sequence
        in
        (* We now write the real offsets in the preamble *)
        let*! _ofs = Lwt_unix.lseek fd 0 Unix.SEEK_SET in
        Lwt_utils_unix.write_bytes ~pos:0 ~len:preamble_length fd offsets_buffer)
      (fun () ->
        let*! _ = Lwt_utils_unix.safe_close fd in
        Lwt.return_unit)
  in
  let*! () = Lwt_unix.rename tmp_file_path final_path in
  (* Flush the indexes to make sure that the data is stored on disk *)
  Cemented_block_level_index.flush
    ~with_fsync:true
    cemented_store.cemented_block_level_index ;
  Cemented_block_hash_index.flush
    ~with_fsync:true
    cemented_store.cemented_block_hash_index ;
  (* Update table *)
  let cemented_block_interval =
    {start_level = first_block_level; end_level = last_block_level; file}
  in
  let new_array =
    match cemented_store.cemented_blocks_files with
    | None -> [|cemented_block_interval|]
    | Some arr ->
        if not (Array.mem cemented_block_interval arr) then
          Array.append arr [|cemented_block_interval|]
        else arr
  in
  (* If the cementing is done arbitrarily, we need to make sure the
     files remain sorted. *)
  if not check_consistency then Array.sort compare_cemented_files new_array ;
  cemented_store.cemented_blocks_files <- Some new_array ;
  if write_metadata then metadata_finalizer () else return_unit

let trigger_full_gc cemented_store cemented_blocks_files offset =
  let open Lwt_syntax in
  let nb_files = Array.length cemented_blocks_files in
  if nb_files <= offset then Lwt.return_unit
  else
    let cemented_files = Array.to_list cemented_blocks_files in
    let files_to_remove, _files_to_keep =
      List.split_n (nb_files - offset) cemented_files
    in
    (* Remove the rest of the files to prune *)
    List.iter_s
      (fun {file; _} ->
        let metadata_file_path =
          Naming.(
            cemented_blocks_metadata_file
              (cemented_blocks_metadata_dir cemented_store.cemented_blocks_dir)
              file
            |> file_path)
        in
        let* () = Unit.catch_s (fun () -> Lwt_unix.unlink metadata_file_path) in
        (* Remove the metadata's fd from the cache *)
        Metadata_fd_cache.remove
          cemented_store.metadata_fd_cache
          metadata_file_path ;
        return_unit)
      files_to_remove

let trigger_rolling_gc cemented_store cemented_blocks_files offset =
  let open Lwt_syntax in
  let nb_files = Array.length cemented_blocks_files in
  if nb_files <= offset then Lwt.return_unit
  else
    let {end_level = last_level_to_purge; _} =
      cemented_blocks_files.(nb_files - offset - 1)
    in
    let cemented_files = Array.to_list cemented_blocks_files in
    (* Start by updating the indexes by filtering blocks that are
       below the offset *)
    Cemented_block_hash_index.filter
      cemented_store.cemented_block_hash_index
      (fun (level, _) -> Compare.Int32.(level > last_level_to_purge)) ;
    Cemented_block_level_index.filter
      cemented_store.cemented_block_level_index
      (fun (_, level) -> Compare.Int32.(level > last_level_to_purge)) ;
    let files_to_remove, _files_to_keep =
      List.split_n (nb_files - offset) cemented_files
    in
    (* Remove the rest of the files to prune *)
    List.iter_s
      (fun {file; _} ->
        let metadata_file_path =
          Naming.(
            cemented_blocks_metadata_file
              (cemented_blocks_metadata_dir cemented_store.cemented_blocks_dir)
              file
            |> file_path)
        in
        let* () = Unit.catch_s (fun () -> Lwt_unix.unlink metadata_file_path) in
        (* Remove the metadata's fd from the cache *)
        Metadata_fd_cache.remove
          cemented_store.metadata_fd_cache
          metadata_file_path ;
        let* () =
          Unit.catch_s (fun () -> Lwt_unix.unlink (Naming.file_path file))
        in
        return_unit)
      files_to_remove

let trigger_gc cemented_store history_mode =
  let open Lwt_syntax in
  let* () = Store_events.(emit start_store_garbage_collection) () in
  match cemented_store.cemented_blocks_files with
  | None -> return_unit
  | Some cemented_blocks_files -> (
      match history_mode with
      | History_mode.Archive -> Lwt.return_unit
      | Full offset ->
          let offset =
            (Option.value
               offset
               ~default:History_mode.default_additional_cycles)
              .offset
          in
          trigger_full_gc cemented_store cemented_blocks_files offset
      | Rolling offset ->
          let offset =
            (Option.value
               offset
               ~default:History_mode.default_additional_cycles)
              .offset
          in
          trigger_rolling_gc cemented_store cemented_blocks_files offset)

let raw_iter_cemented_file f ({file; _} as cemented_blocks_file) =
  let open Lwt_syntax in
  let file_path = Naming.file_path file in
  Lwt_io.with_file
    ~flags:[Unix.O_RDONLY; O_CLOEXEC]
    ~mode:Lwt_io.Input
    file_path
    (fun channel ->
      let nb_blocks = cemented_blocks_file_length cemented_blocks_file in
      let* first_block_offset = Lwt_io.BE.read_int channel in
      let* () = Lwt_io.set_position channel (Int64.of_int first_block_offset) in
      let rec loop n =
        if n = 0 then Lwt.return_unit
        else
          (* Read length *)
          let* length = Lwt_io.BE.read_int channel in
          let full_length = 4 (* int32 length *) + length in
          let block_bytes = Bytes.create full_length in
          let* () = Lwt_io.read_into_exactly channel block_bytes 4 length in
          Bytes.set_int32_be block_bytes 0 (Int32.of_int length) ;
          let* () =
            f
              (Data_encoding.Binary.of_bytes_exn
                 Block_repr.encoding
                 block_bytes)
          in
          loop (pred n)
      in
      loop (Int32.to_int nb_blocks))

let iter_cemented_file f ({file; _} as cemented_blocks_file) =
  let open Lwt_result_syntax in
  Lwt.catch
    (fun () ->
      let*! () = raw_iter_cemented_file f cemented_blocks_file in
      return_unit)
    (fun exn ->
      Format.kasprintf
        (fun trace ->
          tzfail (Inconsistent_cemented_file (Naming.file_path file, trace)))
        "%s"
        (Printexc.to_string exn))

let check_indexes_consistency ?(post_step = fun () -> Lwt.return_unit)
    ?genesis_hash cemented_store =
  let open Lwt_result_syntax in
  match cemented_store.cemented_blocks_files with
  | None -> return_unit
  | Some table ->
      let len = Array.length table in
      let rec check_contiguity i =
        if i = len || i = len - 1 then return_unit
        else
          let* () =
            fail_unless
              Compare.Int32.(
                Int32.succ table.(i).end_level = table.(i + 1).start_level)
              (Inconsistent_cemented_store
                 (Missing_cycle
                    {
                      low_cycle = Naming.file_path table.(i).file;
                      high_cycle = Naming.file_path table.(i + 1).file;
                    }))
          in
          check_contiguity (succ i)
      in
      let* () = check_contiguity 0 in
      let table_list = Array.to_list table in
      let* () =
        List.iter_es
          (fun ({start_level = inf; file; _} as cemented_blocks_file) ->
            let*! fd =
              Lwt_unix.openfile
                (Naming.file_path file)
                [Unix.O_RDONLY; O_CLOEXEC]
                0o444
            in
            Lwt.finalize
              (fun () ->
                let nb_blocks =
                  Int32.to_int
                    (cemented_blocks_file_length cemented_blocks_file)
                in
                (* Load the offset region *)
                let len_offset = nb_blocks * offset_length in
                let bytes = Bytes.create len_offset in
                let*! () = Lwt_utils_unix.read_bytes ~len:len_offset fd bytes in
                let offsets =
                  Data_encoding.Binary.of_bytes_exn
                    Data_encoding.(Variable.array ~max_length:nb_blocks int32)
                    bytes
                in
                (* Cursor is now after the offset region *)
                let rec iter_blocks ?pred_block n =
                  if n = nb_blocks then return_unit
                  else
                    let*! cur_offset = Lwt_unix.lseek fd 0 Unix.SEEK_CUR in
                    let* () =
                      fail_unless
                        Compare.Int32.(Int32.of_int cur_offset = offsets.(n))
                        (Inconsistent_cemented_store
                           (Bad_offset
                              {level = n; cycle = Naming.file_path file}))
                    in
                    let*! block, _ = Block_repr_unix.read_next_block_exn fd in
                    let* () =
                      fail_unless
                        Compare.Int32.(
                          Block_repr.level block = Int32.(add inf (of_int n)))
                        (Inconsistent_cemented_store
                           (Unexpected_level
                              {
                                block_hash = Block_repr.hash block;
                                expected = Int32.(add inf (of_int n));
                                got = Block_repr.level block;
                              }))
                    in
                    let* () =
                      Block_repr.check_block_consistency
                        ?genesis_hash
                        ?pred_block
                        block
                    in
                    let level = Block_repr.level block in
                    let hash = Block_repr.hash block in
                    let* () =
                      fail_unless
                        (Cemented_block_level_index.mem
                           cemented_store.cemented_block_level_index
                           hash
                        && Cemented_block_hash_index.mem
                             cemented_store.cemented_block_hash_index
                             level)
                        (Inconsistent_cemented_store (Corrupted_index hash))
                    in
                    iter_blocks ~pred_block:block (succ n)
                in
                protect (fun () ->
                    let* () = iter_blocks 0 in
                    let*! () = post_step () in
                    return_unit))
              (fun () ->
                let*! _ = Lwt_utils_unix.safe_close fd in
                Lwt.return_unit))
          table_list
      in
      return_unit<|MERGE_RESOLUTION|>--- conflicted
+++ resolved
@@ -573,11 +573,7 @@
     let ofs = Bytes.get_int32_be offset_buffer 0 in
     (* We interpret the offset, written as an int32, as an unsigned
        int32. This is allowed by the encoded scheme and allows one
-<<<<<<< HEAD
-       additional bit to encode the offset. In enables dealing with
-=======
        additional bit to encode the offset. It enables dealing with
->>>>>>> 847bfbbb
        files up to 4Gib. *)
     match Int32.unsigned_to_int ofs with
     | Some v -> v
