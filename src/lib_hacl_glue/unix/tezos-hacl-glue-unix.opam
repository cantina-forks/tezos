opam-version: "2.0"
maintainer: "contact@tezos.com"
authors: ["Tezos devteam"]
homepage: "https://www.tezos.com/"
bug-reports: "https://gitlab.com/tezos/tezos/issues"
dev-repo: "git+https://gitlab.com/tezos/tezos.git"
license: "MIT"
depends: [
  "dune" { >= "2.9" }
  "tezos-hacl-glue"
<<<<<<< HEAD
  "hacl-star" { >= "0.4.2" & < "0.5" }
=======
  "hacl-star" { = "0.4.3" }
>>>>>>> e445371a
  "hacl-star-raw"
  "tezos-stdlib" {with-test}
  "tezos-error-monad" {with-test}
  "zarith" {with-test}
  "zarith_stubs_js" {with-test}
  "data-encoding" {with-test}
  "qcheck-alcotest" {with-test}
  "tezos-test-helpers" {with-test}
]
conflicts: [
  "hacl_x25519"
]
build: [
  ["dune" "build" "-p" name "-j" jobs]
  ["dune" "runtest" "-p" name "-j" jobs] {with-test}
]
synopsis: "Tezos: thin layer of glue around hacl-star (unix implementation)"<|MERGE_RESOLUTION|>--- conflicted
+++ resolved
@@ -8,11 +8,7 @@
 depends: [
   "dune" { >= "2.9" }
   "tezos-hacl-glue"
-<<<<<<< HEAD
-  "hacl-star" { >= "0.4.2" & < "0.5" }
-=======
   "hacl-star" { = "0.4.3" }
->>>>>>> e445371a
   "hacl-star-raw"
   "tezos-stdlib" {with-test}
   "tezos-error-monad" {with-test}
