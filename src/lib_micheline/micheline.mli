--- conflicted
+++ resolved
@@ -53,12 +53,9 @@
 (** Canonical integer locations that appear inside {!canonical} expressions. *)
 type canonical_location = int
 
-<<<<<<< HEAD
-=======
 (** A location that won't exist in any well-formed canonical value *)
 val dummy_location : canonical_location
 
->>>>>>> e445371a
 (** Compute the canonical form of an expression.
     Drops the concrete locations completely. *)
 val strip_locations : (_, 'p) node -> 'p canonical
