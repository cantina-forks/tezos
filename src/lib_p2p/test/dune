; This file was automatically generated, do not edit.
; Edit file manifest/main.ml instead.

(executables
 (names
  test_p2p_socket
  test_p2p_pool
  test_p2p_broadcast
  test_p2p_io_scheduler
  test_p2p_peerset
  test_p2p_buffer_reader
  test_p2p_banned_peers
  test_p2p_node
  test_p2p_connect_handler
  test_p2p_maintenance)
 (instrumentation (backend bisect_ppx --bisect-sigterm))
 (libraries
  tezos-base
  tezos-base.unix
  tezos-stdlib-unix
  tezos-stdlib
  tezos-p2p
  tezos-test-helpers
  tezos-base-test-helpers
  tezos-event-logging-test-helpers
  tezos_p2p_test_common
  tezos-p2p-services
  tezt-tezos
  octez-alcotezt
  astring)
<<<<<<< HEAD
 (link_flags
  (:standard)
  (-linkall))
=======
>>>>>>> 3ef1d63a
 (flags
  (:standard)
  -open Tezos_base.TzPervasives
  -open Tezos_stdlib_unix
  -open Tezos_stdlib
  -open Tezos_p2p
  -open Tezos_test_helpers
  -open Tezos_base_test_helpers
  -open Tezos_event_logging_test_helpers
  -open Tezos_p2p_test_common
  -open Tezos_p2p_services
  -open Octez_alcotezt))

(rule
 (alias runtest)
 (package tezos-p2p)
 (locks /locks/p2p)
 (action (run %{dep:./test_p2p_socket.exe})))

(rule
 (alias runtest)
 (package tezos-p2p)
 (locks /locks/p2p)
 (action (run %{dep:./test_p2p_pool.exe})))

(rule
 (alias runtest)
 (package tezos-p2p)
 (locks /locks/p2p)
 (action (run %{dep:./test_p2p_broadcast.exe})))

(rule
 (alias runtest)
 (package tezos-p2p)
 (locks /locks/p2p)
 (action (run %{dep:./test_p2p_io_scheduler.exe})))

(rule
 (alias runtest)
 (package tezos-p2p)
 (locks /locks/p2p)
 (action (run %{dep:./test_p2p_peerset.exe})))

(rule
 (alias runtest)
 (package tezos-p2p)
 (locks /locks/p2p)
 (action (run %{dep:./test_p2p_buffer_reader.exe})))

(rule
 (alias runtest)
 (package tezos-p2p)
 (locks /locks/p2p)
 (action (run %{dep:./test_p2p_banned_peers.exe})))

(rule
 (alias runtest)
 (package tezos-p2p)
 (locks /locks/p2p)
 (action (run %{dep:./test_p2p_node.exe})))

(rule
 (alias runtest)
 (package tezos-p2p)
 (locks /locks/p2p)
 (action (run %{dep:./test_p2p_connect_handler.exe})))

(rule
 (alias runtest)
 (package tezos-p2p)
 (locks /locks/p2p)
 (action (run %{dep:./test_p2p_maintenance.exe})))<|MERGE_RESOLUTION|>--- conflicted
+++ resolved
@@ -28,12 +28,6 @@
   tezt-tezos
   octez-alcotezt
   astring)
-<<<<<<< HEAD
- (link_flags
-  (:standard)
-  (-linkall))
-=======
->>>>>>> 3ef1d63a
  (flags
   (:standard)
   -open Tezos_base.TzPervasives
