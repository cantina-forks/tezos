--- conflicted
+++ resolved
@@ -96,13 +96,8 @@
       min_connections = nb_points ;
       max_connections = nb_points ;
       max_incoming_connections = nb_points ;
-<<<<<<< HEAD
-      connection_timeout = 10. ;
-      authentication_timeout = 2. ;
-=======
       connection_timeout = Time.System.Span.of_seconds_exn 10. ;
       authentication_timeout = Time.System.Span.of_seconds_exn 2. ;
->>>>>>> 6ffabdd8
       incoming_app_message_queue_size = None ;
       incoming_message_queue_size = None ;
       outgoing_message_queue_size = None ;
