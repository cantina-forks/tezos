--- conflicted
+++ resolved
@@ -160,39 +160,15 @@
   | (_, _, _) ->
       None
 
-<<<<<<< HEAD
-let bounds ~min ~expected ~max =
-  assert (min <= expected) ;
-  assert (expected <= max) ;
-  let step_min = (expected - min) / 3 and step_max = (max - expected) / 3 in
-  {
-    P2p_maintenance.min_threshold = min + step_min;
-    min_target = min + (2 * step_min);
-    max_target = max - (2 * step_max);
-    max_threshold = max - step_max;
-  }
-
 let create_maintenance_worker limits pool config =
-  let bounds =
-    bounds
-      ~min:limits.min_connections
-      ~expected:limits.expected_connections
-      ~max:limits.max_connections
-  in
-=======
-let create_maintenance_worker limits pool config =
->>>>>>> fc8990b1
   let maintenance_config =
     {
       P2p_maintenance.maintenance_idle_time = limits.maintenance_idle_time;
       greylist_timeout = limits.greylist_timeout;
       private_mode = config.private_mode;
-<<<<<<< HEAD
-=======
       min_connections = limits.min_connections;
       max_connections = limits.max_connections;
       expected_connections = limits.max_connections;
->>>>>>> fc8990b1
     }
   in
   let discovery = may_create_discovery_worker limits config pool in
@@ -219,11 +195,7 @@
     limits : limits;
     io_sched : P2p_io_scheduler.t;
     pool : ('msg, 'peer_meta, 'conn_meta) P2p_pool.t;
-<<<<<<< HEAD
-    maintenance : 'peer_meta P2p_maintenance.t;
-=======
     maintenance : ('msg, 'peer_meta, 'conn_meta) P2p_maintenance.t;
->>>>>>> fc8990b1
     welcome : P2p_welcome.t option;
   }
 
