--- conflicted
+++ resolved
@@ -26,29 +26,6 @@
 
 (** P2P maintenance worker.
 
-<<<<<<< HEAD
-    The P2P layer urges the maintainer to work when the number of
-    connections reaches `max` or is below `min`. Otherwise, the
-    maintener is lazy and only looks up for connections every two
-    minutes (hardcoded constant). The [maintain] function is another
-    way to signal the maintainer that a maintenance step is desired.
-
-    When the maintener detects that the number of connections is over
-    `max_threshold`, it randomly kills connections to reach
-    `max_target`.
-
-    When the maintener detects that the number of connections is below
-    `min_threshold`, it creates enough connection to reach at least
-    `min_target` (and never more than `max_target`). In the process, it
-    might ask its actual peers for new peers.  *)
-
-type bounds = {
-  min_threshold : int;
-  min_target : int;
-  max_target : int;
-  max_threshold : int;
-}
-=======
     This worker enforces the connection bounds defined on the command-line
     or/and the configuration file.
 
@@ -71,7 +48,6 @@
       [P2p_pool.Pool_event.wait_new_peer]
       [P2p_pool.Pool_event.wait_new_point pool]
     This is reiterated indefinitely every [require_new_points_time] seconds. *)
->>>>>>> fc8990b1
 
 type config = {
   maintenance_idle_time : Time.System.Span.t;
@@ -83,25 +59,6 @@
       to/from peers whose addresses are in [trusted_peers], and inform
       these peers that the identity of this node should be revealed to
       the rest of the network. *)
-<<<<<<< HEAD
-}
-
-(** Type of a maintenance worker. *)
-type 'meta t
-
-(** [run ?discovery config bounds pool] returns a maintenance worker, with
-    the [discovery] worker if present, for [pool] with connection targets
-    specified in [bounds]. *)
-val create :
-  ?discovery:P2p_discovery.t ->
-  config ->
-  bounds ->
-  ('msg, 'meta, 'meta_conn) P2p_pool.t ->
-  'meta t
-
-(** [activate t] start the worker that will maintain connections *)
-val activate : 'meta t -> unit
-=======
   min_connections : int;  (** Strict minimum number of connections *)
   max_connections : int;  (** Maximum number of connections *)
   expected_connections : int;  (** Targeted number of connections to reach *)
@@ -120,21 +77,12 @@
 
 (** [activate t] starts the worker that will maintain connections *)
 val activate : ('msg, 'meta, 'meta_conn) t -> unit
->>>>>>> fc8990b1
 
 (** [maintain t] gives a hint to maintenance worker [t] that
     maintenance is needed and returns whenever [t] has done a
     maintenance cycle. *)
-<<<<<<< HEAD
-val maintain : 'meta t -> unit Lwt.t
-
-(** [shutdown t] is a thread that returns whenever [t] has
-    successfully shut down. *)
-val shutdown : 'meta t -> unit Lwt.t
-=======
 val maintain : ('msg, 'meta, 'meta_conn) t -> unit Lwt.t
 
 (** [shutdown t] is a thread that returns whenever [t] has
     successfully shut down. *)
-val shutdown : ('msg, 'meta, 'meta_conn) t -> unit Lwt.t
->>>>>>> fc8990b1
+val shutdown : ('msg, 'meta, 'meta_conn) t -> unit Lwt.t