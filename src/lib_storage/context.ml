(*****************************************************************************)
(*                                                                           *)
(* Open Source License                                                       *)
(* Copyright (c) 2018 Dynamic Ledger Solutions, Inc. <contact@tezos.com>     *)
(*                                                                           *)
(* Permission is hereby granted, free of charge, to any person obtaining a   *)
(* copy of this software and associated documentation files (the "Software"),*)
(* to deal in the Software without restriction, including without limitation *)
(* the rights to use, copy, modify, merge, publish, distribute, sublicense,  *)
(* and/or sell copies of the Software, and to permit persons to whom the     *)
(* Software is furnished to do so, subject to the following conditions:      *)
(*                                                                           *)
(* The above copyright notice and this permission notice shall be included   *)
(* in all copies or substantial portions of the Software.                    *)
(*                                                                           *)
(* THE SOFTWARE IS PROVIDED "AS IS", WITHOUT WARRANTY OF ANY KIND, EXPRESS OR*)
(* IMPLIED, INCLUDING BUT NOT LIMITED TO THE WARRANTIES OF MERCHANTABILITY,  *)
(* FITNESS FOR A PARTICULAR PURPOSE AND NONINFRINGEMENT. IN NO EVENT SHALL   *)
(* THE AUTHORS OR COPYRIGHT HOLDERS BE LIABLE FOR ANY CLAIM, DAMAGES OR OTHER*)
(* LIABILITY, WHETHER IN AN ACTION OF CONTRACT, TORT OR OTHERWISE, ARISING   *)
(* FROM, OUT OF OR IN CONNECTION WITH THE SOFTWARE OR THE USE OR OTHER       *)
(* DEALINGS IN THE SOFTWARE.                                                 *)
(*                                                                           *)
(*****************************************************************************)

(** Tezos - Versioned (key x value) store (over Irmin) *)

module IrminPath = Irmin.Path.String_list

module MBytesContent = struct
  type t = MBytes.t
  let t =
    Irmin.Type.(like cstruct)
      (fun x -> Cstruct.to_bigarray x)
      (fun x -> Cstruct.of_bigarray x)
  let merge = Irmin.Merge.default Irmin.Type.(option t)
  let pp ppf b = Format.pp_print_string ppf (MBytes.to_string b)
  let of_string s = Ok (MBytes.of_string s)
end

module Metadata = struct
  type t = unit
  let t = Irmin.Type.unit
  let default = ()
  let merge = Irmin.Merge.default t
end

module IrminBlake2B : Irmin.Hash.S with type t = Context_hash.t = struct

  type t = Context_hash.t

  let digest_size = Context_hash.size

  let to_raw t = Cstruct.of_bigarray (Context_hash.to_bytes t)
  let of_raw t =
    match Context_hash.of_bytes_opt (Cstruct.to_bigarray t) with
    | Some t -> t
    | None ->
        let str = Cstruct.to_string t in
        Format.kasprintf invalid_arg "%s (%d)" str (String.length str)

  let t = Irmin.Type.like Irmin.Type.cstruct of_raw to_raw

  let digest t x =
    Context_hash.hash_bytes
      [Cstruct.to_bigarray (Irmin.Type.encode_cstruct t x)]

  let pp = Context_hash.pp

  let of_string x =
    match Context_hash.of_b58check_exn x with
    | exception (Invalid_argument s) -> Error (`Msg s)
    | h -> Ok h

  let has_kind = function
    | `SHA1 -> true
    | _ -> false

  let to_raw_int c =
    Int64.to_int @@ MBytes.get_int64 (Context_hash.to_bytes c) 0

end

module GitStore =
  Irmin_lmdb.Make
    (Metadata)
    (MBytesContent)
    (Irmin.Path.String_list)
    (Irmin.Branch.String)
    (IrminBlake2B)

type index = {
  path: string ;
  repo: GitStore.Repo.t ;
  patch_context: context -> context Lwt.t ;
}

and context = {
  index: index ;
  parents: GitStore.Commit.t list ;
  tree: GitStore.tree ;
}
type t = context

(*-- Version Access and Update -----------------------------------------------*)

let current_protocol_key = ["protocol"]
let current_test_chain_key = ["test_chain"]
let current_data_key = ["data"]

let exists index key =
  GitStore.Commit.of_hash index.repo key >>= function
  | None -> Lwt.return_false
  | Some _ -> Lwt.return_true

let checkout index key =
  GitStore.Commit.of_hash index.repo key >>= function
  | None -> Lwt.return_none
  | Some commit ->
      GitStore.Commit.tree commit >>= fun tree ->
      let ctxt = { index ; tree ; parents = [commit] } in
      Lwt.return_some ctxt

let checkout_exn index key =
  checkout index key >>= function
  | None -> Lwt.fail Not_found
  | Some p -> Lwt.return p

let raw_commit ~time ?(message = "") context =
  let info =
    Irmin.Info.v ~date:(Time.Protocol.to_seconds time) ~author:"Tezos" message in
  GitStore.Commit.v
    context.index.repo ~info ~parents:context.parents context.tree

module P = GitStore.Private

(* --- FIXME(samoht): I am so sorry --- *)
module Hack = struct

  module StepMap = struct
    module X = struct
      type t = GitStore.step
      let t = GitStore.step_t
      let compare = Irmin.Type.compare t
    end
    include Map.Make(X)
  end

  module Contents = struct

    type key = P.Contents.key
    type contents = P.Contents.value

    type t =
      | Key      of key
      | Contents of contents
      | Both     of key * contents

    let t =
      let open Irmin.Type in
      variant "Node.Contents" (fun key contents both -> function
          | Key x       -> key x
          | Contents x -> contents x
          | Both (x, y) -> both (x, y))
      |~ case1 "Key" P.Contents.Key.t (fun x -> Key x)
      |~ case1 "Contents" P.Contents.Val.t (fun x -> Contents x)
      |~ case1 "Both" (pair P.Contents.Key.t P.Contents.Val.t)
        (fun (x, y) -> Both (x, y))
      |> sealv

    let hash = function
      | Key k | Both (k, _) -> k
      | Contents c -> P.Contents.Key.digest P.Contents.Val.t c

  end

  type key = P.Node.key

  type value = [ `Node of node | `Contents of Contents.t * Metadata.t ]

  and map = value StepMap.t

  and node =
    | Map  of map
    | Key  of key
    | Both of key * map

  let value t =
    let open Irmin.Type in
    variant "Node.value" (fun node contents -> function
        | `Node x     -> node x
        | `Contents x -> contents x)
    |~ case1 "Node" t (fun x -> `Node x)
    |~ case1 "Contents" (pair Contents.t Metadata.t) (fun x -> `Contents x)
    |> sealv

  let map value =
    let open Irmin.Type in
    let to_map x =
      List.fold_left (fun acc (k, v) -> StepMap.add k v acc) StepMap.empty x
    in
    let of_map m = StepMap.fold (fun k v acc -> (k, v) :: acc) m [] in
    like (list (pair GitStore.step_t value)) to_map of_map

  let node map =
    let open Irmin.Type in
    variant "Node.node" (fun map key both -> function
        | Map x      -> map x
        | Key y      -> key y
        | Both (y,z) -> both (y, z))
    |~ case1 "Map" map (fun x -> Map x)
    |~ case1 "Key" P.Node.Key.t (fun x -> Key x)
    |~ case1 "Both" (pair P.Node.Key.t map) (fun (x, y) -> Both (x, y))
    |> sealv

  let node_t = Irmin.Type.mu (fun n ->
      let value = value n in
      node (map value)
    )

  (* Mimick irmin-lmdb ordering *)
  module Sort_key = struct

    exception Result of int

    let compare (x, vx) (y, vy) = match vx, vy with
      | `Contents _, `Contents _ -> String.compare x y
      | _  ->
          let lenx = String.length x in
          let leny = String.length y in
          let i = ref 0 in
          try
            while !i < lenx && !i < leny do
              match
                Char.compare
                  (String.unsafe_get x !i) (String.unsafe_get y !i)
              with
              | 0 -> incr i
              | i -> raise (Result i)
            done;
            let get len k v i =
              if i < len then String.unsafe_get k i
              else if i = len then match v with
                | `Node _     -> '/'
                | `Contents _ -> '\000'
              else '\000'
            in
            match Char.compare (get lenx x vx !i) (get leny y vy !i) with
            | 0 -> Char.compare (get lenx x vx (!i + 1)) (get leny y vy (!i + 1))
            | i -> i
          with Result i ->
            i

  end

  let sort_entries = List.fast_sort Sort_key.compare

  module Entry = struct
    type kind = [ `Node | `Contents of Metadata.t ]
    type entry = { kind : kind; name : string; node : IrminBlake2B.t; }

    let entry_t =
      let open Irmin.Type in
      record "Tree.entry"
        (fun kind name node ->
           let kind =
             match kind with
             | None -> `Node
             | Some m -> `Contents m in
           { kind ; name ; node } )
      |+ field "kind" (option Metadata.t) (function
          | { kind = `Node ; _ } -> None
          | { kind = `Contents m ; _ } -> Some m)
      |+ field "name" string (fun { name ; _ } -> name)
      |+ field "node" IrminBlake2B.t (fun { node ; _ } -> node)
      |> sealr

    let of_entry e = e.name, match e.kind with
      | `Node       -> `Node e.node
      | `Contents m -> `Contents (e.node, m)

    let to_entry (name, value) = match value with
      | `Node node -> { name; kind = `Node; node }
      | `Contents (node, m) -> { name; kind = `Contents m; node }

    let t = Irmin.Type.like entry_t of_entry to_entry

  end

  let rec export_map map =
    let alist =
      StepMap.fold (fun step v acc ->
          (step, hash_value v) :: acc
        ) map []
    in
    let l = sort_entries alist in
    P.Node.Val.v l

  and hash_value = function
    | `Contents (c, m) -> `Contents (Contents.hash c, m)
    | `Node n          -> `Node (hash_node n)

  and hash_node = function
    | Both (k, _) | Key k -> k
    | Map m ->
        let v = export_map m in
        let entries = P.Node.Val.list v in
        (* This needs to match what is done in the backend... *)
        let v = Irmin.Type.encode_cstruct (Irmin.Type.list Entry.t) entries in
        IrminBlake2B.digest Irmin.Type.cstruct v

  let cast: GitStore.node -> node = fun n ->
    let buf = Irmin.Type.encode_cstruct GitStore.node_t n in
    match Irmin.Type.decode_cstruct node_t buf with
    | Error (`Msg e) -> Fmt.failwith "invalid cast\n%s" e
    | Ok x -> x

end

let tree_hash: GitStore.tree -> GitStore.Tree.hash = function
  | `Contents (c, m) -> `Contents (P.Contents.Key.digest P.Contents.Val.t c, m)
  | `Node n          -> `Node (Hack.hash_node (Hack.cast n))

let hash ~time ?(message = "") context =
  let info =
    Irmin.Info.v ~date:(Time.Protocol.to_seconds time) ~author:"Tezos" message
  in
  let parents = List.map (fun c -> GitStore.Commit.hash c) context.parents in
  let node = match tree_hash context.tree with
    | `Contents _ -> assert false
    | `Node node  -> node
  in
  let commit = P.Commit.Val.v ~parents ~node ~info in
  let x = P.Commit.Key.digest P.Commit.Val.t commit in
  (* FIXME: this doesn't have to be lwt *)
  Lwt.return x

let commit ~time ?message context =
  raw_commit ~time ?message context >>= fun commit ->
  let h = GitStore.Commit.hash commit in
  Lwt.return h

(*-- Generic Store Primitives ------------------------------------------------*)

let data_key key = current_data_key @ key

type key = string list
type value = MBytes.t

let mem ctxt key =
  GitStore.Tree.mem ctxt.tree (data_key key) >>= fun v ->
  Lwt.return v

let dir_mem ctxt key =
  GitStore.Tree.mem_tree ctxt.tree (data_key key) >>= fun v ->
  Lwt.return v

let raw_get ctxt key =
  GitStore.Tree.find ctxt.tree key
let get t key = raw_get t (data_key key)

let raw_set ctxt key data =
  GitStore.Tree.add ctxt.tree key data >>= fun tree ->
  Lwt.return { ctxt with tree }
let set t key data = raw_set t (data_key key) data

let raw_del ctxt key =
  GitStore.Tree.remove ctxt.tree key >>= fun tree ->
  Lwt.return { ctxt with tree }
let del t key = raw_del t (data_key key)

let remove_rec ctxt key =
  GitStore.Tree.remove ctxt.tree (data_key key) >>= fun tree ->
  Lwt.return { ctxt with tree }

let copy ctxt ~from ~to_ =
  GitStore.Tree.find_tree ctxt.tree (data_key from) >>= function
  | None -> Lwt.return_none
  | Some sub_tree ->
      GitStore.Tree.add_tree ctxt.tree (data_key to_) sub_tree >>= fun tree ->
      Lwt.return_some { ctxt with tree }

let fold ctxt key ~init ~f =
  GitStore.Tree.list ctxt.tree (data_key key) >>= fun keys ->
  Lwt_list.fold_left_s
    begin fun acc (name, kind) ->
      let key =
        match kind with
        | `Contents -> `Key (key @ [name])
        | `Node -> `Dir (key @ [name]) in
      f key acc
    end
    init keys

(*-- Predefined Fields -------------------------------------------------------*)

let get_protocol v =
  raw_get v current_protocol_key >>= function
  | None -> assert false
  | Some data -> Lwt.return (Protocol_hash.of_bytes_exn data)
let set_protocol v key =
  raw_set v current_protocol_key (Protocol_hash.to_bytes key)

let get_test_chain v =
  raw_get v current_test_chain_key >>= function
  | None -> Lwt.fail (Failure "Unexpected error (Context.get_test_chain)")
  | Some data ->
      match Data_encoding.Binary.of_bytes Test_chain_status.encoding data with
      | None -> Lwt.fail (Failure "Unexpected error (Context.get_test_chain)")
      | Some r -> Lwt.return r

let set_test_chain v id =
  raw_set v current_test_chain_key
    (Data_encoding.Binary.to_bytes_exn Test_chain_status.encoding id)
let del_test_chain v  = raw_del v current_test_chain_key

let fork_test_chain v ~protocol ~expiration =
  set_test_chain v (Forking { protocol ; expiration })

(*-- Initialisation ----------------------------------------------------------*)

let init ?patch_context ?mapsize ?readonly root =
  GitStore.Repo.v
    (Irmin_lmdb.config ?mapsize ?readonly root) >>= fun repo ->
  Lwt.return {
    path = root ;
    repo ;
    patch_context =
      match patch_context with
      | None -> (fun ctxt -> Lwt.return ctxt)
      | Some patch_context -> patch_context
  }

let get_branch chain_id = Format.asprintf "%a" Chain_id.pp chain_id


let commit_genesis index ~chain_id ~time ~protocol =
  let tree = GitStore.Tree.empty in
  let ctxt = { index ; tree ; parents = [] } in
  index.patch_context ctxt >>= fun ctxt ->
  set_protocol ctxt protocol >>= fun ctxt ->
  set_test_chain ctxt Not_running >>= fun ctxt ->
  raw_commit ~time ~message:"Genesis" ctxt >>= fun commit ->
  GitStore.Branch.set index.repo (get_branch chain_id) commit >>= fun () ->
  Lwt.return (GitStore.Commit.hash commit)

let compute_testchain_chain_id genesis =
  let genesis_hash = Block_hash.hash_bytes [Block_hash.to_bytes genesis] in
  Chain_id.of_block_hash genesis_hash

let compute_testchain_genesis forked_block =
  let genesis = Block_hash.hash_bytes [Block_hash.to_bytes forked_block] in
  genesis

let commit_test_chain_genesis ctxt (forked_header : Block_header.t) =
  let message =
    Format.asprintf "Forking testchain at level %ld." forked_header.shell.level in
  raw_commit ~time:forked_header.shell.timestamp ~message ctxt >>= fun commit ->
  let faked_shell_header : Block_header.shell_header = {
    forked_header.shell with
    proto_level = succ forked_header.shell.proto_level ;
    predecessor = Block_hash.zero ;
    validation_passes = 0 ;
    operations_hash = Operation_list_list_hash.empty ;
    context = GitStore.Commit.hash commit ;
  } in
  let forked_block = Block_header.hash forked_header in
  let genesis_hash = compute_testchain_genesis forked_block in
  let chain_id = compute_testchain_chain_id genesis_hash in
  let genesis_header : Block_header.t =
    { shell = { faked_shell_header with predecessor = genesis_hash } ;
      protocol_data = MBytes.create 0 } in
  let branch = get_branch chain_id in
  GitStore.Branch.set ctxt.index.repo branch commit >>= fun () ->
  Lwt.return genesis_header

let clear_test_chain index chain_id =
  (* TODO remove commits... ??? *)
  let branch = get_branch chain_id in
  GitStore.Branch.remove index.repo branch

let set_head index chain_id commit =
  let branch = get_branch chain_id in
  GitStore.Commit.of_hash index.repo commit >>= function
  | None -> assert false
  | Some commit ->
      GitStore.Branch.set index.repo branch commit

let set_master index commit =
  GitStore.Commit.of_hash index.repo commit >>= function
  | None -> assert false
  | Some commit ->
      GitStore.Branch.set index.repo GitStore.Branch.master commit

(* Context dumping *)

module Pruned_block = struct

  type t = {
    block_header : Block_header.t ;
    operations : (int * Operation.t list ) list ;
    operation_hashes : (int * Operation_hash.t list) list ;
  }

  let encoding =
    let open Data_encoding in
    conv
      (fun { block_header ; operations ; operation_hashes} ->
         (operations, operation_hashes, block_header))
      (fun (operations, operation_hashes, block_header) ->
         { block_header ; operations ; operation_hashes})
      (obj3
         (req "operations" (list (tup2 int31 (list (dynamic_size Operation.encoding)))))
         (req "operation_hashes" (list (tup2 int31 (list (dynamic_size Operation_hash.encoding)))))
         (req "block_header" Block_header.encoding)
      )

  let to_bytes pruned_block =
    Data_encoding.Binary.to_bytes_exn encoding pruned_block

  let of_bytes pruned_block =
    Data_encoding.Binary.of_bytes encoding pruned_block

  let header { block_header } = block_header

end

module Block_data = struct

  type t = {
    block_header : Block_header.t ;
    operations : Operation.t list list ;
  }

  let header { block_header } = block_header

  let encoding =
    let open Data_encoding in
    conv
      (fun { block_header  ;
             operations} ->
        (operations,
         block_header))
      (fun (operations,
            block_header) ->
        { block_header ;
          operations})
      (obj2
         (req "operations" (list (list (dynamic_size Operation.encoding))))
         (req "block_header" Block_header.encoding
         ))

  let to_bytes =
    Data_encoding.Binary.to_bytes_exn encoding

  let of_bytes =
    Data_encoding.Binary.of_bytes encoding

end

module Protocol_data = struct

  type info = {
    author : string ;
    message : string ;
    timestamp : Time.Protocol.t ;
  }

  let info_encoding =
    let open Data_encoding in
    conv
      (fun {author ; message ; timestamp} ->
         (author, message, timestamp))
      (fun (author, message, timestamp) ->
         {author ; message ; timestamp} )
      (obj3
         (req "author" string)
         (req "message" string)
         (req "timestamp" Time.Protocol.encoding))

  type data = {
    info : info ;
    protocol_hash : Protocol_hash.t ;
    test_chain_status : Test_chain_status.t ;
    data_key : Context_hash.t ;
    parents : Context_hash.t list ;
  }

  let data_encoding =
    let open Data_encoding in
    conv
      (fun { info ; protocol_hash ; test_chain_status ; data_key ; parents } ->
         (info, protocol_hash, test_chain_status, data_key, parents))
      (fun (info, protocol_hash, test_chain_status, data_key, parents) ->
         { info ; protocol_hash ; test_chain_status ; data_key ; parents })
      (obj5
         (req "info" info_encoding)
         (req "protocol_hash" Protocol_hash.encoding)
         (req "test_chain_status" Test_chain_status.encoding)
         (req "data_key" Context_hash.encoding)
         (req "parents" (list Context_hash.encoding)))

  type t = (Int32.t * data)

  let encoding =
    let open Data_encoding in
    tup2
      int32
      data_encoding

  let to_bytes =
    Data_encoding.Binary.to_bytes_exn encoding

  let of_bytes =
    Data_encoding.Binary.of_bytes encoding

end

module Dumpable_context = struct
  type nonrec index = index
  type nonrec context = context
  type tree = GitStore.tree
  type hash = GitStore.Tree.hash
  type step = string
  type key = step list
  type commit_info = Irmin.Info.t

  let hash_export = function
    | `Contents ( h, () ) -> `Blob, Context_hash.to_bytes h
    | `Node h -> `Node, Context_hash.to_bytes h
  let hash_import ty mb =
    Context_hash.of_bytes mb >>? fun h ->
    match ty with
    | `Node -> ok @@ `Node h
    | `Blob -> ok @@ `Contents ( h, () )
  let hash_equal h1 h2 =
    match h1, h2 with
    | `Contents ( h1, () ), `Contents ( h2, () )
    | `Node h1, `Node h2 -> Context_hash.( h1 = h2 )
    | `Contents _, `Node _ | `Node _, `Contents _ -> false

  let commit_info_encoding =
    let open Data_encoding in
    conv
      (fun irmin_info ->
         let author = Irmin.Info.author irmin_info in
         let message = Irmin.Info.message irmin_info in
         let date = Irmin.Info.date irmin_info in
         (author, message, date))
      (fun (author, message, date) ->
         Irmin.Info.v ~author ~date message)
      (obj3
         (req "author" string)
         (req "message" string)
         (req "date" int64))

  let blob_encoding =
    let open Data_encoding in
    conv
      (fun (`Blob h) -> h)
      (fun h -> `Blob h)
      (obj1 (req "blob" bytes))

  let node_encoding =
    let open Data_encoding in
    conv
      (fun (`Node h) -> h)
      (fun h -> `Node h)
      (obj1 (req "node" bytes))

  let hash_encoding : hash Data_encoding.t =
    let open Data_encoding in
    let kind_encoding = string_enum [("node", `Node) ; ("blob", `Blob) ] in
    conv
      begin fun hash -> hash_export hash end
      begin function
        | (`Node, h) -> `Node (Context_hash.of_bytes_exn h)
        | (`Blob, h) -> `Contents (Context_hash.of_bytes_exn h, ())
      end
      (obj2 (req "kind" kind_encoding) (req "value" bytes))

  let context_parents ctxt =
    match ctxt with
    | { parents = [commit]; _ } ->
        (* XXX(samoht): fixed in irmin v2 *)
        let key = GitStore.Commit.hash commit in
        GitStore.Private.Commit.find
          (GitStore.Private.Repo.commit_t ctxt.index.repo) key
        >|= fun v ->
        let commit = match v with None -> assert false | Some v -> v in
        let parents = GitStore.Private.Commit.Val.parents commit in
        List.sort Context_hash.compare parents
    | _ -> assert false

  let context_info = function
    | { parents = [c]; _ } -> GitStore.Commit.info c
    | _ -> assert false
  let context_info_export i = Irmin.Info.( date i, author i, message i )
  let context_info_import ( date, author, message) = Irmin.Info.v ~date ~author message

  let get_context idx bh = checkout idx bh.Block_header.shell.context
  let set_context ~info ~parents ctxt bh =
    let parents = List.sort Context_hash.compare parents in
    GitStore.Tree.hash ctxt.index.repo ctxt.tree >>= function
    | `Node node ->
        let v = GitStore.Private.Commit.Val.v ~info ~node ~parents in
        GitStore.Private.Commit.add (GitStore.Private.Repo.commit_t ctxt.index.repo) v
        >>= fun ctxt_h ->
        if Context_hash.equal bh.Block_header.shell.context ctxt_h
        then Lwt.return_some bh
        else Lwt.return_none
    | `Contents _ -> assert false

  let context_tree ctxt = ctxt.tree
  let tree_hash ctxt = function
    | `Node _ as node -> GitStore.Tree.hash ctxt.index.repo node
    | contents -> Lwt.return (tree_hash contents)
  let sub_tree tree key = GitStore.Tree.find_tree tree key
  let tree_list tree = GitStore.Tree.list tree []
  let tree_content tree = GitStore.Tree.find tree []

  let make_context index = { index ; tree = GitStore.Tree.empty ; parents = [] ; }
  let update_context context tree = { context with tree ; }

  let add_hash index tree key hash =
    GitStore.Tree.of_hash index.repo hash >>= function
    | None -> Lwt.return_none
    | Some sub_tree ->
        GitStore.Tree.add_tree tree key sub_tree >>=
        Lwt.return_some

  let add_mbytes index bytes =
    let tree = GitStore.Tree.of_contents bytes in
    GitStore.Tree.hash index.repo tree >|= fun _ ->
    tree

  let add_dir index l =
    let rec fold_list sub_tree = function
      | [] -> Lwt.return_some sub_tree
      | ( step, hash ) :: tl ->
          begin
            add_hash index sub_tree [step]hash >>= function
            | None -> Lwt.return_none
            | Some sub_tree -> fold_list sub_tree tl
          end
    in
    fold_list GitStore.Tree.empty l >>= function
    | None -> Lwt.return_none
    | Some tree ->
        GitStore.Tree.hash index.repo tree >>= fun _ ->
        Lwt.return_some tree

  module Commit_hash = Context_hash
  module Block_header = Block_header
  module Block_data = Block_data
  module Pruned_block = Pruned_block
  module Protocol_data = Protocol_data
end

(* Protocol data *)

let data_node_hash index context =
  GitStore.Tree.get_tree context.tree current_data_key >>= fun dt ->
  GitStore.Tree.hash index.repo dt >>= fun dt_hash ->
  match dt_hash with `Node x -> Lwt.return x | _ -> assert false

let get_transition_block_headers pruned_blocks =
  let rec aux hs x bs = match bs with
    | [] ->
        x :: hs
    | b :: bs ->
        let xl = x.Pruned_block.block_header.shell.proto_level in
        let bl = b.Pruned_block.block_header.shell.proto_level in
        if not (xl = bl) then
          aux (x :: hs) b bs
        else
          aux hs b bs
  in match pruned_blocks with
  | [] -> assert false
  | x :: xs -> aux [] x xs

let get_protocol_data_from_header index block_header =
  checkout_exn index block_header.Block_header.shell.context
  >>= fun context ->
  let level = block_header.shell.level in
  let irmin_info = Dumpable_context.context_info context in
  let date = Irmin.Info.date irmin_info in
  let author = Irmin.Info.author irmin_info in
  let message = Irmin.Info.message irmin_info in
  let info = {
    Protocol_data.timestamp = Time.Protocol.of_seconds date ;
    author ;
    message ;
  } in
  Dumpable_context.context_parents context >>= fun parents ->
  get_protocol context >>= fun protocol_hash ->
  get_test_chain context >>= fun test_chain_status ->
  data_node_hash index context >>= fun data_key ->
  Lwt.return (level , {
      Protocol_data.parents ;
      protocol_hash ;
      test_chain_status ;
      data_key ;
      info ;
    })

(* Mock some GitStore types, so we can build our own Merkle tree. *)

module Mock : sig

  val node : GitStore.Repo.t -> P.Node.key -> GitStore.node

  val commit : GitStore.repo -> Hack.key -> P.Commit.value -> GitStore.commit

end = struct

  [@@@ocaml.warning "-37"]

  type commit = { r: GitStore.Repo.t ; h: Context_hash.t; v: P.Commit.value }

  type empty

  type u =
    | Map : empty -> u
    | Key : GitStore.Repo.t * P.Node.key -> u
    | Both: empty * empty * empty -> u

  and node = {mutable v : u}

  let node repo key =
    let t : u = Key (repo, key) in
    let node : node = {v = t} in
    (Obj.magic node : GitStore.node)

  let commit r h v =
    let c : commit = {r ; h ; v} in
    (Obj.magic c : GitStore.commit)

end

let validate_context_hash_consistency_and_commit
    ~data_hash
    ~expected_context_hash
    ~timestamp
    ~test_chain
    ~protocol_hash
    ~message
    ~author
    ~parents
    ~index
  =
  let protocol_value = Protocol_hash.to_bytes protocol_hash in
  let test_chain_value = Data_encoding.Binary.to_bytes_exn
      Test_chain_status.encoding test_chain in
  let tree = GitStore.Tree.empty in
  GitStore.Tree.add tree current_protocol_key protocol_value >>= fun tree ->
  GitStore.Tree.add tree current_test_chain_key test_chain_value >>= fun tree ->
  let info = Irmin.Info.v ~date:(Time.Protocol.to_seconds timestamp) ~author message in
  let o_tree = Hack.cast (match tree with `Node n -> n | _ -> assert false) in
  let map = match o_tree with Map m -> m | _ -> assert false in
  let data_tree = Hack.Key data_hash in
  let new_map = Hack.Map (Hack.StepMap.add "data" (`Node data_tree) map) in
  let node = Hack.hash_node new_map in
  let commit = P.Commit.Val.v ~parents ~node ~info in
  let computed_context_hash = P.Commit.Key.digest P.Commit.Val.t commit in
  if Context_hash.equal expected_context_hash computed_context_hash then
    let mock_parents = List.map (fun h -> Mock.commit index.repo h commit) parents in
    let ctxt = {index ; tree = GitStore.Tree.empty ; parents = mock_parents} in
    set_test_chain ctxt test_chain >>= fun ctxt ->
    set_protocol ctxt protocol_hash >>= fun ctxt ->
    let data_t = `Node (Mock.node index.repo data_hash) in
    GitStore.Tree.add_tree ctxt.tree current_data_key data_t >>= fun new_tree ->
    GitStore.Commit.v ctxt.index.repo ~info ~parents:ctxt.parents new_tree
    >>= fun commit ->
    let ctxt_h = GitStore.Commit.hash commit in
    Lwt.return (Context_hash.equal ctxt_h expected_context_hash)
  else
    Lwt.return_false

(* Context dumper *)

module Context_dumper = Context_dump.Make(Dumpable_context)

include Context_dumper (* provides functions dump_contexts and restore_contexts *)

type error += Cannot_create_file of string
let () = register_error_kind `Permanent
    ~id:"context_dump.write.cannot_open"
    ~title:"Cannot open file for context dump"
    ~description:""
    ~pp:(fun ppf uerr ->
        Format.fprintf ppf
          "@[Error while opening file for context dumping: %s@]"
          uerr)
    Data_encoding.(obj1 (req "context_dump_cannot_open" string) )
    (function Cannot_create_file e -> Some e
            | _ -> None)
    (fun e -> Cannot_create_file e)

type error += Cannot_open_file of string
let () = register_error_kind `Permanent
    ~id:"context_dump.read.cannot_open"
    ~title:"Cannot open file for context restoring"
    ~description:""
    ~pp:(fun ppf uerr ->
        Format.fprintf ppf
          "@[Error while opening file for context restoring: %s@]"
          uerr)
    Data_encoding.(obj1 (req "context_restore_cannot_open" string) )
    (function Cannot_open_file e -> Some e
            | _ -> None)
    (fun e -> Cannot_open_file e)

type error += Suspicious_file of int
let () = register_error_kind `Permanent
    ~id:"context_dump.read.suspicious"
    ~title:"Suspicious file: data after end"
    ~description:""
    ~pp:(fun ppf uerr ->
        Format.fprintf ppf
          "@[Remaining bytes in file after context restoring: %d@]"
          uerr)
    Data_encoding.(obj1 (req "context_restore_suspicious" int31) )
    (function Suspicious_file e -> Some e
            | _ -> None)
    (fun e -> Suspicious_file e)

let dump_contexts idx datas ~filename =
  let file_init () =
    Lwt_unix.openfile filename Lwt_unix.[O_WRONLY; O_CREAT; O_TRUNC] 0o666
    >>= return
  in
  Lwt.catch file_init
    (function
      | Unix.Unix_error (e,_,_) -> fail @@ Cannot_create_file (Unix.error_message e)
      | exc ->
          let msg = Printf.sprintf "unknown error: %s" (Printexc.to_string exc) in
          fail (Cannot_create_file msg))
  >>=? fun fd ->
  dump_contexts_fd idx datas ~fd

<<<<<<< HEAD
let restore_contexts idx store ~filename k_store_pruned_block pipeline_validation =
=======
let restore_contexts idx ~filename k_store_pruned_block pipeline_validation =
>>>>>>> ee133775
  let file_init () =
    Lwt_unix.openfile filename Lwt_unix.[O_RDONLY;] 0o600
    >>= return
  in
  Lwt.catch file_init
    (function
      | Unix.Unix_error (e,_,_) -> fail @@ Cannot_open_file (Unix.error_message e)
      | exc ->
          let msg = Printf.sprintf "unknown error: %s" (Printexc.to_string exc) in
          fail (Cannot_open_file msg))
  >>=? fun fd ->
  Lwt.finalize
    (fun () ->
<<<<<<< HEAD
       restore_contexts_fd idx store ~fd k_store_pruned_block pipeline_validation
=======
       restore_contexts_fd idx ~fd k_store_pruned_block pipeline_validation
>>>>>>> ee133775
       >>=? fun result ->
       Lwt_unix.lseek fd 0 Lwt_unix.SEEK_CUR
       >>= fun current ->
       Lwt_unix.fstat fd
       >>= fun stats ->
       let total = stats.Lwt_unix.st_size in
       if current = total
       then return result
       else fail @@ Suspicious_file (total - current)
    )
    (fun () -> Lwt_unix.close fd)<|MERGE_RESOLUTION|>--- conflicted
+++ resolved
@@ -473,6 +473,7 @@
   let branch = get_branch chain_id in
   GitStore.Branch.set ctxt.index.repo branch commit >>= fun () ->
   Lwt.return genesis_header
+
 
 let clear_test_chain index chain_id =
   (* TODO remove commits... ??? *)
@@ -939,11 +940,7 @@
   >>=? fun fd ->
   dump_contexts_fd idx datas ~fd
 
-<<<<<<< HEAD
-let restore_contexts idx store ~filename k_store_pruned_block pipeline_validation =
-=======
 let restore_contexts idx ~filename k_store_pruned_block pipeline_validation =
->>>>>>> ee133775
   let file_init () =
     Lwt_unix.openfile filename Lwt_unix.[O_RDONLY;] 0o600
     >>= return
@@ -957,11 +954,7 @@
   >>=? fun fd ->
   Lwt.finalize
     (fun () ->
-<<<<<<< HEAD
-       restore_contexts_fd idx store ~fd k_store_pruned_block pipeline_validation
-=======
        restore_contexts_fd idx ~fd k_store_pruned_block pipeline_validation
->>>>>>> ee133775
        >>=? fun result ->
        Lwt_unix.lseek fd 0 Lwt_unix.SEEK_CUR
        >>= fun current ->
