--- conflicted
+++ resolved
@@ -25,37 +25,6 @@
 
 (** Tezos - Versioned (key x value) store (over Irmin) *)
 
-<<<<<<< HEAD
-module IrminPath = Irmin.Path.String_list
-
-module MBytesContent = struct
-  type t = MBytes.t
-
-  let t =
-    Irmin.Type.(like cstruct)
-      (fun x -> Cstruct.to_bigarray x)
-      (fun x -> Cstruct.of_bigarray x)
-
-  let merge = Irmin.Merge.default Irmin.Type.(option t)
-
-  let pp ppf b = Format.pp_print_string ppf (MBytes.to_string b)
-
-  let of_string s = Ok (MBytes.of_string s)
-end
-
-module Metadata = struct
-  type t = unit
-
-  let t = Irmin.Type.unit
-
-  let default = ()
-
-  let merge = Irmin.Merge.default t
-end
-
-module IrminBlake2B : Irmin.Hash.S with type t = Context_hash.t = struct
-  type t = Context_hash.t
-=======
 module Path = Irmin.Path.String_list
 module Metadata = Irmin.Metadata.None
 
@@ -83,7 +52,6 @@
   {Logs.report}
 
 let index_log_size = ref None
->>>>>>> fc8990b1
 
 let () =
   let verbose () =
@@ -119,19 +87,7 @@
     let digest_size = 32
   end)
 
-<<<<<<< HEAD
-  let to_raw t = Cstruct.of_bigarray (Context_hash.to_bytes t)
-
-  let of_raw t =
-    match Context_hash.of_bytes_opt (Cstruct.to_bigarray t) with
-    | Some t ->
-        t
-    | None ->
-        let str = Cstruct.to_string t in
-        Format.kasprintf invalid_arg "%s (%d)" str (String.length str)
-=======
   type t = H.t
->>>>>>> fc8990b1
 
   let of_context_hash s = H.of_raw_string (Context_hash.to_string s)
 
@@ -140,38 +96,6 @@
   let pp ppf t = Context_hash.pp ppf (to_context_hash t)
 
   let of_string x =
-<<<<<<< HEAD
-    match Context_hash.of_b58check_exn x with
-    | exception Invalid_argument s ->
-        Error (`Msg s)
-    | h ->
-        Ok h
-
-  let has_kind = function `SHA1 -> true | _ -> false
-
-  let to_raw_int c =
-    Int64.to_int @@ MBytes.get_int64 (Context_hash.to_bytes c) 0
-end
-
-module GitStore =
-  Irmin_lmdb.Make (Metadata) (MBytesContent) (Irmin.Path.String_list)
-    (Irmin.Branch.String)
-    (IrminBlake2B)
-
-type index = {
-  path : string;
-  repo : GitStore.Repo.t;
-  patch_context : context -> context Lwt.t;
-}
-
-and context = {
-  index : index;
-  parents : GitStore.Commit.t list;
-  tree : GitStore.tree;
-}
-
-type t = context
-=======
     match Context_hash.of_b58check x with
     | Ok x ->
         Ok (of_context_hash x)
@@ -189,88 +113,10 @@
       H.to_raw_string
 
   let hash_size = H.digest_size
->>>>>>> fc8990b1
 
   let hash = H.digesti_string
 end
 
-<<<<<<< HEAD
-let current_protocol_key = ["protocol"]
-
-let current_test_chain_key = ["test_chain"]
-
-let current_data_key = ["data"]
-
-let exists index key =
-  GitStore.Commit.of_hash index.repo key
-  >>= function None -> Lwt.return_false | Some _ -> Lwt.return_true
-
-let checkout index key =
-  GitStore.Commit.of_hash index.repo key
-  >>= function
-  | None ->
-      Lwt.return_none
-  | Some commit ->
-      GitStore.Commit.tree commit
-      >>= fun tree ->
-      let ctxt = {index; tree; parents = [commit]} in
-      Lwt.return_some ctxt
-
-let checkout_exn index key =
-  checkout index key
-  >>= function None -> Lwt.fail Not_found | Some p -> Lwt.return p
-
-let raw_commit ~time ?(message = "") context =
-  let info =
-    Irmin.Info.v ~date:(Time.Protocol.to_seconds time) ~author:"Tezos" message
-  in
-  GitStore.Commit.v
-    context.index.repo
-    ~info
-    ~parents:context.parents
-    context.tree
-
-module P = GitStore.Private
-
-(* --- FIXME(samoht): I am so sorry --- *)
-module Hack = struct
-  module StepMap = struct
-    module X = struct
-      type t = GitStore.step
-
-      let t = GitStore.step_t
-
-      let compare = Irmin.Type.compare t
-    end
-
-    include Map.Make (X)
-  end
-
-  module Contents = struct
-    type key = P.Contents.key
-
-    type contents = P.Contents.value
-
-    type t = Key of key | Contents of contents | Both of key * contents
-
-    let t =
-      let open Irmin.Type in
-      variant "Node.Contents" (fun key contents both ->
-        function
-        | Key x -> key x | Contents x -> contents x | Both (x, y) -> both (x, y))
-      |~ case1 "Key" P.Contents.Key.t (fun x -> Key x)
-      |~ case1 "Contents" P.Contents.Val.t (fun x -> Contents x)
-      |~ case1 "Both" (pair P.Contents.Key.t P.Contents.Val.t) (fun (x, y) ->
-             Both (x, y))
-      |> sealv
-
-    let hash = function
-      | Key k | Both (k, _) ->
-          k
-      | Contents c ->
-          P.Contents.Key.digest P.Contents.Val.t c
-  end
-=======
 module Node = struct
   module M = Irmin.Private.Node.Make (Hash) (Path) (Metadata)
 
@@ -346,90 +192,16 @@
 
   let t = Irmin.Type.like t ~pre_hash:pre_hash_v1
 end
->>>>>>> fc8990b1
 
 module Contents = struct
   type t = string
 
-<<<<<<< HEAD
-  type value = [`Node of node | `Contents of Contents.t * Metadata.t]
-=======
   let pre_hash_v1 x =
     let ty = Irmin.Type.(pair (string_of `Int64) unit) in
     Irmin.Type.(pre_hash ty) (x, ())
->>>>>>> fc8990b1
 
   let t = Irmin.Type.(like ~pre_hash:pre_hash_v1 string)
 
-<<<<<<< HEAD
-  and node = Map of map | Key of key | Both of key * map
-
-  let value t =
-    let open Irmin.Type in
-    variant "Node.value" (fun node contents ->
-      function `Node x -> node x | `Contents x -> contents x)
-    |~ case1 "Node" t (fun x -> `Node x)
-    |~ case1 "Contents" (pair Contents.t Metadata.t) (fun x -> `Contents x)
-    |> sealv
-
-  let map value =
-    let open Irmin.Type in
-    let to_map x =
-      List.fold_left (fun acc (k, v) -> StepMap.add k v acc) StepMap.empty x
-    in
-    let of_map m = StepMap.fold (fun k v acc -> (k, v) :: acc) m [] in
-    like (list (pair GitStore.step_t value)) to_map of_map
-
-  let node map =
-    let open Irmin.Type in
-    variant "Node.node" (fun map key both ->
-      function Map x -> map x | Key y -> key y | Both (y, z) -> both (y, z))
-    |~ case1 "Map" map (fun x -> Map x)
-    |~ case1 "Key" P.Node.Key.t (fun x -> Key x)
-    |~ case1 "Both" (pair P.Node.Key.t map) (fun (x, y) -> Both (x, y))
-    |> sealv
-
-  let node_t =
-    Irmin.Type.mu (fun n ->
-        let value = value n in
-        node (map value))
-
-  (* Mimick irmin-lmdb ordering *)
-  module Sort_key = struct
-    exception Result of int
-
-    let compare (x, vx) (y, vy) =
-      match (vx, vy) with
-      | (`Contents _, `Contents _) ->
-          String.compare x y
-      | _ -> (
-          let lenx = String.length x in
-          let leny = String.length y in
-          let i = ref 0 in
-          try
-            while !i < lenx && !i < leny do
-              match
-                Char.compare (String.unsafe_get x !i) (String.unsafe_get y !i)
-              with
-              | 0 ->
-                  incr i
-              | i ->
-                  raise (Result i)
-            done ;
-            let get len k v i =
-              if i < len then String.unsafe_get k i
-              else if i = len then
-                match v with `Node _ -> '/' | `Contents _ -> '\000'
-              else '\000'
-            in
-            match Char.compare (get lenx x vx !i) (get leny y vy !i) with
-            | 0 ->
-                Char.compare (get lenx x vx (!i + 1)) (get leny y vy (!i + 1))
-            | i ->
-                i
-          with Result i -> i )
-  end
-=======
   let merge = Irmin.Merge.(idempotent (Irmin.Type.option t))
 end
 
@@ -453,87 +225,9 @@
   repo : Store.Repo.t;
   patch_context : context -> context Lwt.t;
 }
->>>>>>> fc8990b1
 
 and context = {index : index; parents : Store.Commit.t list; tree : Store.tree}
 
-<<<<<<< HEAD
-  module Entry = struct
-    type kind = [`Node | `Contents of Metadata.t]
-
-    type entry = {kind : kind; name : string; node : IrminBlake2B.t}
-
-    let entry_t =
-      let open Irmin.Type in
-      record "Tree.entry" (fun kind name node ->
-          let kind = match kind with None -> `Node | Some m -> `Contents m in
-          {kind; name; node})
-      |+ field "kind" (option Metadata.t) (function
-             | {kind = `Node; _} ->
-                 None
-             | {kind = `Contents m; _} ->
-                 Some m)
-      |+ field "name" string (fun {name; _} -> name)
-      |+ field "node" IrminBlake2B.t (fun {node; _} -> node)
-      |> sealr
-
-    let of_entry e =
-      ( e.name,
-        match e.kind with
-        | `Node ->
-            `Node e.node
-        | `Contents m ->
-            `Contents (e.node, m) )
-
-    let to_entry (name, value) =
-      match value with
-      | `Node node ->
-          {name; kind = `Node; node}
-      | `Contents (node, m) ->
-          {name; kind = `Contents m; node}
-
-    let t = Irmin.Type.like entry_t of_entry to_entry
-  end
-
-  let rec export_map map =
-    let alist =
-      StepMap.fold (fun step v acc -> (step, hash_value v) :: acc) map []
-    in
-    let l = sort_entries alist in
-    P.Node.Val.v l
-
-  and hash_value = function
-    | `Contents (c, m) ->
-        `Contents (Contents.hash c, m)
-    | `Node n ->
-        `Node (hash_node n)
-
-  and hash_node = function
-    | Both (k, _) | Key k ->
-        k
-    | Map m ->
-        let v = export_map m in
-        let entries = P.Node.Val.list v in
-        (* This needs to match what is done in the backend... *)
-        let v = Irmin.Type.encode_cstruct (Irmin.Type.list Entry.t) entries in
-        IrminBlake2B.digest Irmin.Type.cstruct v
-
-  let cast : GitStore.node -> node =
-   fun n ->
-    let buf = Irmin.Type.encode_cstruct GitStore.node_t n in
-    match Irmin.Type.decode_cstruct node_t buf with
-    | Error (`Msg e) ->
-        Fmt.failwith "invalid cast\n%s" e
-    | Ok x ->
-        x
-end
-
-let tree_hash : GitStore.tree -> GitStore.Tree.hash = function
-  | `Contents (c, m) ->
-      `Contents (P.Contents.Key.digest P.Contents.Val.t c, m)
-  | `Node n ->
-      `Node (Hack.hash_node (Hack.cast n))
-=======
 type t = context
 
 (*-- Version Access and Update -----------------------------------------------*)
@@ -592,38 +286,20 @@
   >|= fun h ->
   Store.Tree.clear context.tree ;
   h
->>>>>>> fc8990b1
 
 let hash ~time ?(message = "") context =
   let info =
     Irmin.Info.v ~date:(Time.Protocol.to_seconds time) ~author:"Tezos" message
   in
-<<<<<<< HEAD
-  let parents = List.map (fun c -> GitStore.Commit.hash c) context.parents in
-  let node =
-    match tree_hash context.tree with
-    | `Contents _ ->
-        assert false
-    | `Node node ->
-        node
-  in
-=======
   let parents = List.map (fun c -> Store.Commit.hash c) context.parents in
   let node = Store.Tree.hash context.tree in
->>>>>>> fc8990b1
   let commit = P.Commit.Val.v ~parents ~node ~info in
   let x = P.Commit.Key.hash commit in
   Hash.to_context_hash x
 
 let commit ~time ?message context =
   raw_commit ~time ?message context
-<<<<<<< HEAD
-  >>= fun commit ->
-  let h = GitStore.Commit.hash commit in
-  Lwt.return h
-=======
   >|= fun commit -> Hash.to_context_hash (Store.Commit.hash commit)
->>>>>>> fc8990b1
 
 (*-- Generic Store Primitives ------------------------------------------------*)
 
@@ -631,23 +307,6 @@
 
 type key = string list
 
-<<<<<<< HEAD
-type value = MBytes.t
-
-let mem ctxt key =
-  GitStore.Tree.mem ctxt.tree (data_key key) >>= fun v -> Lwt.return v
-
-let dir_mem ctxt key =
-  GitStore.Tree.mem_tree ctxt.tree (data_key key) >>= fun v -> Lwt.return v
-
-let raw_get ctxt key = GitStore.Tree.find ctxt.tree key
-
-let get t key = raw_get t (data_key key)
-
-let raw_set ctxt key data =
-  GitStore.Tree.add ctxt.tree key data
-  >>= fun tree -> Lwt.return {ctxt with tree}
-=======
 type value = bytes
 
 let mem ctxt key =
@@ -664,51 +323,29 @@
 let raw_set ctxt key data =
   let data = Bytes.to_string data in
   Store.Tree.add ctxt.tree key data >>= fun tree -> Lwt.return {ctxt with tree}
->>>>>>> fc8990b1
 
 let set t key data = raw_set t (data_key key) data
 
 let raw_del ctxt key =
-<<<<<<< HEAD
-  GitStore.Tree.remove ctxt.tree key
-  >>= fun tree -> Lwt.return {ctxt with tree}
-=======
   Store.Tree.remove ctxt.tree key >>= fun tree -> Lwt.return {ctxt with tree}
->>>>>>> fc8990b1
 
 let del t key = raw_del t (data_key key)
 
 let remove_rec ctxt key =
-<<<<<<< HEAD
-  GitStore.Tree.remove ctxt.tree (data_key key)
-  >>= fun tree -> Lwt.return {ctxt with tree}
-
-let copy ctxt ~from ~to_ =
-  GitStore.Tree.find_tree ctxt.tree (data_key from)
-=======
   Store.Tree.remove ctxt.tree (data_key key)
   >>= fun tree -> Lwt.return {ctxt with tree}
 
 let copy ctxt ~from ~to_ =
   Store.Tree.find_tree ctxt.tree (data_key from)
->>>>>>> fc8990b1
   >>= function
   | None ->
       Lwt.return_none
   | Some sub_tree ->
-<<<<<<< HEAD
-      GitStore.Tree.add_tree ctxt.tree (data_key to_) sub_tree
-      >>= fun tree -> Lwt.return_some {ctxt with tree}
-
-let fold ctxt key ~init ~f =
-  GitStore.Tree.list ctxt.tree (data_key key)
-=======
       Store.Tree.add_tree ctxt.tree (data_key to_) sub_tree
       >>= fun tree -> Lwt.return_some {ctxt with tree}
 
 let fold ctxt key ~init ~f =
   Store.Tree.list ctxt.tree (data_key key)
->>>>>>> fc8990b1
   >>= fun keys ->
   Lwt_list.fold_left_s
     (fun acc (name, kind) ->
@@ -750,15 +387,8 @@
         Lwt.return r )
 
 let set_test_chain v id =
-<<<<<<< HEAD
-  raw_set
-    v
-    current_test_chain_key
-    (Data_encoding.Binary.to_bytes_exn Test_chain_status.encoding id)
-=======
   let id = Data_encoding.Binary.to_bytes_exn Test_chain_status.encoding id in
   raw_set v current_test_chain_key id
->>>>>>> fc8990b1
 
 let del_test_chain v = raw_del v current_test_chain_key
 
@@ -767,18 +397,11 @@
 
 (*-- Initialisation ----------------------------------------------------------*)
 
-<<<<<<< HEAD
-let init ?patch_context ?mapsize ?readonly root =
-  GitStore.Repo.v (Irmin_lmdb.config ?mapsize ?readonly root)
-  >>= fun repo ->
-  Lwt.return
-=======
 let init ?patch_context ?mapsize:_ ?readonly root =
   Store.Repo.v
     (Irmin_pack.config ?readonly ?index_log_size:!index_log_size root)
   >>= fun repo ->
   let v =
->>>>>>> fc8990b1
     {
       path = root;
       repo;
@@ -789,21 +412,14 @@
         | Some patch_context ->
             patch_context );
     }
-<<<<<<< HEAD
-=======
   in
   Gc.finalise (fun v -> Lwt.async (fun () -> Store.Repo.close v.repo)) v ;
   Lwt.return v
->>>>>>> fc8990b1
 
 let get_branch chain_id = Format.asprintf "%a" Chain_id.pp chain_id
 
 let commit_genesis index ~chain_id ~time ~protocol =
-<<<<<<< HEAD
-  let tree = GitStore.Tree.empty in
-=======
   let tree = Store.Tree.empty in
->>>>>>> fc8990b1
   let ctxt = {index; tree; parents = []} in
   index.patch_context ctxt
   >>= fun ctxt ->
@@ -813,13 +429,8 @@
   >>= fun ctxt ->
   raw_commit ~time ~message:"Genesis" ctxt
   >>= fun commit ->
-<<<<<<< HEAD
-  GitStore.Branch.set index.repo (get_branch chain_id) commit
-  >>= fun () -> Lwt.return (GitStore.Commit.hash commit)
-=======
   Store.Branch.set index.repo (get_branch chain_id) commit
   >|= fun () -> Hash.to_context_hash (Store.Commit.hash commit)
->>>>>>> fc8990b1
 
 let compute_testchain_chain_id genesis =
   let genesis_hash = Block_hash.hash_bytes [Block_hash.to_bytes genesis] in
@@ -842,11 +453,7 @@
       predecessor = Block_hash.zero;
       validation_passes = 0;
       operations_hash = Operation_list_list_hash.empty;
-<<<<<<< HEAD
-      context = GitStore.Commit.hash commit;
-=======
       context = Hash.to_context_hash (Store.Commit.hash commit);
->>>>>>> fc8990b1
     }
   in
   let forked_block = Block_header.hash forked_header in
@@ -859,11 +466,7 @@
     }
   in
   let branch = get_branch chain_id in
-<<<<<<< HEAD
-  GitStore.Branch.set ctxt.index.repo branch commit
-=======
   Store.Branch.set ctxt.index.repo branch commit
->>>>>>> fc8990b1
   >>= fun () -> Lwt.return genesis_header
 
 let clear_test_chain index chain_id =
@@ -873,11 +476,7 @@
 
 let set_head index chain_id commit =
   let branch = get_branch chain_id in
-<<<<<<< HEAD
-  GitStore.Commit.of_hash index.repo commit
-=======
   Store.Commit.of_hash index.repo (Hash.of_context_hash commit)
->>>>>>> fc8990b1
   >>= function
   | None ->
       assert false
@@ -885,11 +484,7 @@
       Store.Branch.set index.repo branch commit
 
 let set_master index commit =
-<<<<<<< HEAD
-  GitStore.Commit.of_hash index.repo commit
-=======
   Store.Commit.of_hash index.repo (Hash.of_context_hash commit)
->>>>>>> fc8990b1
   >>= function
   | None ->
       assert false
@@ -1000,15 +595,9 @@
 
   type nonrec context = context
 
-<<<<<<< HEAD
-  type tree = GitStore.tree
-
-  type hash = GitStore.Tree.hash
-=======
   type tree = Store.tree
 
   type hash = [`Blob of Store.hash | `Node of Store.hash]
->>>>>>> fc8990b1
 
   type step = string
 
@@ -1016,20 +605,12 @@
 
   type commit_info = Irmin.Info.t
 
-<<<<<<< HEAD
-  let hash_export = function
-    | `Contents (h, ()) ->
-        (`Blob, Context_hash.to_bytes h)
-    | `Node h ->
-        (`Node, Context_hash.to_bytes h)
-=======
   type batch =
     | Batch of
         Store.repo * [`Read | `Write] P.Contents.t * [`Read | `Write] P.Node.t
 
   let batch index f =
     P.Repo.batch index.repo (fun x y _ -> f (Batch (index.repo, x, y)))
->>>>>>> fc8990b1
 
   let hash_import ty mb =
     Context_hash.of_bytes mb
@@ -1066,14 +647,6 @@
     let open Data_encoding in
     let kind_encoding = string_enum [("node", `Node); ("blob", `Blob)] in
     conv
-<<<<<<< HEAD
-      (fun hash -> hash_export hash)
-      (function
-        | (`Node, h) ->
-            `Node (Context_hash.of_bytes_exn h)
-        | (`Blob, h) ->
-            `Contents (Context_hash.of_bytes_exn h, ()))
-=======
       (function
         | `Blob h ->
             (`Blob, Context_hash.to_bytes (Hash.to_context_hash h))
@@ -1084,36 +657,20 @@
             `Blob (Hash.of_context_hash (Context_hash.of_bytes_exn h))
         | (`Node, h) ->
             `Node (Hash.of_context_hash (Context_hash.of_bytes_exn h)))
->>>>>>> fc8990b1
       (obj2 (req "kind" kind_encoding) (req "value" bytes))
 
   let context_parents ctxt =
     match ctxt with
     | {parents = [commit]; _} ->
-<<<<<<< HEAD
-        (* XXX(samoht): fixed in irmin v2 *)
-        let key = GitStore.Commit.hash commit in
-        GitStore.Private.Commit.find
-          (GitStore.Private.Repo.commit_t ctxt.index.repo)
-          key
-        >|= fun v ->
-        let commit = match v with None -> assert false | Some v -> v in
-        let parents = GitStore.Private.Commit.Val.parents commit in
-=======
         let parents = Store.Commit.parents commit in
         let parents = List.map Hash.to_context_hash parents in
->>>>>>> fc8990b1
         List.sort Context_hash.compare parents
     | _ ->
         assert false
 
   let context_info = function
     | {parents = [c]; _} ->
-<<<<<<< HEAD
-        GitStore.Commit.info c
-=======
         Store.Commit.info c
->>>>>>> fc8990b1
     | _ ->
         assert false
 
@@ -1126,51 +683,6 @@
 
   let set_context ~info ~parents ctxt bh =
     let parents = List.sort Context_hash.compare parents in
-<<<<<<< HEAD
-    GitStore.Tree.hash ctxt.index.repo ctxt.tree
-    >>= function
-    | `Node node ->
-        let v = GitStore.Private.Commit.Val.v ~info ~node ~parents in
-        GitStore.Private.Commit.add
-          (GitStore.Private.Repo.commit_t ctxt.index.repo)
-          v
-        >>= fun ctxt_h ->
-        if Context_hash.equal bh.Block_header.shell.context ctxt_h then
-          Lwt.return_some bh
-        else Lwt.return_none
-    | `Contents _ ->
-        assert false
-
-  let context_tree ctxt = ctxt.tree
-
-  let tree_hash ctxt = function
-    | `Node _ as node ->
-        GitStore.Tree.hash ctxt.index.repo node
-    | contents ->
-        Lwt.return (tree_hash contents)
-
-  let sub_tree tree key = GitStore.Tree.find_tree tree key
-
-  let tree_list tree = GitStore.Tree.list tree []
-
-  let tree_content tree = GitStore.Tree.find tree []
-
-  let make_context index = {index; tree = GitStore.Tree.empty; parents = []}
-
-  let update_context context tree = {context with tree}
-
-  let add_hash index tree key hash =
-    GitStore.Tree.of_hash index.repo hash
-    >>= function
-    | None ->
-        Lwt.return_none
-    | Some sub_tree ->
-        GitStore.Tree.add_tree tree key sub_tree >>= Lwt.return_some
-
-  let add_mbytes index bytes =
-    let tree = GitStore.Tree.of_contents bytes in
-    GitStore.Tree.hash index.repo tree >|= fun _ -> tree
-=======
     let parents = List.map Hash.of_context_hash parents in
     Store.Commit.v ctxt.index.repo ~info ~parents ctxt.tree
     >>= fun c ->
@@ -1181,7 +693,6 @@
     else Lwt.return_none
 
   let context_tree ctxt = ctxt.tree
->>>>>>> fc8990b1
 
   let tree_hash = function
     | `Node _ as tree ->
@@ -1224,13 +735,6 @@
       | [] ->
           Lwt.return_some sub_tree
       | (step, hash) :: tl -> (
-<<<<<<< HEAD
-          add_hash index sub_tree [step] hash
-          >>= function
-          | None -> Lwt.return_none | Some sub_tree -> fold_list sub_tree tl )
-    in
-    fold_list GitStore.Tree.empty l
-=======
         match hash with
         | `Blob hash -> (
             add_blob_hash batch sub_tree [step] hash
@@ -1244,18 +748,13 @@
             ) )
     in
     fold_list Store.Tree.empty l
->>>>>>> fc8990b1
     >>= function
     | None ->
         Lwt.return_none
     | Some tree ->
-<<<<<<< HEAD
-        GitStore.Tree.hash index.repo tree >>= fun _ -> Lwt.return_some tree
-=======
         let (Batch (repo, x, y)) = batch in
         (* Save the node in the store ... *)
         Store.save_tree ~clear:true repo x y tree >|= fun _ -> Some tree
->>>>>>> fc8990b1
 
   module Commit_hash = Context_hash
   module Block_header = Block_header
@@ -1266,18 +765,9 @@
 
 (* Protocol data *)
 
-<<<<<<< HEAD
-let data_node_hash index context =
-  GitStore.Tree.get_tree context.tree current_data_key
-  >>= fun dt ->
-  GitStore.Tree.hash index.repo dt
-  >>= fun dt_hash ->
-  match dt_hash with `Node x -> Lwt.return x | _ -> assert false
-=======
 let data_node_hash context =
   Store.Tree.get_tree context.tree current_data_key
   >|= fun tree -> Hash.to_context_hash (Store.Tree.hash tree)
->>>>>>> fc8990b1
 
 let get_transition_block_headers pruned_blocks =
   let rec aux hs x bs =
@@ -1302,78 +792,27 @@
   let info =
     {Protocol_data.timestamp = Time.Protocol.of_seconds date; author; message}
   in
-<<<<<<< HEAD
-  Dumpable_context.context_parents context
-  >>= fun parents ->
-=======
   let parents = Dumpable_context.context_parents context in
->>>>>>> fc8990b1
   get_protocol context
   >>= fun protocol_hash ->
   get_test_chain context
   >>= fun test_chain_status ->
-<<<<<<< HEAD
-  data_node_hash index context
-=======
   data_node_hash context
->>>>>>> fc8990b1
   >>= fun data_key ->
   Lwt.return
     ( level,
       {Protocol_data.parents; protocol_hash; test_chain_status; data_key; info}
     )
-<<<<<<< HEAD
-
-(* Mock some GitStore types, so we can build our own Merkle tree. *)
-
-module Mock : sig
-  val node : GitStore.Repo.t -> P.Node.key -> GitStore.node
-
-  val commit : GitStore.repo -> Hack.key -> P.Commit.value -> GitStore.commit
-end = struct
-  [@@@ocaml.warning "-37"]
-
-  type commit = {r : GitStore.Repo.t; h : Context_hash.t; v : P.Commit.value}
-
-  type empty
-
-  type u =
-    | Map : empty -> u
-    | Key : GitStore.Repo.t * P.Node.key -> u
-    | Both : empty * empty * empty -> u
-
-  and node = {mutable v : u}
-
-  let node repo key =
-    let t : u = Key (repo, key) in
-    let node : node = {v = t} in
-    (Obj.magic node : GitStore.node)
-
-  let commit r h v =
-    let c : commit = {r; h; v} in
-    (Obj.magic c : GitStore.commit)
-end
-=======
->>>>>>> fc8990b1
 
 let validate_context_hash_consistency_and_commit ~data_hash
     ~expected_context_hash ~timestamp ~test_chain ~protocol_hash ~message
     ~author ~parents ~index =
-<<<<<<< HEAD
-=======
   let data_hash = Hash.of_context_hash data_hash in
   let parents = List.map Hash.of_context_hash parents in
->>>>>>> fc8990b1
   let protocol_value = Protocol_hash.to_bytes protocol_hash in
   let test_chain_value =
     Data_encoding.Binary.to_bytes_exn Test_chain_status.encoding test_chain
   in
-<<<<<<< HEAD
-  let tree = GitStore.Tree.empty in
-  GitStore.Tree.add tree current_protocol_key protocol_value
-  >>= fun tree ->
-  GitStore.Tree.add tree current_test_chain_key test_chain_value
-=======
   let tree = Store.Tree.empty in
   Store.Tree.add tree current_protocol_key (MBytes.to_string protocol_value)
   >>= fun tree ->
@@ -1381,54 +820,27 @@
     tree
     current_test_chain_key
     (MBytes.to_string test_chain_value)
->>>>>>> fc8990b1
   >>= fun tree ->
   let info =
     Irmin.Info.v ~date:(Time.Protocol.to_seconds timestamp) ~author message
   in
-<<<<<<< HEAD
-  let o_tree =
-    Hack.cast (match tree with `Node n -> n | _ -> assert false)
-  in
-  let map = match o_tree with Map m -> m | _ -> assert false in
-  let data_tree = Hack.Key data_hash in
-  let new_map = Hack.Map (Hack.StepMap.add "data" (`Node data_tree) map) in
-  let node = Hack.hash_node new_map in
-=======
   let data_tree = Store.Tree.shallow index.repo data_hash in
   Store.Tree.add_tree tree ["data"] data_tree
   >>= fun node ->
   let node = Store.Tree.hash node in
->>>>>>> fc8990b1
   let commit = P.Commit.Val.v ~parents ~node ~info in
   let computed_context_hash =
     Hash.to_context_hash (P.Commit.Key.hash commit)
   in
   if Context_hash.equal expected_context_hash computed_context_hash then
-<<<<<<< HEAD
-    let mock_parents =
-      List.map (fun h -> Mock.commit index.repo h commit) parents
-    in
-    let ctxt = {index; tree = GitStore.Tree.empty; parents = mock_parents} in
-=======
     let ctxt =
       let parent = Store.of_private_commit index.repo commit in
       {index; tree = Store.Tree.empty; parents = [parent]}
     in
->>>>>>> fc8990b1
     set_test_chain ctxt test_chain
     >>= fun ctxt ->
     set_protocol ctxt protocol_hash
     >>= fun ctxt ->
-<<<<<<< HEAD
-    let data_t = `Node (Mock.node index.repo data_hash) in
-    GitStore.Tree.add_tree ctxt.tree current_data_key data_t
-    >>= fun new_tree ->
-    GitStore.Commit.v ctxt.index.repo ~info ~parents:ctxt.parents new_tree
-    >>= fun commit ->
-    let ctxt_h = GitStore.Commit.hash commit in
-    Lwt.return (Context_hash.equal ctxt_h expected_context_hash)
-=======
     let data_t = Store.Tree.shallow index.repo data_hash in
     Store.Tree.add_tree ctxt.tree current_data_key data_t
     >>= fun new_tree ->
@@ -1436,7 +848,6 @@
     >|= fun commit ->
     let ctxt_h = Hash.to_context_hash (Store.Commit.hash commit) in
     Context_hash.equal ctxt_h expected_context_hash
->>>>>>> fc8990b1
   else Lwt.return_false
 
 (* Context dumper *)
@@ -1536,9 +947,6 @@
       let total = stats.Lwt_unix.st_size in
       if current = total then return result
       else fail @@ Suspicious_file (total - current))
-<<<<<<< HEAD
-    (fun () -> Lwt_unix.close fd)
-=======
     (fun () -> Lwt_unix.close fd)
 
 let upgrade_0_0_3 ~context_dir =
@@ -1569,5 +977,4 @@
       failwith
         "Cannot find any context data in the provided directory (located at: \
          %s). Please make sure that the path to the storage is correct."
-        context_dir
->>>>>>> fc8990b1
+        context_dir