(*****************************************************************************)
(*                                                                           *)
(* Open Source License                                                       *)
(* Copyright (c) 2021 Nomadic Labs <contact@nomadic-labs.com>                *)
(*                                                                           *)
(* Permission is hereby granted, free of charge, to any person obtaining a   *)
(* copy of this software and associated documentation files (the "Software"),*)
(* to deal in the Software without restriction, including without limitation *)
(* the rights to use, copy, modify, merge, publish, distribute, sublicense,  *)
(* and/or sell copies of the Software, and to permit persons to whom the     *)
(* Software is furnished to do so, subject to the following conditions:      *)
(*                                                                           *)
(* The above copyright notice and this permission notice shall be included   *)
(* in all copies or substantial portions of the Software.                    *)
(*                                                                           *)
(* THE SOFTWARE IS PROVIDED "AS IS", WITHOUT WARRANTY OF ANY KIND, EXPRESS OR*)
(* IMPLIED, INCLUDING BUT NOT LIMITED TO THE WARRANTIES OF MERCHANTABILITY,  *)
(* FITNESS FOR A PARTICULAR PURPOSE AND NONINFRINGEMENT. IN NO EVENT SHALL   *)
(* THE AUTHORS OR COPYRIGHT HOLDERS BE LIABLE FOR ANY CLAIM, DAMAGES OR OTHER*)
(* LIABILITY, WHETHER IN AN ACTION OF CONTRACT, TORT OR OTHERWISE, ARISING   *)
(* FROM, OUT OF OR IN CONNECTION WITH THE SOFTWARE OR THE USE OR OTHER       *)
(* DEALINGS IN THE SOFTWARE.                                                 *)
(*                                                                           *)
(*****************************************************************************)

open Protocol
open Alpha_context
open Protocol_client_context

(** A consensus key (aka, a validator) is identified by its alias name, its
    public key, its public key hash, and its secret key. *)
type consensus_key = {
  alias : string option;
  public_key : Signature.Public_key.t;
  public_key_hash : Signature.Public_key_hash.t;
  secret_key_uri : Client_keys.sk_uri;
}

let consensus_key_encoding =
  let open Data_encoding in
  conv
    (fun {alias; public_key; public_key_hash; secret_key_uri} ->
      ( alias,
        public_key,
        public_key_hash,
        Uri.to_string (secret_key_uri :> Uri.t) ))
    (fun (alias, public_key, public_key_hash, secret_key_uri) ->
      {
        alias;
        public_key;
        public_key_hash;
        secret_key_uri =
          (match Client_keys.make_sk_uri (Uri.of_string secret_key_uri) with
          | Ok sk -> sk
          | Error e -> Format.kasprintf Stdlib.failwith "%a" pp_print_trace e);
      })
    (obj4
       (req "alias" (option string))
       (req "public_key" Signature.Public_key.encoding)
       (req "public_key_hash" Signature.Public_key_hash.encoding)
       (req "secret_key_uri" string))

let pp_consensus_key fmt {alias; public_key_hash; _} =
  match alias with
  | None -> Format.fprintf fmt "%a" Signature.Public_key_hash.pp public_key_hash
  | Some alias ->
      Format.fprintf
        fmt
        "%s (%a)"
        alias
        Signature.Public_key_hash.pp
        public_key_hash

type consensus_key_and_delegate = consensus_key * Signature.Public_key_hash.t

let consensus_key_and_delegate_encoding =
  let open Data_encoding in
  merge_objs
    consensus_key_encoding
    (obj1 (req "delegate" Signature.Public_key_hash.encoding))

let pp_consensus_key_and_delegate fmt (consensus_key, delegate) =
  if Signature.Public_key_hash.equal consensus_key.public_key_hash delegate then
    pp_consensus_key fmt consensus_key
  else
    Format.fprintf
      fmt
      "%a@,on behalf of %a"
      pp_consensus_key
      consensus_key
      Signature.Public_key_hash.pp
      delegate

type validation_mode = Node | Local of Abstract_context_index.t

type prequorum = {
  level : int32;
  round : Round.t;
  block_payload_hash : Block_payload_hash.t;
  preendorsements : Kind.preendorsement operation list;
}

type block_info = {
  hash : Block_hash.t;
  shell : Block_header.shell_header;
  payload_hash : Block_payload_hash.t;
  payload_round : Round.t;
  round : Round.t;
  prequorum : prequorum option;
  quorum : Kind.endorsement operation list;
  payload : Operation_pool.payload;
}

type cache = {
  known_timestamps : Timestamp.time Baking_cache.Timestamp_of_round_cache.t;
  round_timestamps :
    (Timestamp.time * Round.t * consensus_key_and_delegate)
    Baking_cache.Round_timestamp_interval_cache.t;
}

type global_state = {
  (* client context *)
  cctxt : Protocol_client_context.full;
  (* chain id *)
  chain_id : Chain_id.t;
  (* baker configuration *)
  config : Baking_configuration.t;
  (* protocol constants *)
  constants : Constants.t;
  (* round durations *)
  round_durations : Round.round_durations;
  (* worker that monitor and aggregates new operations *)
  operation_worker : Operation_worker.t;
  (* the validation mode used by the baker*)
  validation_mode : validation_mode;
  (* the delegates on behalf of which the baker is running *)
  delegates : consensus_key list;
  cache : cache;
}

let prequorum_encoding =
  let open Data_encoding in
  conv
    (fun {level; round; block_payload_hash; preendorsements} ->
      (level, round, block_payload_hash, List.map Operation.pack preendorsements))
    (fun (level, round, block_payload_hash, preendorsements) ->
      {
        level;
        round;
        block_payload_hash;
        preendorsements =
          List.filter_map Operation_pool.unpack_preendorsement preendorsements;
      })
    (obj4
       (req "level" int32)
       (req "round" Round.encoding)
       (req "block_payload_hash" Block_payload_hash.encoding)
       (req "preendorsements" (list (dynamic_size Operation.encoding))))

let block_info_encoding =
  let open Data_encoding in
  conv
    (fun {
           hash;
           shell;
           payload_hash;
           payload_round;
           round;
           prequorum;
           quorum;
           payload;
         } ->
      ( hash,
        shell,
        payload_hash,
        payload_round,
        round,
        prequorum,
        List.map Operation.pack quorum,
        payload ))
    (fun ( hash,
           shell,
           payload_hash,
           payload_round,
           round,
           prequorum,
           quorum,
           payload ) ->
      {
        hash;
        shell;
        payload_hash;
        payload_round;
        round;
        prequorum;
        quorum = List.filter_map Operation_pool.unpack_endorsement quorum;
        payload;
      })
    (obj8
       (req "hash" Block_hash.encoding)
       (req "shell" Block_header.shell_header_encoding)
       (req "payload_hash" Block_payload_hash.encoding)
       (req "payload_round" Round.encoding)
       (req "round" Round.encoding)
       (req "prequorum" (option prequorum_encoding))
       (req "quorum" (list (dynamic_size Operation.encoding)))
       (req "payload" Operation_pool.payload_encoding))

let round_of_shell_header shell_header =
  Environment.wrap_tzresult
  @@ Fitness.from_raw shell_header.Tezos_base.Block_header.fitness
  >>? fun fitness -> ok (Fitness.round fitness)

module SlotMap : Map.S with type key = Slot.t = Map.Make (Slot)

(** An endorsing slot consists of the public key hash of a delegate, a
    list of slots (i.e., a list of position indexes in the slot map, in
    other words the list of rounds when it will be the proposer), and
    its endorsing power. *)
type endorsing_slot = {first_slot : Slot.t; endorsing_power : int}

(* FIXME: determine if the slot map should contain all slots or just
   the first one *)
(* We also use the delegate slots as proposal slots *)
(* TODO: make sure that this is correct *)
type delegate_slots = {
  (* be careful not to duplicate endorsing slots with different slots
     keys: always use the first slot in the slots list *)
  own_delegate_slots : (consensus_key_and_delegate * endorsing_slot) SlotMap.t;
  all_delegate_slots : endorsing_slot SlotMap.t;
  all_slots_by_round : Slot.t array;
}

type proposal = {block : block_info; predecessor : block_info}

let proposal_encoding =
  let open Data_encoding in
  conv
    (fun {block; predecessor} -> (block, predecessor))
    (fun (block, predecessor) -> {block; predecessor})
    (obj2
       (req "block" block_info_encoding)
       (req "predecessor" block_info_encoding))

let is_first_block_in_protocol {block; predecessor; _} =
  Compare.Int.(block.shell.proto_level <> predecessor.shell.proto_level)

type locked_round = {payload_hash : Block_payload_hash.t; round : Round.t}

let locked_round_encoding =
  let open Data_encoding in
  conv
    (fun {payload_hash; round} -> (payload_hash, round))
    (fun (payload_hash, round) -> {payload_hash; round})
    (obj2
       (req "payload_hash" Block_payload_hash.encoding)
       (req "round" Round.encoding))

type endorsable_payload = {proposal : proposal; prequorum : prequorum}

let endorsable_payload_encoding =
  let open Data_encoding in
  conv
    (fun {proposal; prequorum} -> (proposal, prequorum))
    (fun (proposal, prequorum) -> {proposal; prequorum})
    (obj2
       (req "proposal" proposal_encoding)
       (req "prequorum" prequorum_encoding))

type elected_block = {
  proposal : proposal;
  endorsement_qc : Kind.endorsement Operation.t list;
}

(* Updated only when we receive a block at a different level.

   N.B. it may be our own: implying that we should not update unless
   we already baked a block *)
type level_state = {
  current_level : int32;
  latest_proposal : proposal;
  is_latest_proposal_applied : bool;
  injected_preendorsements : packed_operation list option;
  (* Last proposal received where we injected an endorsement (thus we
     have seen 2f+1 preendorsements) *)
  locked_round : locked_round option;
  (* Latest payload where we've seen a proposal reach 2f+1 preendorsements *)
  endorsable_payload : endorsable_payload option;
  (* Block for which we've seen 2f+1 endorsements and that we may bake onto *)
  elected_block : elected_block option;
  delegate_slots : delegate_slots;
  next_level_delegate_slots : delegate_slots;
  next_level_proposed_round : Round.t option;
}

type phase =
  | Idle
  | Awaiting_preendorsements
  | Awaiting_application
  | Awaiting_endorsements

let phase_encoding =
  let open Data_encoding in
  union
    ~tag_size:`Uint8
    [
      case
        ~title:"Idle"
        (Tag 0)
        (constant "Idle")
        (function Idle -> Some () | _ -> None)
        (fun () -> Idle);
      case
        ~title:"Awaiting_preendorsements"
        (Tag 1)
        (constant "Awaiting_preendorsements")
        (function Awaiting_preendorsements -> Some () | _ -> None)
        (fun () -> Awaiting_preendorsements);
      case
        ~title:"Awaiting_application"
        (Tag 2)
<<<<<<< HEAD
        unit
=======
        (constant "Awaiting_application")
>>>>>>> 3ef1d63a
        (function Awaiting_application -> Some () | _ -> None)
        (fun () -> Awaiting_application);
      case
        ~title:"Awaiting_endorsements"
        (Tag 3)
<<<<<<< HEAD
        unit
=======
        (constant "Awaiting_endorsements")
>>>>>>> 3ef1d63a
        (function Awaiting_endorsements -> Some () | _ -> None)
        (fun () -> Awaiting_endorsements);
    ]

type round_state = {
  current_round : Round.t;
  current_phase : phase;
  delayed_prequorum :
    (Operation_worker.candidate * Kind.preendorsement operation list) option;
}

type state = {
  global_state : global_state;
  level_state : level_state;
  round_state : round_state;
}

type t = state

let update_current_phase state new_phase =
  {state with round_state = {state.round_state with current_phase = new_phase}}

type timeout_kind =
  | End_of_round of {ending_round : Round.t}
  | Time_to_bake_next_level of {at_round : Round.t}

let timeout_kind_encoding =
  let open Data_encoding in
  union
    [
      case
        (Tag 0)
        ~title:"End_of_round"
        (obj2
           (req "kind" (constant "End_of_round"))
           (req "round" Round.encoding))
        (function
          | End_of_round {ending_round} -> Some ((), ending_round) | _ -> None)
        (fun ((), ending_round) -> End_of_round {ending_round});
      case
        (Tag 1)
        ~title:"Time_to_bake_next_level"
        (obj2
           (req "kind" (constant "Time_to_bake_next_level"))
           (req "round" Round.encoding))
        (function
          | Time_to_bake_next_level {at_round} -> Some ((), at_round)
          | _ -> None)
        (fun ((), at_round) -> Time_to_bake_next_level {at_round});
    ]

type event =
  | New_valid_proposal of proposal
  | New_head_proposal of proposal
  | Prequorum_reached of
      Operation_worker.candidate * Kind.preendorsement operation list
  | Quorum_reached of
      Operation_worker.candidate * Kind.endorsement operation list
  | Timeout of timeout_kind

let event_encoding =
  let open Data_encoding in
  union
    [
      case
        (Tag 0)
        ~title:"New_valid_proposal"
<<<<<<< HEAD
        proposal_encoding
        (function New_valid_proposal p -> Some p | _ -> None)
        (fun p -> New_valid_proposal p);
      case
        (Tag 1)
        ~title:"New_head_proposal"
        proposal_encoding
        (function New_head_proposal p -> Some p | _ -> None)
        (fun p -> New_head_proposal p);
      case
        (Tag 2)
        ~title:"Prequorum_reached"
        (tup2
=======
        (tup2 (constant "New_valid_proposal") proposal_encoding)
        (function New_valid_proposal p -> Some ((), p) | _ -> None)
        (fun ((), p) -> New_valid_proposal p);
      case
        (Tag 1)
        ~title:"New_head_proposal"
        (tup2 (constant "New_head_proposal") proposal_encoding)
        (function New_head_proposal p -> Some ((), p) | _ -> None)
        (fun ((), p) -> New_head_proposal p);
      case
        (Tag 2)
        ~title:"Prequorum_reached"
        (tup3
           (constant "Prequorum_reached")
>>>>>>> 3ef1d63a
           Operation_worker.candidate_encoding
           (Data_encoding.list (dynamic_size Operation.encoding)))
        (function
          | Prequorum_reached (candidate, ops) ->
<<<<<<< HEAD
              Some (candidate, List.map Operation.pack ops)
          | _ -> None)
        (fun (candidate, ops) ->
=======
              Some ((), candidate, List.map Operation.pack ops)
          | _ -> None)
        (fun ((), candidate, ops) ->
>>>>>>> 3ef1d63a
          Prequorum_reached
            (candidate, Operation_pool.filter_preendorsements ops));
      case
        (Tag 3)
        ~title:"Quorum_reached"
<<<<<<< HEAD
        (tup2
=======
        (tup3
           (constant "Quorum_reached")
>>>>>>> 3ef1d63a
           Operation_worker.candidate_encoding
           (Data_encoding.list (dynamic_size Operation.encoding)))
        (function
          | Quorum_reached (candidate, ops) ->
<<<<<<< HEAD
              Some (candidate, List.map Operation.pack ops)
          | _ -> None)
        (fun (candidate, ops) ->
=======
              Some ((), candidate, List.map Operation.pack ops)
          | _ -> None)
        (fun ((), candidate, ops) ->
>>>>>>> 3ef1d63a
          Quorum_reached (candidate, Operation_pool.filter_endorsements ops));
      case
        (Tag 4)
        ~title:"Timeout"
        (tup2 (constant "Timeout") timeout_kind_encoding)
        (function Timeout tk -> Some ((), tk) | _ -> None)
        (fun ((), tk) -> Timeout tk);
    ]

(* Disk state *)

module Events = struct
  include Internal_event.Simple

  let section = [Protocol.name; "baker"; "disk"]

  let incompatible_stored_state =
    declare_0
      ~section
      ~name:"incompatible_stored_state"
      ~level:Warning
      ~msg:"found an outdated or corrupted baking state: discarding it"
      ()
end

type state_data = {
  level_data : int32;
  locked_round_data : locked_round option;
  endorsable_payload_data : endorsable_payload option;
}

let state_data_encoding =
  let open Data_encoding in
  conv
    (fun {level_data; locked_round_data; endorsable_payload_data} ->
      (level_data, locked_round_data, endorsable_payload_data))
    (fun (level_data, locked_round_data, endorsable_payload_data) ->
      {level_data; locked_round_data; endorsable_payload_data})
    (obj3
       (req "level" int32)
       (req "locked_round" (option locked_round_encoding))
       (req "endorsable_payload" (option endorsable_payload_encoding)))

let record_state (state : state) =
  let cctxt = state.global_state.cctxt in
  let location =
    Baking_files.resolve_location ~chain_id:state.global_state.chain_id `State
  in
  let filename =
    Filename.Infix.(cctxt#get_base_dir // Baking_files.filename location)
  in
  protect @@ fun () ->
  cctxt#with_lock @@ fun () ->
  let level_data = state.level_state.current_level in
  let locked_round_data = state.level_state.locked_round in
  let endorsable_payload_data = state.level_state.endorsable_payload in
  let bytes =
    Data_encoding.Binary.to_bytes_exn
      state_data_encoding
      {level_data; locked_round_data; endorsable_payload_data}
  in
  let filename_tmp = filename ^ "_tmp" in
  Lwt_io.with_file
    ~flags:[Unix.O_CREAT; O_WRONLY; O_TRUNC; O_CLOEXEC; O_SYNC]
    ~mode:Output
    filename_tmp
    (fun channel ->
      Lwt_io.write_from_exactly channel bytes 0 (Bytes.length bytes))
  >>= fun () ->
  Lwt_unix.rename filename_tmp filename >>= fun () -> return_unit

type error += Broken_locked_values_invariant

let () =
  register_error_kind
    `Permanent
    ~id:"Baking_state.broken_locked_values_invariant"
    ~title:"Broken locked values invariant"
    ~description:
      "The expected consistency invariant on locked values does not hold"
    ~pp:(fun ppf () ->
      Format.fprintf
        ppf
        "The expected consistency invariant on locked values does not hold")
    Data_encoding.unit
    (function Broken_locked_values_invariant -> Some () | _ -> None)
    (fun () -> Broken_locked_values_invariant)

let may_record_new_state ~previous_state ~new_state =
  let {
    current_level = previous_current_level;
    locked_round = previous_locked_round;
    endorsable_payload = previous_endorsable_payload;
    _;
  } =
    previous_state.level_state
  in
  let {
    current_level = new_current_level;
    locked_round = new_locked_round;
    endorsable_payload = new_endorsable_payload;
    _;
  } =
    new_state.level_state
  in
  let is_new_state_consistent =
    Compare.Int32.(new_current_level > previous_current_level)
    || new_current_level = previous_current_level
       &&
       if Compare.Int32.(new_current_level = previous_current_level) then
         let is_new_locked_round_consistent =
           match (new_locked_round, previous_locked_round) with
           | None, None -> true
           | Some _, None -> true
           | None, Some _ -> false
           | Some new_locked_round, Some previous_locked_round ->
               Round.(new_locked_round.round >= previous_locked_round.round)
         in
         let is_new_endorsable_payload_consistent =
           match (new_endorsable_payload, previous_endorsable_payload) with
           | None, None -> true
           | Some _, None -> true
           | None, Some _ -> false
           | Some new_endorsable_payload, Some previous_endorsable_payload ->
               Round.(
                 new_endorsable_payload.proposal.block.round
                 >= previous_endorsable_payload.proposal.block.round)
         in
         is_new_locked_round_consistent && is_new_endorsable_payload_consistent
       else true
  in
  fail_unless is_new_state_consistent Broken_locked_values_invariant
  >>=? fun () ->
  let has_not_changed =
    previous_state.level_state.current_level
    == new_state.level_state.current_level
    && previous_state.level_state.locked_round
       == new_state.level_state.locked_round
    && previous_state.level_state.endorsable_payload
       == new_state.level_state.endorsable_payload
  in
  if has_not_changed then return_unit else record_state new_state

let load_endorsable_data cctxt location =
  protect (fun () ->
      let filename =
        Filename.Infix.(cctxt#get_base_dir // Baking_files.filename location)
      in
      Lwt_unix.file_exists filename >>= function
      | false -> return_none
      | true ->
          Lwt_io.with_file
            ~flags:[Unix.O_EXCL; O_RDONLY; O_CLOEXEC]
            ~mode:Input
            filename
            (fun channel ->
              Lwt_io.read channel >>= fun str ->
              match
                Data_encoding.Binary.of_string_opt state_data_encoding str
              with
              | Some state_data -> return_some state_data
              | None ->
                  (* The stored state format is incompatible: discard it. *)
                  Events.(emit incompatible_stored_state ()) >>= fun () ->
                  return_none))

let may_load_endorsable_data state =
  let cctxt = state.global_state.cctxt in
  let chain_id = state.global_state.chain_id in
  let location = Baking_files.resolve_location ~chain_id `State in
  protect ~on_error:(fun _ -> return state) @@ fun () ->
  cctxt#with_lock @@ fun () ->
  load_endorsable_data cctxt location >>=? function
  | None -> return state
  | Some {level_data; locked_round_data; endorsable_payload_data} ->
      if Compare.Int32.(state.level_state.current_level = level_data) then
        let loaded_level_state =
          {
            state.level_state with
            locked_round = locked_round_data;
            endorsable_payload = endorsable_payload_data;
          }
        in
        return {state with level_state = loaded_level_state}
      else return state

(* Helpers *)

module DelegateSet = struct
  include Set.Make (struct
    type t = consensus_key

    let compare {public_key_hash = pkh; _} {public_key_hash = pkh'; _} =
      Signature.Public_key_hash.compare pkh pkh'
  end)

  let find_pkh pkh s =
    let exception Found of elt in
    try
      iter
        (fun ({public_key_hash; _} as delegate) ->
          if Signature.Public_key_hash.equal pkh public_key_hash then
            raise (Found delegate)
          else ())
        s ;
      None
    with Found d -> Some d
end

let cache_size_limit = 100

let compute_delegate_slots (cctxt : Protocol_client_context.full)
    ?(block = `Head 0) ~level ~chain delegates =
  let own_delegates = DelegateSet.of_list delegates in
  Environment.wrap_tzresult (Raw_level.of_int32 level) >>?= fun level ->
  Plugin.RPC.Validators.get cctxt (chain, block) ~levels:[level]
  >>=? fun endorsing_rights ->
  let own_delegate_slots, all_delegate_slots =
    List.fold_left
      (fun (own_map, all_map) slot ->
        let {Plugin.RPC.Validators.consensus_key; delegate; slots; _} = slot in
        let endorsing_slot =
          {
            endorsing_power = List.length slots;
            first_slot = Stdlib.List.hd slots;
          }
        in
        let all_map =
          List.fold_left
            (fun all_map slot -> SlotMap.add slot endorsing_slot all_map)
            all_map
            slots
        in
        let own_map =
          match DelegateSet.find_pkh consensus_key own_delegates with
          | Some consensus_key ->
              List.fold_left
                (fun own_map slot ->
                  SlotMap.add
                    slot
                    ((consensus_key, delegate), endorsing_slot)
                    own_map)
                own_map
                slots
          | None -> own_map
        in
        (own_map, all_map))
      (SlotMap.empty, SlotMap.empty)
      endorsing_rights
  in
  let all_slots_by_round =
    all_delegate_slots |> SlotMap.bindings |> List.split |> fst |> Array.of_list
  in
  return {own_delegate_slots; all_delegate_slots; all_slots_by_round}

let create_cache () =
  let open Baking_cache in
  {
    known_timestamps = Timestamp_of_round_cache.create cache_size_limit;
    round_timestamps = Round_timestamp_interval_cache.create cache_size_limit;
  }

(* Pretty-printers *)

let pp_validation_mode fmt = function
  | Node -> Format.fprintf fmt "node"
  | Local _ -> Format.fprintf fmt "local"

let pp_global_state fmt {chain_id; config; validation_mode; delegates; _} =
  Format.fprintf
    fmt
    "@[<v 2>Global state:@ chain_id: %a@ @[<v 2>config:@ %a@]@ \
     validation_mode: %a@ @[<v 2>delegates:@ %a@]@]"
    Chain_id.pp
    chain_id
    Baking_configuration.pp
    config
    pp_validation_mode
    validation_mode
    Format.(pp_print_list pp_consensus_key)
    delegates

let pp_option pp fmt = function
  | None -> Format.fprintf fmt "none"
  | Some v -> Format.fprintf fmt "%a" pp v

let pp_prequorum fmt {level; round; block_payload_hash; preendorsements} =
  Format.fprintf
    fmt
    "level: %ld, round: %a, payload_hash: %a, preendorsements: %d"
    level
    Round.pp
    round
    Block_payload_hash.pp_short
    block_payload_hash
    (List.length preendorsements)

let pp_block_info fmt
    {
      hash;
      shell;
      payload_hash;
      round;
      prequorum;
      quorum;
      payload;
      payload_round;
    } =
  Format.fprintf
    fmt
    "@[<v 2>Block:@ hash: %a@ payload_hash: %a@ level: %ld@ round: %a@ \
     prequorum: %a@ quorum: %d endorsements@ payload: %a@ payload round: %a@]"
    Block_hash.pp
    hash
    Block_payload_hash.pp_short
    payload_hash
    shell.level
    Round.pp
    round
    (pp_option pp_prequorum)
    prequorum
    (List.length quorum)
    Operation_pool.pp_payload
    payload
    Round.pp
    payload_round

let pp_proposal fmt {block; _} = pp_block_info fmt block

let pp_locked_round fmt ({payload_hash; round} : locked_round) =
  Format.fprintf
    fmt
    "payload hash: %a, round: %a"
    Block_payload_hash.pp_short
    payload_hash
    Round.pp
    round

let pp_endorsable_payload fmt {proposal; prequorum} =
  Format.fprintf
    fmt
    "proposal: %a, prequorum: %a"
    Block_hash.pp
    proposal.block.hash
    pp_prequorum
    prequorum

let pp_elected_block fmt {proposal; endorsement_qc} =
  Format.fprintf
    fmt
    "@[<v 2>%a@ nb quorum endorsements: %d@]"
    pp_block_info
    proposal.block
    (List.length endorsement_qc)

let pp_endorsing_slot fmt
    (consensus_key_and_delegate, {first_slot; endorsing_power}) =
  Format.fprintf
    fmt
    "slots: @[<h>first_slot: %a@],@ delegate: %a,@ endorsing_power: %d"
    Slot.pp
    first_slot
    pp_consensus_key_and_delegate
    consensus_key_and_delegate
    endorsing_power

let pp_delegate_slots fmt {own_delegate_slots; _} =
  Format.fprintf
    fmt
    "@[<v>%a@]"
    Format.(
      pp_print_list ~pp_sep:pp_print_cut (fun fmt (slot, endorsing_slot) ->
          Format.fprintf
            fmt
            "slot: %a, %a"
            Slot.pp
            slot
            pp_endorsing_slot
            endorsing_slot))
    (SlotMap.bindings own_delegate_slots)

let pp_level_state fmt
    {
      current_level;
      latest_proposal;
      is_latest_proposal_applied;
      injected_preendorsements;
      locked_round;
      endorsable_payload;
      elected_block;
      delegate_slots;
      next_level_delegate_slots;
      next_level_proposed_round;
    } =
  Format.fprintf
    fmt
    "@[<v 2>Level state:@ current level: %ld@ @[<v 2>proposal (applied:%b, \
     injected preendorsements: %d):@ %a@]@ locked round: %a@ endorsable \
     payload: %a@ elected block: %a@ @[<v 2>own delegate slots:@ %a@]@ @[<v \
     2>next level own delegate slots:@ %a@]@ next level proposed round: %a@]"
    current_level
    is_latest_proposal_applied
    (match injected_preendorsements with None -> 0 | Some l -> List.length l)
    pp_proposal
    latest_proposal
    (pp_option pp_locked_round)
    locked_round
    (pp_option pp_endorsable_payload)
    endorsable_payload
    (pp_option pp_elected_block)
    elected_block
    pp_delegate_slots
    delegate_slots
    pp_delegate_slots
    next_level_delegate_slots
    (pp_option Round.pp)
    next_level_proposed_round

let pp_phase fmt = function
  | Idle -> Format.fprintf fmt "idle"
  | Awaiting_preendorsements -> Format.fprintf fmt "awaiting preendorsements"
  | Awaiting_application -> Format.fprintf fmt "awaiting application"
  | Awaiting_endorsements -> Format.fprintf fmt "awaiting endorsements"

let pp_round_state fmt {current_round; current_phase; delayed_prequorum} =
  Format.fprintf
    fmt
    "@[<v 2>Round state:@ round: %a,@ phase: %a,@ delayed prequorum: %b@]"
    Round.pp
    current_round
    pp_phase
    current_phase
    (Option.is_some delayed_prequorum)

let pp fmt {global_state; level_state; round_state} =
  Format.fprintf
    fmt
    "@[<v 2>State:@ %a@ %a@ %a@]"
    pp_global_state
    global_state
    pp_level_state
    level_state
    pp_round_state
    round_state

let pp_timeout_kind fmt = function
  | End_of_round {ending_round} ->
      Format.fprintf fmt "end of round %a" Round.pp ending_round
  | Time_to_bake_next_level {at_round} ->
      Format.fprintf fmt "time to bake next level at round %a" Round.pp at_round

let pp_event fmt = function
  | New_valid_proposal proposal ->
      Format.fprintf
        fmt
        "new valid proposal received: %a"
        pp_block_info
        proposal.block
  | New_head_proposal proposal ->
      Format.fprintf
        fmt
        "new head proposal received: %a"
        pp_block_info
        proposal.block
  | Prequorum_reached (candidate, preendos) ->
      Format.fprintf
        fmt
        "prequorum reached with %d preendorsements for %a at round %a"
        (List.length preendos)
        Block_hash.pp
        candidate.Operation_worker.hash
        Round.pp
        candidate.round_watched
  | Quorum_reached (candidate, endos) ->
      Format.fprintf
        fmt
        "quorum reached with %d endorsements for %a at round %a"
        (List.length endos)
        Block_hash.pp
        candidate.Operation_worker.hash
        Round.pp
        candidate.round_watched
  | Timeout kind ->
      Format.fprintf fmt "timeout reached: %a" pp_timeout_kind kind<|MERGE_RESOLUTION|>--- conflicted
+++ resolved
@@ -319,21 +319,13 @@
       case
         ~title:"Awaiting_application"
         (Tag 2)
-<<<<<<< HEAD
-        unit
-=======
         (constant "Awaiting_application")
->>>>>>> 3ef1d63a
         (function Awaiting_application -> Some () | _ -> None)
         (fun () -> Awaiting_application);
       case
         ~title:"Awaiting_endorsements"
         (Tag 3)
-<<<<<<< HEAD
-        unit
-=======
         (constant "Awaiting_endorsements")
->>>>>>> 3ef1d63a
         (function Awaiting_endorsements -> Some () | _ -> None)
         (fun () -> Awaiting_endorsements);
     ]
@@ -401,21 +393,6 @@
       case
         (Tag 0)
         ~title:"New_valid_proposal"
-<<<<<<< HEAD
-        proposal_encoding
-        (function New_valid_proposal p -> Some p | _ -> None)
-        (fun p -> New_valid_proposal p);
-      case
-        (Tag 1)
-        ~title:"New_head_proposal"
-        proposal_encoding
-        (function New_head_proposal p -> Some p | _ -> None)
-        (fun p -> New_head_proposal p);
-      case
-        (Tag 2)
-        ~title:"Prequorum_reached"
-        (tup2
-=======
         (tup2 (constant "New_valid_proposal") proposal_encoding)
         (function New_valid_proposal p -> Some ((), p) | _ -> None)
         (fun ((), p) -> New_valid_proposal p);
@@ -430,44 +407,27 @@
         ~title:"Prequorum_reached"
         (tup3
            (constant "Prequorum_reached")
->>>>>>> 3ef1d63a
            Operation_worker.candidate_encoding
            (Data_encoding.list (dynamic_size Operation.encoding)))
         (function
           | Prequorum_reached (candidate, ops) ->
-<<<<<<< HEAD
-              Some (candidate, List.map Operation.pack ops)
-          | _ -> None)
-        (fun (candidate, ops) ->
-=======
               Some ((), candidate, List.map Operation.pack ops)
           | _ -> None)
         (fun ((), candidate, ops) ->
->>>>>>> 3ef1d63a
           Prequorum_reached
             (candidate, Operation_pool.filter_preendorsements ops));
       case
         (Tag 3)
         ~title:"Quorum_reached"
-<<<<<<< HEAD
-        (tup2
-=======
         (tup3
            (constant "Quorum_reached")
->>>>>>> 3ef1d63a
            Operation_worker.candidate_encoding
            (Data_encoding.list (dynamic_size Operation.encoding)))
         (function
           | Quorum_reached (candidate, ops) ->
-<<<<<<< HEAD
-              Some (candidate, List.map Operation.pack ops)
-          | _ -> None)
-        (fun (candidate, ops) ->
-=======
               Some ((), candidate, List.map Operation.pack ops)
           | _ -> None)
         (fun ((), candidate, ops) ->
->>>>>>> 3ef1d63a
           Quorum_reached (candidate, Operation_pool.filter_endorsements ops));
       case
         (Tag 4)
