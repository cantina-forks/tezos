--- conflicted
+++ resolved
@@ -401,71 +401,13 @@
     command
       ~group
       ~desc:"Launch the baker daemon."
-<<<<<<< HEAD
-      (args9
-         pidfile_arg
-         minimal_fees_arg
-         minimal_nanotez_per_gas_unit_arg
-         minimal_nanotez_per_byte_arg
-         force_apply_switch_arg
-         keep_alive_arg
-         liquidity_baking_toggle_vote_arg
-         per_block_vote_file_arg
-         operations_arg)
-=======
       baker_args
->>>>>>> 3ef1d63a
       (prefixes ["run"; "with"; "local"; "node"]
       @@ param
            ~name:"node_data_path"
            ~desc:"Path to the node data directory (e.g. $HOME/.tezos-node)"
            directory_parameter
       @@ sources_param)
-<<<<<<< HEAD
-      (fun ( pidfile,
-             minimal_fees,
-             minimal_nanotez_per_gas_unit,
-             minimal_nanotez_per_byte,
-             force_apply,
-             keep_alive,
-             liquidity_baking_toggle_vote,
-             per_block_vote_file,
-             extra_operations )
-           node_data_path
-           sources
-           cctxt ->
-        let per_block_vote_file_or_default =
-          match per_block_vote_file with
-          | None -> Baking_configuration.default_per_block_vote_file
-          | Some arg -> arg
-        in
-        (* We don't let the user run the baker without providing some option (CLI, file path, or file in default location) for the toggle vote. *)
-        Liquidity_baking_vote_file.read_liquidity_baking_toggle_vote_on_startup
-          ~default:liquidity_baking_toggle_vote
-          ~per_block_vote_file:per_block_vote_file_or_default
-        >>=? fun (liquidity_baking_toggle_vote, vote_file_present) ->
-        let per_block_vote_file =
-          match (per_block_vote_file, vote_file_present) with
-          | Some _, _ | None, true -> Some per_block_vote_file_or_default
-          | None, false -> None
-        in
-        may_lock_pidfile pidfile @@ fun () ->
-        get_delegates cctxt sources >>=? fun delegates ->
-        let context_path = Filename.Infix.(node_data_path // "context") in
-        Client_daemon.Baker.run
-          cctxt
-          ~minimal_fees
-          ~minimal_nanotez_per_gas_unit
-          ~minimal_nanotez_per_byte
-          ~liquidity_baking_toggle_vote
-          ?per_block_vote_file
-          ?extra_operations
-          ~force_apply
-          ~chain:cctxt#chain
-          ~context_path
-          ~keep_alive
-          delegates);
-=======
       (fun args local_data_dir_path sources cctxt ->
         let baking_mode = Local {local_data_dir_path} in
         run_baker args baking_mode sources cctxt);
@@ -477,7 +419,6 @@
       (fun args sources cctxt ->
         let baking_mode = Remote in
         run_baker args baking_mode sources cctxt);
->>>>>>> 3ef1d63a
     command
       ~group
       ~desc:"Launch the VDF daemon"
