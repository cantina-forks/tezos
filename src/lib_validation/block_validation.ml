--- conflicted
+++ resolved
@@ -37,13 +37,8 @@
 let update_testchain_status ctxt predecessor_header timestamp =
   Context.get_test_chain ctxt >>= function
   | Not_running -> return ctxt
-<<<<<<< HEAD
-  | Running { expiration } ->
-      if Time.(expiration <= timestamp) then
-=======
   | Running { expiration ; _ } ->
       if Time.Protocol.(expiration <= timestamp) then
->>>>>>> 6ffabdd8
         Context.set_test_chain ctxt Not_running >>= fun ctxt ->
         return ctxt
       else
@@ -71,11 +66,7 @@
         | Some proto -> return proto
         | None -> fail (Missing_test_protocol protocol)
       end >>=? fun (module Proto_test) ->
-<<<<<<< HEAD
-      Proto_test.init ctxt forked_header.Block_header.shell >>=? fun { context = test_ctxt } ->
-=======
       Proto_test.init ctxt forked_header.Block_header.shell >>=? fun { context = test_ctxt ; _ } ->
->>>>>>> 6ffabdd8
       Context.set_test_chain test_ctxt Not_running >>= fun test_ctxt ->
       Context.set_protocol test_ctxt protocol >>= fun test_ctxt ->
       Context.commit_test_chain_genesis test_ctxt forked_header >>= fun genesis_header ->
