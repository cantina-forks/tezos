(*****************************************************************************)
(*                                                                           *)
(* Open Source License                                                       *)
(* Copyright (c) 2018 Dynamic Ledger Solutions, Inc. <contact@tezos.com>     *)
(* Copyright (c) 2019-2021 Nomadic Labs, <contact@nomadic-labs.com>          *)
(*                                                                           *)
(* Permission is hereby granted, free of charge, to any person obtaining a   *)
(* copy of this software and associated documentation files (the "Software"),*)
(* to deal in the Software without restriction, including without limitation *)
(* the rights to use, copy, modify, merge, publish, distribute, sublicense,  *)
(* and/or sell copies of the Software, and to permit persons to whom the     *)
(* Software is furnished to do so, subject to the following conditions:      *)
(*                                                                           *)
(* The above copyright notice and this permission notice shall be included   *)
(* in all copies or substantial portions of the Software.                    *)
(*                                                                           *)
(* THE SOFTWARE IS PROVIDED "AS IS", WITHOUT WARRANTY OF ANY KIND, EXPRESS OR*)
(* IMPLIED, INCLUDING BUT NOT LIMITED TO THE WARRANTIES OF MERCHANTABILITY,  *)
(* FITNESS FOR A PARTICULAR PURPOSE AND NONINFRINGEMENT. IN NO EVENT SHALL   *)
(* THE AUTHORS OR COPYRIGHT HOLDERS BE LIABLE FOR ANY CLAIM, DAMAGES OR OTHER*)
(* LIABILITY, WHETHER IN AN ACTION OF CONTRACT, TORT OR OTHERWISE, ARISING   *)
(* FROM, OUT OF OR IN CONNECTION WITH THE SOFTWARE OR THE USE OR OTHER       *)
(* DEALINGS IN THE SOFTWARE.                                                 *)
(*                                                                           *)
(*****************************************************************************)

module Id : sig
  type t = P2p_addr.t * P2p_addr.port

  type addr_port_id = {
    addr : string;
        (** String representation of an address. This address can be an IPv4 or IPv6 or a domain. *)
    port : int option;  (** If specified, a port number in 0-65535. *)
    peer_id : P2p_peer_id.t option;
        (** If specified, a [peer_id]. This field is given by the user to
       ensure the identity of the node behind the address.  *)
  }

  val compare : t -> t -> int

  val equal : t -> t -> bool

  val pp : Format.formatter -> t -> unit

  val pp_opt : Format.formatter -> t option -> unit

  val pp_list : Format.formatter -> t list -> unit

  val of_string_exn : ?default_port:int -> string -> t

  val of_string : ?default_port:int -> string -> (t, string) result

  val to_string : t -> string

  val encoding : t Data_encoding.t

  val is_local : t -> bool

  val is_global : t -> bool

  val rpc_arg : t RPC_arg.t

  type parsing_error =
    | Port_not_in_range of int
    | Bad_id_format of string
    | Bad_format

  val string_of_parsing_error : parsing_error -> string

  (** [parse_addr_port_id addr_port_id] splits the [addr_port_id] into
     an [addr], a [port] and an [id] (as a b58 hash). Both [port] and
     [id] are optional. This function checks that the [port] is
     between 0-65535. The character ':' separates the [addr] and the
     [port] while the character '#' separates the [addr] or the [port]
     from the [id]. The function assumes that [addr] can be either an
     Ipv6 address, an Ipv4 address or a domain. The address is
     formatted so that it can be given to [Lwt.getaddrinfo]. This
     means that square brackets around ipv6 addresses are removed. *)
  val parse_addr_port_id : string -> (addr_port_id, parsing_error) result

  val addr_port_id_to_string : addr_port_id -> string

<<<<<<< HEAD
=======
  val addr_port_id_encoding : addr_port_id Data_encoding.t

>>>>>>> 0bdf2e90
  val pp_addr_port_id : Format.formatter -> addr_port_id -> unit

  val hash : t -> int
end

module Map : Map.S with type key = Id.t

module Set : Set.S with type elt = Id.t

module Table : Hashtbl.SeededS with type key = Id.t

module Filter : sig
  type t = Requested | Accepted | Running | Disconnected

  val rpc_arg : t RPC_arg.t
end

module State : sig
  type t =
    | Requested
    | Accepted of P2p_peer_id.t
    | Running of P2p_peer_id.t
    | Disconnected

  val pp_digram : Format.formatter -> t -> unit

  val encoding : t Data_encoding.t

  val of_p2p_peer_id : t -> P2p_peer_id.t option

  val of_peerid_state : t -> P2p_peer_id.t option -> t

  val filter : Filter.t list -> t -> bool
end

module Info : sig
  type t = {
    trusted : bool;
    reconnection_time : Time.System.t option;
    state : State.t;
    last_failed_connection : Time.System.t option;
    last_rejected_connection : (P2p_peer_id.t * Time.System.t) option;
    last_established_connection : (P2p_peer_id.t * Time.System.t) option;
    last_disconnection : (P2p_peer_id.t * Time.System.t) option;
    last_seen : (P2p_peer_id.t * Time.System.t) option;
    last_miss : Time.System.t option;
    expected_peer_id : P2p_peer_id.t option;
  }

  val encoding : t Data_encoding.t
end

module Pool_event : sig
  type kind =
    | Outgoing_request  (** We initiated a connection. *)
    | Accepting_request of P2p_peer_id.t
        (** We accepted a connection after authentifying the remote peer. *)
    | Rejecting_request of P2p_peer_id.t
        (** We rejected a connection after authentifying the remote peer. *)
    | Request_rejected of P2p_peer_id.t option
        (** The remote peer rejected our connection. *)
    | Connection_established of P2p_peer_id.t
        (** We successfully established a authentified connection. *)
    | Disconnection of P2p_peer_id.t  (** We decided to close the connection. *)
    | External_disconnection of P2p_peer_id.t
        (** The connection was closed for external reason. *)

  type t = kind Time.System.stamped

  val encoding : t Data_encoding.t
end<|MERGE_RESOLUTION|>--- conflicted
+++ resolved
@@ -80,11 +80,8 @@
 
   val addr_port_id_to_string : addr_port_id -> string
 
-<<<<<<< HEAD
-=======
   val addr_port_id_encoding : addr_port_id Data_encoding.t
 
->>>>>>> 0bdf2e90
   val pp_addr_port_id : Format.formatter -> addr_port_id -> unit
 
   val hash : t -> int
