--- conflicted
+++ resolved
@@ -37,12 +37,8 @@
     ~description:"A name for the distributed DB protocol"
     string
 
-<<<<<<< HEAD
 let chain_name = "TEZOS_ZERONET_2019-08-06T15:18:56Z"
-=======
-let chain_name = "TEZOS"
 
->>>>>>> 1db34e40
 let sandboxed_chain_name = "SANDBOXED_TEZOS"
 
 type t = int
