(*****************************************************************************)
(*                                                                           *)
(* Open Source License                                                       *)
(* Copyright (c) 2018 Dynamic Ledger Solutions, Inc. <contact@tezos.com>     *)
(* Copyright (c) 2019-2021 Nomadic Labs, <contact@nomadic-labs.com>          *)
(*                                                                           *)
(* Permission is hereby granted, free of charge, to any person obtaining a   *)
(* copy of this software and associated documentation files (the "Software"),*)
(* to deal in the Software without restriction, including without limitation *)
(* the rights to use, copy, modify, merge, publish, distribute, sublicense,  *)
(* and/or sell copies of the Software, and to permit persons to whom the     *)
(* Software is furnished to do so, subject to the following conditions:      *)
(*                                                                           *)
(* The above copyright notice and this permission notice shall be included   *)
(* in all copies or substantial portions of the Software.                    *)
(*                                                                           *)
(* THE SOFTWARE IS PROVIDED "AS IS", WITHOUT WARRANTY OF ANY KIND, EXPRESS OR*)
(* IMPLIED, INCLUDING BUT NOT LIMITED TO THE WARRANTIES OF MERCHANTABILITY,  *)
(* FITNESS FOR A PARTICULAR PURPOSE AND NONINFRINGEMENT. IN NO EVENT SHALL   *)
(* THE AUTHORS OR COPYRIGHT HOLDERS BE LIABLE FOR ANY CLAIM, DAMAGES OR OTHER*)
(* LIABILITY, WHETHER IN AN ACTION OF CONTRACT, TORT OR OTHERWISE, ARISING   *)
(* FROM, OUT OF OR IN CONNECTION WITH THE SOFTWARE OR THE USE OR OTHER       *)
(* DEALINGS IN THE SOFTWARE.                                                 *)
(*                                                                           *)
(*****************************************************************************)

type error += Non_private_sandbox of P2p_addr.t

type error += RPC_Port_already_in_use of P2p_point.Id.t list

type error += Invalid_sandbox_file of string

let () =
  register_error_kind
    `Permanent
    ~id:"main.run.non_private_sandbox"
    ~title:"Forbidden public sandbox"
    ~description:"A sandboxed node should not listen on a public address."
    ~pp:(fun ppf addr ->
      Format.fprintf
        ppf
        "The node is configured to listen on a public address (%a), while only \
         'private' networks are authorised with `--sandbox`.\n\
        \           See `%s run --help` on how to change the listening address."
        Ipaddr.V6.pp
        addr
        Sys.argv.(0))
    Data_encoding.(obj1 (req "addr" P2p_addr.encoding))
    (function Non_private_sandbox addr -> Some addr | _ -> None)
    (fun addr -> Non_private_sandbox addr) ;
  register_error_kind
    `Permanent
    ~id:"main.run.port_already_in_use"
    ~title:"Cannot start node: RPC port already in use"
    ~description:"Another tezos node is probably running on the same RPC port."
    ~pp:(fun ppf addrlist ->
      Format.fprintf
        ppf
        "Another tezos node is probably running on one of these addresses \
         (%a). Please choose another RPC port."
        (Format.pp_print_list P2p_point.Id.pp)
        addrlist)
    Data_encoding.(obj1 (req "addrlist" (list P2p_point.Id.encoding)))
    (function RPC_Port_already_in_use addrlist -> Some addrlist | _ -> None)
    (fun addrlist -> RPC_Port_already_in_use addrlist) ;
  register_error_kind
    `Permanent
    ~id:"main.run.invalid_sandbox_file"
    ~title:"Invalid sandbox file"
    ~description:"The provided sandbox file is not a valid sandbox JSON file."
    ~pp:(fun ppf s ->
      Format.fprintf ppf "The file '%s' is not a valid JSON sandbox file" s)
    Data_encoding.(obj1 (req "sandbox_file" string))
    (function Invalid_sandbox_file s -> Some s | _ -> None)
    (fun s -> Invalid_sandbox_file s)

module Event = struct
  include Internal_event.Simple

  let section = ["node"; "main"]

  let disabled_discovery_addr =
    declare_0
      ~section
      ~name:"disabled_discovery_addr"
      ~msg:"disabled local peer discovery"
      ~level:Notice
      ()

  let disabled_listen_addr =
    declare_0
      ~section
      ~name:"disabled_listen_addr"
      ~msg:"disabled P2P server"
      ~level:Notice
      ()

  let disabled_config_validation =
    declare_0
      ~section
      ~name:"disabled_config_validation"
      ~msg:"disabled node configuration validation"
      ~level:Warning
      ()

  let starting_local_rpc_server =
    declare_3
      ~section
      ~name:"starting_local_rpc_server"
      ~msg:"starting RPC server on {host}:{port} (acl = {acl_policy})"
      ~level:Notice
      ("host", Data_encoding.string)
      ("port", Data_encoding.uint16)
      ("acl_policy", Data_encoding.string)

  let starting_metrics_server =
    declare_2
      ~section
      ~name:"starting_metrics_server"
      ~msg:"starting metrics server on {host}:{port}"
      ~level:Notice
      ("host", Data_encoding.string)
      ("port", Data_encoding.uint16)

  let starting_node =
    declare_3
      ~section
      ~name:"starting_node"
      ~msg:"starting the Octez node {version} ({git_info})"
      ~level:Notice
      ("chain", Distributed_db_version.Name.encoding)
      ~pp2:Tezos_version.Version.pp_simple
      ("version", Tezos_version.Octez_node_version.version_encoding)
      ("git_info", Data_encoding.string)

  let node_is_ready =
    declare_0
      ~section
      ~name:"node_is_ready"
      ~msg:"the Tezos node is now running"
      ~level:Notice
      ()

  let shutting_down_node =
    declare_0
      ~section
      ~name:"shutting_down_node"
      ~msg:"shutting down the Tezos node"
      ~level:Notice
      ()

  let shutting_down_local_rpc_server =
    declare_0
      ~section
      ~name:"shutting_down_local_rpc_server"
      ~msg:"shutting down the local RPC server"
      ~level:Info
      ()

  let bye =
    (* Note that "exit_code" may be negative in case of signals. *)
    declare_1
      ~section
      ~name:"bye"
      ~msg:"bye"
      ~level:Notice
      (* may be negative in case of signals *)
      ("exit_code", Data_encoding.int31)

  let metrics_ended =
    declare_1
      ~section
      ~name:"metrics_ended"
      ~level:Error
      ~msg:"metrics server ended with error {stacktrace}"
      ("stacktrace", Data_encoding.string)

  let incorrect_history_mode =
    declare_2
      ~section
      ~name:"incorrect_history_mode"
      ~msg:
        "The given history mode {given_history_mode} does not correspond to \
         the stored history mode {stored_history_mode}. If you wish to force \
         the switch, use the flag '--force-history-mode-switch'."
      ~level:Error
      ~pp1:History_mode.pp
      ("given_history_mode", History_mode.encoding)
      ~pp2:History_mode.pp
      ("stored_history_mode", History_mode.encoding)
end

open Filename.Infix

let init_identity_file (config : Config_file.t) =
  let check_data_dir ~data_dir =
    let dummy_genesis =
      {
        Genesis.time = Time.Protocol.epoch;
        block = Block_hash.zero;
        protocol = Protocol_hash.zero;
      }
    in
    Data_version.ensure_data_dir ~mode:Exists dummy_genesis data_dir
  in
  let identity_file =
    config.data_dir // Data_version.default_identity_file_name
  in
  Identity_file.init
    ~check_data_dir
    ~identity_file
    ~expected_pow:config.p2p.expected_pow

let init_node ?sandbox ?target ~identity ~singleprocess ~internal_events
    ~force_history_mode_switch (config : Config_file.t) =
  let open Lwt_result_syntax in
  (* TODO "WARN" when pow is below our expectation. *)
  let*! () =
    if config.disable_config_validation then
      Event.(emit disabled_config_validation) ()
    else Lwt.return_unit
  in
  let* discovery_addr, discovery_port =
    match config.p2p.discovery_addr with
    | None ->
        let*! () = Event.(emit disabled_discovery_addr) () in
        return (None, None)
    | Some addr -> (
        let* addrs = Config_file.resolve_discovery_addrs addr in
        match addrs with
        | [] -> failwith "Cannot resolve P2P discovery address: %S" addr
        | (addr, port) :: _ -> return (Some addr, Some port))
  in
  let* listening_addr, listening_port =
    match config.p2p.listen_addr with
    | None ->
        let*! () = Event.(emit disabled_listen_addr) () in
        return (None, None)
    | Some addr -> (
        let* addrs = Config_file.resolve_listening_addrs addr in
        match addrs with
        | [] -> failwith "Cannot resolve P2P listening address: %S" addr
        | (addr, port) :: _ -> return (Some addr, Some port))
  in
  let* p2p_config =
    match (listening_addr, sandbox) with
    | Some addr, Some _ when Ipaddr.V6.(compare addr unspecified) = 0 ->
        return_none
    | Some addr, Some _ when not (Ipaddr.V6.is_private addr) ->
        tzfail (Non_private_sandbox addr)
    | None, Some _ -> return_none
    | _ ->
        let* trusted_points =
          Config_file.resolve_bootstrap_addrs
            (Config_file.bootstrap_peers config)
        in
        let advertised_port : P2p_addr.port option =
          Option.either config.p2p.advertised_net_port listening_port
        in
        let p2p_config : P2p.config =
          {
            listening_addr;
            listening_port;
            advertised_port;
            discovery_addr;
            discovery_port;
            trusted_points;
            peers_file = config.data_dir // Data_version.default_peers_file_name;
            private_mode = config.p2p.private_mode;
            reconnection_config = config.p2p.reconnection_config;
            identity;
            proof_of_work_target =
              Tezos_crypto.Crypto_box.make_pow_target config.p2p.expected_pow;
            trust_discovered_peers = sandbox <> None;
            disable_peer_discovery = config.p2p.disable_peer_discovery;
          }
        in
        return_some (p2p_config, config.p2p.limits)
  in
  let* sandbox_param =
    match (config.blockchain_network.genesis_parameters, sandbox) with
    | None, None -> return_none
    | Some parameters, None ->
        return_some (parameters.context_key, parameters.values)
    | _, Some filename ->
        let* json =
          trace (Invalid_sandbox_file filename)
          @@ Lwt_utils_unix.Json.read_file filename
        in
        return_some ("sandbox_parameter", json)
  in
  let genesis = config.blockchain_network.genesis in
  let patch_context =
    Some (Patch_context.patch_context genesis sandbox_param)
  in
  let node_config : Node.config =
    {
      genesis;
      chain_name = config.blockchain_network.chain_name;
      sandboxed_chain_name = config.blockchain_network.sandboxed_chain_name;
      user_activated_upgrades =
        config.blockchain_network.user_activated_upgrades;
      user_activated_protocol_overrides =
        config.blockchain_network.user_activated_protocol_overrides;
      operation_metadata_size_limit =
        config.shell.block_validator_limits.operation_metadata_size_limit;
      patch_context;
      data_dir = config.data_dir;
      internal_events;
      store_root = Data_version.store_dir config.data_dir;
      context_root = Data_version.context_dir config.data_dir;
      protocol_root = Data_version.protocol_dir config.data_dir;
      p2p = p2p_config;
      target;
      enable_testchain = config.p2p.enable_testchain;
      disable_mempool = config.p2p.disable_mempool;
      dal_config = config.blockchain_network.dal_config;
    }
  in
  let* () =
    match config.shell.history_mode with
    | Some history_mode when force_history_mode_switch ->
        Store.may_switch_history_mode
          ~store_dir:node_config.store_root
          ~context_dir:node_config.context_root
          genesis
          ~new_history_mode:history_mode
    | _ -> return_unit
  in
  let version =
    Tezos_version.Version.to_string
      Tezos_version_value.Current_git_info.octez_version
  in
  let commit_info =
    ({
       commit_hash = Tezos_version_value.Current_git_info.commit_hash;
       commit_date = Tezos_version_value.Current_git_info.committer_date;
     }
      : Tezos_version.Octez_node_version.commit_info)
  in
  Node.create
    ~sandboxed:(sandbox <> None)
    ?sandbox_parameters:(Option.map snd sandbox_param)
    ~singleprocess
    ~version
    ~commit_info
    node_config
    config.shell.peer_validator_limits
    config.shell.block_validator_limits
    config.shell.prevalidator_limits
    config.shell.chain_validator_limits
    config.shell.history_mode

let rpc_metrics =
  Prometheus.Summary.v_labels
    ~label_names:["endpoint"; "method"]
    ~help:"RPC endpoint call counts and sum of execution times."
    ~namespace:Tezos_version.Octez_node_version.namespace
    ~subsystem:"rpc"
    "calls"

module Metrics_server = Prometheus_app.Cohttp (Cohttp_lwt_unix.Server)

type port = int

type single_server_kind = Local of Conduit_lwt_unix.server * port

let extract_mode = function Local (mode, _) -> mode

(* Add default accepted CORS headers *)
let sanitize_cors_headers ~default headers =
  List.map String.lowercase_ascii headers
  |> String.Set.of_list
  |> String.Set.(union (of_list default))
  |> String.Set.elements

(* Launches an RPC server depending on the given server kind *)
let launch_rpc_server (config : Config_file.t) dir rpc_server_kind addr =
  let open Lwt_result_syntax in
  let rpc_config = config.rpc in
  let media_types = rpc_config.media_type in
  let host = Ipaddr.V6.to_string addr in
  let* acl =
    (* Also emits events depending on server kind *)
    match rpc_server_kind with
    | Local (mode, port) ->
        let*! acl_policy = RPC_server.Acl.resolve_domain_names rpc_config.acl in
        let acl =
          let open RPC_server.Acl in
          find_policy acl_policy (Ipaddr.V6.to_string addr, Some port)
          |> Option.value_f ~default:(fun () -> default addr)
        in
        let*! () =
          match (mode : Conduit_lwt_unix.server) with
          | `TCP _ | `TLS _ | `Unix_domain_socket _ ->
              Event.(emit starting_local_rpc_server)
                (host, port, RPC_server.Acl.policy_type acl)
          | _ -> Lwt.return_unit
        in
        return_some acl
  in
  let cors =
    let cors_headers =
      sanitize_cors_headers ~default:["Content-Type"] rpc_config.cors_headers
    in
    Resto_cohttp.Cors.
      {
        allowed_origins = rpc_config.cors_origins;
        allowed_headers = cors_headers;
      }
  in
  let server =
    RPC_server.init_server
      ~cors
      ?acl
      ~media_types:(Media_type.Command_line.of_command_line media_types)
      dir
  in
  let callback (conn : Cohttp_lwt_unix.Server.conn) req body =
    let path = Cohttp.Request.uri req |> Uri.path in
    if path = "/metrics" then
      let*! response = Metrics_server.callback conn req body in
      Lwt.return (`Response response)
    else Tezos_rpc_http_server.RPC_server.resto_callback server conn req body
  in
  let update_metrics uri meth =
    Prometheus.Summary.(time (labels rpc_metrics [uri; meth]) Sys.time)
  in
  let callback =
    RPC_middleware.rpc_metrics_transform_callback ~update_metrics dir callback
  in
  let mode = extract_mode rpc_server_kind in
  Lwt.catch
    (fun () ->
      let*! () =
        RPC_server.launch
          ~host
          server
          ~callback
          ~max_active_connections:config.rpc.max_active_rpc_connections
          mode
      in
      return server)
    (function
      (* FIXME: https://gitlab.com/tezos/tezos/-/issues/1312
         This exception seems to be unreachable.
      *)
      | Unix.Unix_error (Unix.EADDRINUSE, "bind", "") -> (
          match rpc_server_kind with
          | Local (_, port) -> tzfail (RPC_Port_already_in_use [(addr, port)]))
      | exn -> fail_with_exn exn)

(* Describes the kind of servers that can be handled by the node.
   - Local_rpc_server: RPC server is run by the node itself
     (this may block the node in case of heavy RPC load),
   - No_server: the node is not responding to any RPC. *)
type rpc_server_kind = Local_rpc_server of RPC_server.server list | No_server

(* Initializes an RPC server handled by the node main process. *)
let init_local_rpc_server (config : Config_file.t) dir =
  let open Lwt_result_syntax in
  let* servers =
    List.concat_map_es
      (fun addr ->
        let* addrs = Config_file.resolve_rpc_listening_addrs addr in
        match addrs with
        | [] -> failwith "Cannot resolve listening address: %S" addr
        | addrs ->
            List.map_es
              (fun (addr, port) ->
                let mode =
                  match config.rpc.tls with
                  | None -> `TCP (`Port port)
                  | Some {cert; key} ->
                      `TLS
                        ( `Crt_file_path cert,
                          `Key_file_path key,
                          `No_password,
                          `Port port )
                in
                launch_rpc_server config dir (Local (mode, port)) addr)
              addrs)
      config.rpc.listen_addrs
<<<<<<< HEAD
=======
  in
  return (Local_rpc_server servers)

let rpc_socket_path ~socket_dir ~id ~pid =
  let filename = Format.sprintf "octez-external-rpc-socket-%d-%d" pid id in
  Filename.concat socket_dir filename

(* Initializes an RPC server handled by the node process. It will be
   used by an external RPC process, identified by [id], to forward
   RPCs to the node through a Unix socket. *)
let init_local_rpc_server_for_external_process id (config : Config_file.t) dir
    addr =
  let open Lwt_result_syntax in
  let socket_dir = Tezos_base_unix.Socket.get_temporary_socket_dir () in
  let pid = Unix.getpid () in
  let comm_socket_path = rpc_socket_path ~id ~socket_dir ~pid in
  (* Register a clean up callback to clean the comm_socket_path when
     shutting down. Indeed, the socket file is created by the
     Conduit-lwt-unix.Conduit_lwt_server.listen function, but the
     resource is not cleaned. *)
  let _ =
    Lwt_exit.register_clean_up_callback ~loc:__LOC__ (fun _ ->
        Lwt_unix.unlink comm_socket_path)
  in
  let* rpc_server =
    launch_rpc_server config dir (Process comm_socket_path) addr
  in
  return (rpc_server, comm_socket_path)

let init_external_rpc_server config node_version dir internal_events =
  let open Lwt_result_syntax in
  (* Start one rpc_process for each rpc endpoint. *)
  let id = ref 0 in
  let* rpc_servers =
    List.concat_map_ep
      (fun addr ->
        let* addrs = Config_file.resolve_rpc_listening_addrs addr in
        match addrs with
        | [] -> failwith "Cannot resolve listening address: %S" addr
        | addrs ->
            List.map_ep
              (fun (p2p_point : P2p_point.Id.t) ->
                let id =
                  let curid = !id in
                  incr id ;
                  curid
                in
                let* local_rpc_server, comm_socket_path =
                  init_local_rpc_server_for_external_process
                    id
                    config
                    dir
                    (fst p2p_point)
                in
                let addr = P2p_point.Id.to_string p2p_point in
                (* Update the config sent to the rpc_process to
                   start so that it contains a single listen
                   address. *)
                let config =
                  {
                    config with
                    rpc = {config.rpc with external_listen_addrs = [addr]};
                  }
                in
                let rpc_process =
                  Octez_rpc_process.Rpc_process_worker.create
                    ~comm_socket_path
                    config
                    node_version
                    internal_events
                in
                let* () =
                  Octez_rpc_process.Rpc_process_worker.start rpc_process
                in
                return (local_rpc_server, rpc_process))
              addrs)
      config.rpc.external_listen_addrs
>>>>>>> 847bfbbb
  in
  return (Local_rpc_server servers)

let metrics_serve metrics_addrs =
  let open Lwt_result_syntax in
  let* addrs = List.map_ep Config_file.resolve_metrics_addrs metrics_addrs in
  let*! servers =
    List.map_p
      (fun (addr, port) ->
        let host = Ipaddr.V6.to_string addr in
        let*! () = Event.(emit starting_metrics_server) (host, port) in
        let*! ctx = Conduit_lwt_unix.init ~src:host () in
        let ctx = Cohttp_lwt_unix.Net.init ~ctx () in
        let mode = `TCP (`Port port) in
        let callback = Metrics_server.callback in
        Cohttp_lwt_unix.Server.create
          ~ctx
          ~mode
          (Cohttp_lwt_unix.Server.make ~callback ()))
      (List.flatten addrs)
  in
  return servers

(* This call is not strictly necessary as the parameters are initialized
   lazily the first time a Sapling operation (validation or forging) is
   done. This is what the client does.
   For a long running binary however it is important to make sure that the
   parameters files are there at the start and avoid failing much later while
   validating an operation. Plus paying this cost upfront means that the first
   validation will not be more expensive. *)
let init_zcash () =
  try
    Tezos_sapling.Core.Validator.init_params () ;
    Lwt.return_unit
  with exn ->
    Lwt.fail_with
      (Printf.sprintf
         "Failed to initialize Zcash parameters: %s"
         (Printexc.to_string exn))

let init_rpc (config : Config_file.t) (node : Node.t) _internal_events =
  let open Lwt_result_syntax in
  (* Start local RPC server (handled by the node main process) only
     when at least one local listen addr is given. *)
  let commit_info =
    ({
       commit_hash = Tezos_version_value.Current_git_info.commit_hash;
       commit_date = Tezos_version_value.Current_git_info.committer_date;
     }
      : Tezos_version.Octez_node_version.commit_info)
  in
  let node_version = Node.get_version node in

  let dir = Node.build_rpc_directory ~node_version ~commit_info node in
  let dir = Node_directory.build_node_directory config dir in
  let dir =
    Tezos_rpc.Directory.register_describe_directory_service
      dir
      Tezos_rpc.Service.description_service
  in
<<<<<<< HEAD

  (* Start RPC process only when at least one listen addr is given. *)
  let* rpc_server =
    if config.rpc.listen_addrs = [] then return No_server
    else init_local_rpc_server config dir
=======
  let* local_rpc_server =
    if config.rpc.listen_addrs = [] then return No_server
    else init_local_rpc_server config dir
  in
  (* Start RPC process only when at least one listen addr is given. *)
  let* rpc_server =
    if config.rpc.external_listen_addrs = [] then return No_server
    else
      (* Starts the node's local RPC server that aims to handle the
         RPCs forwarded by the rpc_process, if they cannot be
         processed by the rpc_process itself. *)
      init_external_rpc_server config node_version dir internal_events
>>>>>>> 847bfbbb
  in
  return [rpc_server]

let run ?verbosity ?sandbox ?target ?(cli_warnings = [])
    ?ignore_testchain_warning ~singleprocess ~force_history_mode_switch
    (config : Config_file.t) =
  let open Lwt_result_syntax in
  (* Main loop *)
  let internal_events =
    match config.internal_events with
    | Some ie -> ie
    | None ->
        Tezos_base_unix.Internal_event_unix.make_with_defaults
          ~enable_default_daily_logs_at:
            Filename.Infix.(config.data_dir // "daily_logs")
          ?verbosity
          ~log_cfg:config.log
          ()
  in
  let*! () =
    Tezos_base_unix.Internal_event_unix.init ~config:internal_events ()
  in
  let*! () =
    Lwt_list.iter_s (fun evt -> Internal_event.Simple.emit evt ()) cli_warnings
  in
  let* () =
    Data_version.ensure_data_dir
      ~mode:Is_compatible
      config.blockchain_network.genesis
      config.data_dir
  in
  let* () = Config_validation.check ?ignore_testchain_warning config in
  let* identity = init_identity_file config in
  Updater.init (Data_version.protocol_dir config.data_dir) ;
  let*! () =
    Event.(emit starting_node)
      ( config.blockchain_network.chain_name,
        Tezos_version_value.Current_git_info.octez_version,
        Tezos_version_value.Current_git_info.abbreviated_commit_hash )
  in
  let*! () = init_zcash () in
  let*? () =
    Tezos_crypto_dal.Cryptobox.Config.init_verifier_dal
      config.blockchain_network.dal_config
  in
  let*! node =
    init_node
      ?sandbox
      ?target
      ~internal_events
      ~identity
      ~singleprocess
      ~force_history_mode_switch
      config
  in
  let*! () =
    Result.iter_error_s
      (function
        | Store_errors.Cannot_switch_history_mode {previous_mode; next_mode}
          :: _ ->
            Event.(emit incorrect_history_mode) (previous_mode, next_mode)
        | _ -> Lwt.return_unit)
      node
  in
  let*? node in
  let log_node_downer =
    Lwt_exit.register_clean_up_callback ~loc:__LOC__ (fun _ ->
        Event.(emit shutting_down_node) ())
  in
  Lwt.dont_wait
    (fun () ->
      let*! r = metrics_serve config.metrics_addr in
      match r with
      | Ok _ -> Lwt.return_unit
      | Error err ->
          Event.(emit metrics_ended (Format.asprintf "%a" pp_print_trace err)))
    (fun exn ->
      Event.(
        emit__dont_wait__use_with_care metrics_ended (Printexc.to_string exn))) ;
  (* The initialization of the RPC server concludes the node's
     initialization. This is necessary to start answering to RPC only
     when the node is fully initialized. *)
  let* rpc_servers = init_rpc config node internal_events in
  let rpc_downer =
    Lwt_exit.register_clean_up_callback
      ~loc:__LOC__
      ~after:[log_node_downer]
      (fun _ ->
        let*! () = Event.(emit shutting_down_local_rpc_server) () in
        List.iter_s
          (function
            | No_server -> Lwt.return_unit
            | Local_rpc_server rpc_server ->
                List.iter_p RPC_server.shutdown rpc_server)
          rpc_servers)
  in
  let node_downer =
    Lwt_exit.register_clean_up_callback
      ~loc:__LOC__
      ~after:[rpc_downer]
      (fun _ -> Node.shutdown node)
  in
  let _ =
    Lwt_exit.register_clean_up_callback
      ~loc:__LOC__
      ~after:[node_downer]
      (fun exit_status ->
        let*! () = Event.(emit bye) exit_status in
        Tezos_base_unix.Internal_event_unix.close ())
  in
  let*! () = Event.(emit node_is_ready) () in
  Lwt_utils.never_ending ()

let process sandbox verbosity target singleprocess force_history_mode_switch
    args =
  let open Lwt_result_syntax in
  let verbosity =
    let open Internal_event in
    match verbosity with [] -> None | [_] -> Some Info | _ -> Some Debug
  in
  let main_promise =
    let cli_warnings = ref [] in
    let* config =
      Shared_arg.read_and_patch_config_file
        ~ignore_bootstrap_peers:
          (match sandbox with Some _ -> true | None -> false)
        ~emit:(fun event () ->
          cli_warnings := event :: !cli_warnings ;
          Lwt.return_unit)
        args
    in
    let* () =
      match sandbox with
      | Some _ when config.data_dir = Config_file.default_data_dir ->
          failwith "Cannot use default data directory while in sandbox mode"
      | _ -> return_unit
    in
    let* target =
      match target with
      | None -> return_none
      | Some s ->
          let l = String.split_on_char ',' s in
          Lwt.catch
            (fun () ->
              assert (Compare.List_length_with.(l = 2)) ;
              let target =
                match l with
                | [block_hash; level] ->
                    ( Block_hash.of_b58check_exn block_hash,
                      Int32.of_string level )
                | _ -> assert false
              in
              return_some target)
            (fun _ ->
              failwith
                "Failed to parse the provided target. A '<block_hash>,<level>' \
                 value was expected.")
    in
    Lwt_lock_file.try_with_lock
      ~when_locked:(fun () ->
        failwith "Data directory is locked by another process")
      ~filename:(Data_version.lock_file config.data_dir)
    @@ fun () ->
    Lwt.catch
      (fun () ->
        run
          ?sandbox
          ?verbosity
          ?target
          ~singleprocess
          ~force_history_mode_switch
          ~cli_warnings:!cli_warnings
          ~ignore_testchain_warning:args.enable_testchain
          config)
      (function exn -> fail_with_exn exn)
  in
  Lwt.Exception_filter.(set handle_all_except_runtime) ;
  Lwt_main.run
    (let*! r = Lwt_exit.wrap_and_exit main_promise in
     match r with
     | Ok () ->
         let*! _ = Lwt_exit.exit_and_wait 0 in
         Lwt.return (`Ok ())
     | Error err ->
         let*! _ = Lwt_exit.exit_and_wait 1 in
         Lwt.return @@ `Error (false, Format.asprintf "%a" pp_print_trace err))

module Term = struct
  let verbosity =
    let open Cmdliner in
    let doc =
      "Increase log level. Using $(b,-v) is equivalent to using \
       $(b,TEZOS_LOG='* -> info'), and $(b,-vv) is equivalent to using \
       $(b,TEZOS_LOG='* -> debug')."
    in
    Arg.(
      value & flag_all & info ~docs:Shared_arg.Manpage.misc_section ~doc ["v"])

  let sandbox =
    let open Cmdliner in
    let doc =
      "Run the daemon in sandbox mode. P2P to non-localhost addresses are \
       disabled, and constants of the economic protocol can be altered with a \
       JSON file which overrides the $(b,genesis_parameters) field of the \
       network configuration (e.g. scripts/sandbox.json). $(b,IMPORTANT): \
       Using sandbox mode affects the node state and subsequent runs of Tezos \
       node must also use sandbox mode. In order to run the node in normal \
       mode afterwards, a full reset must be performed (by removing the node's \
       data directory)."
    in
    Arg.(
      value
      & opt (some non_dir_file) None
      & info
          ~docs:Shared_arg.Manpage.misc_section
          ~doc
          ~docv:"FILE.json"
          ["sandbox"])

  let target =
    let open Cmdliner in
    let doc =
      "When asked to take a block as a target, the daemon will only accept the \
       chains that contains that block and those that might reach it."
    in
    Arg.(
      value
      & opt (some string) None
      & info
          ~docs:Shared_arg.Manpage.misc_section
          ~doc
          ~docv:"<block_hash>,<level>"
          ["target"])

  let singleprocess =
    let open Cmdliner in
    let doc =
      "When enabled, it deactivates block validation using an external \
       process. Thus, the validation procedure is done in the same process as \
       the node and might not be responding when doing extensive I/Os."
    in
    Arg.(
      value & flag
      & info ~docs:Shared_arg.Manpage.misc_section ~doc ["singleprocess"])

  let force_history_mode_switch =
    let open Cmdliner in
    let doc =
      Format.sprintf
        "Forces the switch of history modes when a different history mode is \
         found between the written configuration and the given history mode.  \
         Warning: this option will modify the storage irremediably. Please \
         refer to the Tezos node documentation for more details."
    in
    Arg.(
      value & flag
      & info
          ~docs:Shared_arg.Manpage.misc_section
          ~doc
          ["force-history-mode-switch"])

  let term =
    Cmdliner.Term.(
      ret
        (const process $ sandbox $ verbosity $ target $ singleprocess
       $ force_history_mode_switch $ Shared_arg.Term.args))
end

module Manpage = struct
  let command_description =
    "The $(b,run) command is meant to run the Tezos node. Most of its command \
     line arguments corresponds to config file entries, and will have priority \
     over the latter if used."

  let description = [`S "DESCRIPTION"; `P command_description]

  let debug =
    let log_sections =
      String.concat
        " "
        (List.of_seq (Internal_event.get_registered_sections ()))
    in
    [
      `S "DEBUG";
      `P
        ("The environment variable $(b,TEZOS_LOG) is used to fine-tune what is \
          going to be logged. The syntax is \
          $(b,TEZOS_LOG='<section> -> <level> [ ; ...]') where section is one \
          of $(i," ^ log_sections
       ^ ") and level is one of $(i,fatal), $(i,error), $(i,warn), \
          $(i,notice), $(i,info) or $(i,debug). A $(b,*) can be used as a \
          wildcard in sections, i.e. $(b, node* -> debug). The rules are \
          matched left to right, therefore the leftmost rule is highest \
          priority .");
    ]

  let examples =
    [
      `S "EXAMPLES";
      `I
        ( "$(b,Run in sandbox mode listening to RPC commands at localhost port \
           8732)",
          "$(mname) run \
           --sandbox=src/proto_alpha/parameters/sandbox-parameters.json \
           --data-dir /custom/data/dir --rpc-addr localhost:8732" );
      `I ("$(b,Run a node that accepts network connections)", "$(mname) run");
    ]

  let man =
    description @ Shared_arg.Manpage.args @ debug @ examples
    @ Shared_arg.Manpage.bugs

  let info = Cmdliner.Cmd.info ~doc:"Run the Tezos node" ~man "run"
end

let cmd = Cmdliner.Cmd.v Manpage.info Term.term<|MERGE_RESOLUTION|>--- conflicted
+++ resolved
@@ -107,11 +107,19 @@
     declare_3
       ~section
       ~name:"starting_local_rpc_server"
-      ~msg:"starting RPC server on {host}:{port} (acl = {acl_policy})"
+      ~msg:"starting local RPC server on {host}:{port} (acl = {acl_policy})"
       ~level:Notice
       ("host", Data_encoding.string)
       ("port", Data_encoding.uint16)
       ("acl_policy", Data_encoding.string)
+
+  let starting_internal_rpc_server =
+    declare_0
+      ~section
+      ~name:"starting_internal_rpc_server"
+      ~msg:"starting internal RPC server"
+      ~level:Info
+      ()
 
   let starting_metrics_server =
     declare_2
@@ -363,9 +371,15 @@
 
 type port = int
 
-type single_server_kind = Local of Conduit_lwt_unix.server * port
-
-let extract_mode = function Local (mode, _) -> mode
+type socket_file = string
+
+type single_server_kind =
+  | Process of socket_file
+  | Local of Conduit_lwt_unix.server * port
+
+let extract_mode = function
+  | Process socket_file -> `Unix_domain_socket (`File socket_file)
+  | Local (mode, _) -> mode
 
 (* Add default accepted CORS headers *)
 let sanitize_cors_headers ~default headers =
@@ -383,6 +397,9 @@
   let* acl =
     (* Also emits events depending on server kind *)
     match rpc_server_kind with
+    | Process _ ->
+        let*! () = Event.(emit starting_internal_rpc_server) () in
+        return_none
     | Local (mode, port) ->
         let*! acl_policy = RPC_server.Acl.resolve_domain_names rpc_config.acl in
         let acl =
@@ -445,16 +462,22 @@
       (* FIXME: https://gitlab.com/tezos/tezos/-/issues/1312
          This exception seems to be unreachable.
       *)
-      | Unix.Unix_error (Unix.EADDRINUSE, "bind", "") -> (
+      | Unix.Unix_error (Unix.EADDRINUSE, "bind", "") as exn -> (
           match rpc_server_kind with
+          | Process _ -> fail_with_exn exn
           | Local (_, port) -> tzfail (RPC_Port_already_in_use [(addr, port)]))
       | exn -> fail_with_exn exn)
 
 (* Describes the kind of servers that can be handled by the node.
    - Local_rpc_server: RPC server is run by the node itself
      (this may block the node in case of heavy RPC load),
+   - External_rpc_server: RPC server is spawned as an external
+     process,
    - No_server: the node is not responding to any RPC. *)
-type rpc_server_kind = Local_rpc_server of RPC_server.server list | No_server
+type rpc_server_kind =
+  | Local_rpc_server of RPC_server.server list
+  | External_rpc_server of (RPC_server.server * Rpc_process_worker.t) list
+  | No_server
 
 (* Initializes an RPC server handled by the node main process. *)
 let init_local_rpc_server (config : Config_file.t) dir =
@@ -481,8 +504,6 @@
                 launch_rpc_server config dir (Local (mode, port)) addr)
               addrs)
       config.rpc.listen_addrs
-<<<<<<< HEAD
-=======
   in
   return (Local_rpc_server servers)
 
@@ -560,9 +581,8 @@
                 return (local_rpc_server, rpc_process))
               addrs)
       config.rpc.external_listen_addrs
->>>>>>> 847bfbbb
-  in
-  return (Local_rpc_server servers)
+  in
+  return (External_rpc_server rpc_servers)
 
 let metrics_serve metrics_addrs =
   let open Lwt_result_syntax in
@@ -601,7 +621,7 @@
          "Failed to initialize Zcash parameters: %s"
          (Printexc.to_string exn))
 
-let init_rpc (config : Config_file.t) (node : Node.t) _internal_events =
+let init_rpc (config : Config_file.t) (node : Node.t) internal_events =
   let open Lwt_result_syntax in
   (* Start local RPC server (handled by the node main process) only
      when at least one local listen addr is given. *)
@@ -621,13 +641,6 @@
       dir
       Tezos_rpc.Service.description_service
   in
-<<<<<<< HEAD
-
-  (* Start RPC process only when at least one listen addr is given. *)
-  let* rpc_server =
-    if config.rpc.listen_addrs = [] then return No_server
-    else init_local_rpc_server config dir
-=======
   let* local_rpc_server =
     if config.rpc.listen_addrs = [] then return No_server
     else init_local_rpc_server config dir
@@ -640,9 +653,8 @@
          RPCs forwarded by the rpc_process, if they cannot be
          processed by the rpc_process itself. *)
       init_external_rpc_server config node_version dir internal_events
->>>>>>> 847bfbbb
-  in
-  return [rpc_server]
+  in
+  return (local_rpc_server :: [rpc_server])
 
 let run ?verbosity ?sandbox ?target ?(cli_warnings = [])
     ?ignore_testchain_warning ~singleprocess ~force_history_mode_switch
@@ -733,6 +745,18 @@
         List.iter_s
           (function
             | No_server -> Lwt.return_unit
+            | External_rpc_server rpc_servers ->
+                List.iter_p
+                  (fun (local_server, rpc_process) ->
+                    (* Stop the RPC_process first to avoid requests to
+                       be forwarded to the note with a RPC_server that
+                       is down. *)
+                    let*! () =
+                      Octez_rpc_process.Rpc_process_worker.stop rpc_process
+                    in
+                    let*! () = RPC_server.shutdown local_server in
+                    Lwt.return_unit)
+                  rpc_servers
             | Local_rpc_server rpc_server ->
                 List.iter_p RPC_server.shutdown rpc_server)
           rpc_servers)
