(*****************************************************************************)
(*                                                                           *)
(* Open Source License                                                       *)
(* Copyright (c) 2018 Dynamic Ledger Solutions, Inc. <contact@tezos.com>     *)
(* Copyright (c) 2019 Nomadic Labs, <contact@nomadic-labs.com>               *)
(*                                                                           *)
(* Permission is hereby granted, free of charge, to any person obtaining a   *)
(* copy of this software and associated documentation files (the "Software"),*)
(* to deal in the Software without restriction, including without limitation *)
(* the rights to use, copy, modify, merge, publish, distribute, sublicense,  *)
(* and/or sell copies of the Software, and to permit persons to whom the     *)
(* Software is furnished to do so, subject to the following conditions:      *)
(*                                                                           *)
(* The above copyright notice and this permission notice shall be included   *)
(* in all copies or substantial portions of the Software.                    *)
(*                                                                           *)
(* THE SOFTWARE IS PROVIDED "AS IS", WITHOUT WARRANTY OF ANY KIND, EXPRESS OR*)
(* IMPLIED, INCLUDING BUT NOT LIMITED TO THE WARRANTIES OF MERCHANTABILITY,  *)
(* FITNESS FOR A PARTICULAR PURPOSE AND NONINFRINGEMENT. IN NO EVENT SHALL   *)
(* THE AUTHORS OR COPYRIGHT HOLDERS BE LIABLE FOR ANY CLAIM, DAMAGES OR OTHER*)
(* LIABILITY, WHETHER IN AN ACTION OF CONTRACT, TORT OR OTHERWISE, ARISING   *)
(* FROM, OUT OF OR IN CONNECTION WITH THE SOFTWARE OR THE USE OR OTHER       *)
(* DEALINGS IN THE SOFTWARE.                                                 *)
(*                                                                           *)
(*****************************************************************************)

open Cmdliner
open Node_logging

let (//) = Filename.concat

type t = {
  data_dir: string option ;
  config_file: string ;
  min_connections: int option ;
  expected_connections: int option ;
  max_connections: int option ;
  max_download_speed: int option ;
  max_upload_speed: int option ;
  binary_chunks_size: int option ;
  peer_table_size: int option ;
  expected_pow: float option ;
  peers: string list ;
  no_bootstrap_peers: bool ;
  listen_addr: string option ;
  discovery_addr: string option ;
  rpc_listen_addrs: string list ;
  private_mode: bool ;
  disable_mempool: bool ;
  disable_testchain: bool ;
  cors_origins: string list ;
  cors_headers: string list ;
  rpc_tls: Node_config_file.tls option ;
  log_output: Lwt_log_sink_unix.Output.t option ;
  bootstrap_threshold: int option ;
  history_mode: History_mode.t option ;
}

let wrap
    data_dir config_file
    connections max_download_speed max_upload_speed binary_chunks_size
    peer_table_size
    listen_addr discovery_addr peers no_bootstrap_peers bootstrap_threshold private_mode
    disable_mempool disable_testchain
<<<<<<< HEAD
    expected_pow rpc_listen_addr rpc_tls
=======
    expected_pow rpc_listen_addrs rpc_tls
>>>>>>> ec3576fd
    cors_origins cors_headers log_output history_mode =

  let actual_data_dir =
    Option.unopt ~default:Node_config_file.default_data_dir data_dir in

  let config_file =
    Option.unopt ~default:(actual_data_dir // "config.json") config_file in

  let rpc_tls =
    Option.map
      ~f:(fun (cert, key) -> { Node_config_file.cert ; key })
      rpc_tls in

  (* when `--connections` is used,
     override all the bounds defined in the configuration file. *)
  let bootstrap_threshold,
      min_connections, expected_connections, max_connections,
      peer_table_size =
    match connections with
    | None -> bootstrap_threshold, None, None, None, peer_table_size
    | Some x ->
        let peer_table_size =
          match peer_table_size with
          | None -> Some (8*x)
          | Some _ -> peer_table_size in
        begin match bootstrap_threshold with
          | None -> Some (min (x/4) 2), Some (x/2), Some x, Some (3*x/2), peer_table_size
          | Some bs -> Some bs, Some (x/2), Some x, Some (3*x/2), peer_table_size
        end
  in
  { data_dir ;
    config_file ;
    min_connections ;
    expected_connections ;
    max_connections ;
    max_download_speed ;
    max_upload_speed ;
    binary_chunks_size ;
    expected_pow ;
    peers ;
    no_bootstrap_peers ;
    listen_addr ;
    discovery_addr ;
    rpc_listen_addrs ;
    private_mode ;
    disable_mempool ;
    disable_testchain ;
    cors_origins ;
    cors_headers ;
    rpc_tls ;
    log_output ;
    peer_table_size ;
    bootstrap_threshold ;
    history_mode ;
  }

module Manpage = struct

  let misc_section = "MISC OPTIONS"
  let p2p_section = "P2P OPTIONS"
  let rpc_section = "RPC OPTIONS"

  let args = [
    `S p2p_section ;
    `S rpc_section ;
    `S misc_section ;
  ]

  let bugs = [
    `S "BUGS";
    `P "Check bug reports at https://gitlab.com/tezos/tezos/issues.";
  ]

end

module Term = struct

  let log_output_converter =
    (fun s -> match Lwt_log_sink_unix.Output.of_string s with
       | Some res -> `Ok res
       | None -> `Error s),
    Lwt_log_sink_unix.Output.pp

  (* misc args *)

  let docs = Manpage.misc_section

  let log_output =
    let doc =
      "Log output. Either $(i,stdout), $(i,stderr), \
       $(i,syslog:<facility>) or a file path." in
    Arg.(value & opt (some log_output_converter) None &
         info ~docs ~docv:"OUTPUT" ~doc ["log-output"])

  let data_dir =
    let doc =
      "The directory where the Tezos node will store all its data." in
    Arg.(value & opt (some string) None &
         info ~docs ~doc ~docv:"DIR" ["data-dir"])

  let config_file =
    let doc = "The main configuration file." in
    Arg.(value & opt (some string) None &
         info ~docs ~doc ~docv:"FILE" ["config-file"])

  (* P2p args *)

  let docs = Manpage.p2p_section

  let connections =
    let doc =
      "Sets min_connections, expected_connections, max_connections to NUM / 2, \
       NUM, (3 * NUM) / 2, respectively. Sets peer_table_size to 8 * NUM \
       unless it is already defined in the configuration file. Sets \
       bootstrap_threshold to min(NUM / 4, 2) unless it is already defined in \
       the configuration file." in
    Arg.(value & opt (some int) None &
         info ~docs ~doc ~docv:"NUM" ["connections"])

  let max_download_speed =
    let doc =
      "The maximum number of bytes read per second." in
    Arg.(value & opt (some int) None &
         info ~docs ~doc ~docv:"NUM" ["max-download-speed"])

  let max_upload_speed =
    let doc =
      "The maximum number of bytes sent per second." in
    Arg.(value & opt (some int) None &
         info ~docs ~doc ~docv:"NUM" ["max-upload-speed"])

  let binary_chunks_size =
    let doc =
      "Size limit (in kB) of binary blocks that are sent to other peers." in
    Arg.(value & opt (some int) None &
         info ~docs ~doc ~docv:"NUM" ["binary-chunks-size"])

  let peer_table_size =
    let doc = "Maximum size of internal peer tables, \
               used to store metadata/logs about a peer or about a \
               to-be-authenticated host:port couple." in
    Arg.(value & opt (some int) None &
         info ~docs ~doc ~docv:"NUM" ["peer-table-size"])

  let listen_addr =
    let doc =
      "The TCP address and port at which this instance can be reached." in
    Arg.(value & opt (some string) None &
         info ~docs ~doc ~docv:"ADDR:PORT" ["net-addr"])

  let discovery_addr =
    let doc = "The UDP address and port used for local peer discovery." in
    Arg.(value & opt (some string) None &
         info ~docs ~doc ~docv:"ADDR:PORT" ["discovery-addr"])

  let no_bootstrap_peers =
    let doc =
      "Ignore the peers found in the config file (or the hard-coded \
       bootstrap peers in the absence of config file)." in
    Arg.(value & flag &
         info ~docs ~doc ["no-bootstrap-peers"])

  let bootstrap_threshold =
    let doc =
      "Set the number of peers with whom a chain synchronization must \
       be completed to bootstrap the node" in
    Arg.(value & opt (some int) None &
         info ~docs ~doc ~docv:"NUM" ["bootstrap-threshold"])

  let peers =
    let doc =
      "A peer to bootstrap the network from. \
       Can be used several times to add several peers." in
    Arg.(value & opt_all string [] &
         info ~docs ~doc ~docv:"ADDR:PORT" ["peer"])

  let expected_pow =
    let doc =
      "Expected level of proof-of-work for peers identity." in
    Arg.(value & opt (some float) None &
         info ~docs ~doc ~docv:"FLOAT" ["expected-pow"])

  let private_mode =
    let doc =
      "Only open outgoing/accept incoming connections to/from peers \
       listed in 'bootstrap-peers' or provided with '--peer' option." in
    Arg.(value & flag & info ~docs ~doc ["private-mode"])

  let disable_mempool =
    let doc =
      "If set to [true], the node will not participate in the propagation \
       of pending operations (mempool). \
       Default value is [false]. \
       It can be used to decrease the memory and computation footprints \
       of the node." in
    Arg.(value & flag & info ~docs ~doc ["disable-mempool"])

  let disable_testchain =
    let doc =
      "If set to [true], the node will not spawn a testchain during \
       the protocol's testing voting period. \
       Default value is [false]. It may be used used to decrease the \
       node storage usage and computation by droping the validation \
       of the test network blocks." in
    Arg.(value & flag & info ~docs ~doc ["disable-testchain"])

  (* rpc args *)
  let docs = Manpage.rpc_section

  let rpc_listen_addrs =
    let doc =
      "The TCP socket address at which this RPC server \
       instance can be reached." in
    Arg.(value & opt_all string [] &
         info ~docs ~doc ~docv:"ADDR:PORT" ["rpc-addr"])

  let rpc_tls =
    let doc =
      "Enable TLS for this RPC server \
       with the provided certificate and key." in
    Arg.(value & opt (some (pair string string)) None &
         info ~docs ~doc ~docv:"crt,key" ["rpc-tls"])

  let cors_origins =
    let doc =
      "CORS origin allowed by the RPC server \
       via Access-Control-Allow-Origin; may be used multiple times" in
    Arg.(value & opt_all string [] &
         info ~docs ~doc ~docv:"ORIGIN" ["cors-origin"])

  let cors_headers =
    let doc =
      "Header reported by Access-Control-Allow-Headers \
       reported during CORS preflighting; may be used multiple times" in
    Arg.(value & opt_all string [] &
         info ~docs ~doc ~docv:"HEADER" ["cors-header"])

  (* History mode. *)

  let history_mode_converter =
    let open History_mode in
    let conv s = match s with
      | "archive" -> `Ok Archive
      | "full" -> `Ok Full
<<<<<<< HEAD
      | "rolling" -> `Ok Rolling
=======
      | "experimental-rolling" -> `Ok Rolling
>>>>>>> ec3576fd
      | s -> `Error s in
    let to_string = Format.asprintf "%a" History_mode.pp in
    let pp fmt mode = Format.fprintf fmt "%s" (to_string mode) in
    (conv, pp)

  let history_mode =
<<<<<<< HEAD
    let doc = "History mode." in
=======
    let doc = "History mode. Possible values: \
               $(i,archive), $(i,full) (used by default), $(i,experimental-rolling)" in
>>>>>>> ec3576fd
    Arg.(value & opt (some history_mode_converter) None &
         info ~docs ~doc ~docv:"History mode" ["history-mode"])

  (* Args. *)

  let args =
    let open Term in
    const wrap $ data_dir $ config_file
    $ connections
    $ max_download_speed $ max_upload_speed $ binary_chunks_size
    $ peer_table_size
    $ listen_addr $ discovery_addr $ peers $ no_bootstrap_peers $ bootstrap_threshold
    $ private_mode $ disable_mempool $ disable_testchain
    $ expected_pow $ rpc_listen_addrs $ rpc_tls
    $ cors_origins $ cors_headers
    $ log_output
    $ history_mode

end

let read_config_file args =
  if Sys.file_exists args.config_file then
    Node_config_file.read args.config_file
  else
    return Node_config_file.default_config

let read_data_dir args =
  read_config_file args >>=? fun cfg ->
  let { data_dir ; _ } = args in
  let data_dir = Option.unopt ~default:cfg.data_dir data_dir in
  return data_dir

let read_and_patch_config_file ?(ignore_bootstrap_peers=false) args =
  read_config_file args >>=? fun cfg ->
  let { data_dir ;
        min_connections ; expected_connections ; max_connections ;
        max_download_speed ; max_upload_speed ; binary_chunks_size ;
        peer_table_size ;
        expected_pow ;
        peers ; no_bootstrap_peers ;
        listen_addr ; private_mode ;
        discovery_addr ;
        disable_mempool ; disable_testchain ;
        rpc_listen_addrs ; rpc_tls ;
        cors_origins ; cors_headers ;
        log_output ;
        bootstrap_threshold ;
        history_mode ;
        config_file = _ ;
      } = args in
  let bootstrap_peers =
    if no_bootstrap_peers || ignore_bootstrap_peers
    then begin
      log_info "Ignoring bootstrap peers" ;
      peers
    end else
      cfg.p2p.bootstrap_peers @ peers in
  Node_config_file.update
    ?data_dir ?min_connections ?expected_connections ?max_connections
    ?max_download_speed ?max_upload_speed ?binary_chunks_size
    ?peer_table_size ?expected_pow
<<<<<<< HEAD
    ~bootstrap_peers ?listen_addr ?discovery_addr ?rpc_listen_addr ~private_mode
=======
    ~bootstrap_peers ?listen_addr ?discovery_addr ~rpc_listen_addrs ~private_mode
>>>>>>> ec3576fd
    ~disable_mempool ~disable_testchain ~cors_origins ~cors_headers ?rpc_tls
    ?log_output ?bootstrap_threshold ?history_mode cfg<|MERGE_RESOLUTION|>--- conflicted
+++ resolved
@@ -62,11 +62,7 @@
     peer_table_size
     listen_addr discovery_addr peers no_bootstrap_peers bootstrap_threshold private_mode
     disable_mempool disable_testchain
-<<<<<<< HEAD
-    expected_pow rpc_listen_addr rpc_tls
-=======
     expected_pow rpc_listen_addrs rpc_tls
->>>>>>> ec3576fd
     cors_origins cors_headers log_output history_mode =
 
   let actual_data_dir =
@@ -311,23 +307,15 @@
     let conv s = match s with
       | "archive" -> `Ok Archive
       | "full" -> `Ok Full
-<<<<<<< HEAD
-      | "rolling" -> `Ok Rolling
-=======
       | "experimental-rolling" -> `Ok Rolling
->>>>>>> ec3576fd
       | s -> `Error s in
     let to_string = Format.asprintf "%a" History_mode.pp in
     let pp fmt mode = Format.fprintf fmt "%s" (to_string mode) in
     (conv, pp)
 
   let history_mode =
-<<<<<<< HEAD
-    let doc = "History mode." in
-=======
     let doc = "History mode. Possible values: \
                $(i,archive), $(i,full) (used by default), $(i,experimental-rolling)" in
->>>>>>> ec3576fd
     Arg.(value & opt (some history_mode_converter) None &
          info ~docs ~doc ~docv:"History mode" ["history-mode"])
 
@@ -389,10 +377,6 @@
     ?data_dir ?min_connections ?expected_connections ?max_connections
     ?max_download_speed ?max_upload_speed ?binary_chunks_size
     ?peer_table_size ?expected_pow
-<<<<<<< HEAD
-    ~bootstrap_peers ?listen_addr ?discovery_addr ?rpc_listen_addr ~private_mode
-=======
     ~bootstrap_peers ?listen_addr ?discovery_addr ~rpc_listen_addrs ~private_mode
->>>>>>> ec3576fd
     ~disable_mempool ~disable_testchain ~cors_origins ~cors_headers ?rpc_tls
     ?log_output ?bootstrap_threshold ?history_mode cfg