--- conflicted
+++ resolved
@@ -24,26 +24,13 @@
 (*                                                                           *)
 (*****************************************************************************)
 
-<<<<<<< HEAD
-let genesis : State.Chain.genesis = {
-  time =
-    Time.Protocol.of_notation_exn "2019-08-06T15:18:56Z" ;
-  block =
-    Block_hash.of_b58check_exn
-      "BLockGenesisGenesisGenesisGenesisGenesiscde8db4cX94" ;
-  protocol =
-    Protocol_hash.of_b58check_exn
-      "PtBMwNZT94N7gXKw4i273CKcSaBrrBnqnt3RATExNKr9KNX2USV" ;
-}
-=======
 let genesis : State.Chain.genesis =
   {
-    time = Time.Protocol.of_notation_exn "2018-06-30T16:07:32Z";
+    time = Time.Protocol.of_notation_exn "2019-08-06T15:18:56Z";
     block =
       Block_hash.of_b58check_exn
-        "BLockGenesisGenesisGenesisGenesisGenesisf79b5d1CoW2";
+        "BLockGenesisGenesisGenesisGenesisGenesiscde8db4cX94";
     protocol =
       Protocol_hash.of_b58check_exn
-        "ProtoGenesisGenesisGenesisGenesisGenesisGenesk612im";
-  }
->>>>>>> 1db34e40
+        "PtBMwNZT94N7gXKw4i273CKcSaBrrBnqnt3RATExNKr9KNX2USV";
+  }