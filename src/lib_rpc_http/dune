; This file was automatically generated, do not edit.
; Edit file manifest/main.ml instead.

(library
 (name tezos_rpc_http)
 (public_name octez-libs.rpc-http)
 (instrumentation (backend bisect_ppx))
 (libraries
  octez-libs.base
  octez-libs.rpc
  resto-cohttp
  uri)
 (flags
  (:standard)
  -open Tezos_base.TzPervasives)
 (modules RPC_client_errors media_type))

(library
 (name tezos_rpc_http_client)
 (public_name octez-libs.rpc-http-client)
 (instrumentation (backend bisect_ppx))
 (libraries
  octez-libs.base
  resto-cohttp-client
  octez-libs.rpc
  octez-libs.rpc-http)
 (flags
  (:standard)
  -open Tezos_base.TzPervasives
  -open Tezos_rpc_http)
 (modules RPC_client))

(library
 (name tezos_rpc_http_client_unix)
 (public_name octez-libs.rpc-http-client-unix)
 (instrumentation (backend bisect_ppx))
 (libraries
  octez-libs.stdlib-unix
  octez-libs.base
  cohttp-lwt-unix
  resto-cohttp-client
  octez-libs.rpc
  octez-libs.rpc-http-client)
 (flags
  (:standard)
  -open Tezos_base.TzPervasives
  -open Tezos_rpc_http_client)
 (modules RPC_client_unix))

(library
 (name tezos_rpc_http_server)
 (public_name octez-libs.rpc-http-server)
 (instrumentation (backend bisect_ppx))
 (libraries
<<<<<<< HEAD
  tezos-base
  tezos-stdlib-unix
=======
  octez-libs.base
  octez-libs.stdlib-unix
>>>>>>> 222330dc
  cohttp-lwt-unix
  resto-cohttp-server
  resto-acl
  octez-libs.rpc
  octez-libs.rpc-http)
 (flags
  (:standard)
  -open Tezos_base.TzPervasives
  -open Tezos_stdlib_unix
  -open Tezos_rpc_http)
 (modules RPC_server RPC_middleware))<|MERGE_RESOLUTION|>--- conflicted
+++ resolved
@@ -52,13 +52,8 @@
  (public_name octez-libs.rpc-http-server)
  (instrumentation (backend bisect_ppx))
  (libraries
-<<<<<<< HEAD
-  tezos-base
-  tezos-stdlib-unix
-=======
   octez-libs.base
   octez-libs.stdlib-unix
->>>>>>> 222330dc
   cohttp-lwt-unix
   resto-cohttp-server
   resto-acl
