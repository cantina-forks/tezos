--- conflicted
+++ resolved
@@ -1,13 +1,3 @@
-<<<<<<< HEAD
-(**************************************************************************)
-(*                                                                        *)
-(*    Copyright (c) 2014 - 2018.                                          *)
-(*    Dynamic Ledger Solutions, Inc. <contact@tezos.com>                  *)
-(*                                                                        *)
-(*    All rights reserved. No warranty, explicit or implicit, provided.   *)
-(*                                                                        *)
-(**************************************************************************)
-=======
 (*****************************************************************************)
 (*                                                                           *)
 (* Open Source License                                                       *)
@@ -32,7 +22,6 @@
 (* DEALINGS IN THE SOFTWARE.                                                 *)
 (*                                                                           *)
 (*****************************************************************************)
->>>>>>> 00b80698
 
 module Set : Set.S with type elt = string
 module Map : Map.S with type key = string
