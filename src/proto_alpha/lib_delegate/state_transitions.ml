--- conflicted
+++ resolved
@@ -533,20 +533,6 @@
       let new_state = {state with round_state = new_round_state} in
       do_nothing new_state
   | Some (delegate, _) ->
-<<<<<<< HEAD
-      Events.(
-        emit
-          proposal_slot
-          (current_round, state.level_state.current_level, new_round, delegate))
-      >>= fun () ->
-      (* We have a delegate, we need to determine what to inject *)
-      repropose_block_action
-        new_state
-        delegate
-        new_round
-        state.level_state.latest_proposal
-      >>= fun action -> Lwt.return (new_state, action)
-=======
       let last_proposal = state.level_state.latest_proposal.block in
       if Protocol_hash.(last_proposal.protocol <> Protocol.hash) then
         (* Do not inject a block for the previous protocol! (Let the
@@ -565,7 +551,6 @@
           new_round
           state.level_state.latest_proposal
         >>= fun action -> Lwt.return (new_state, action)
->>>>>>> 55b3bab8
 
 let time_to_bake state at_round =
   (* It is now time to update the state level *)
