(*****************************************************************************)
(*                                                                           *)
(* Open Source License                                                       *)
(* Copyright (c) 2018 Dynamic Ledger Solutions, Inc. <contact@tezos.com>     *)
(*                                                                           *)
(* Permission is hereby granted, free of charge, to any person obtaining a   *)
(* copy of this software and associated documentation files (the "Software"),*)
(* to deal in the Software without restriction, including without limitation *)
(* the rights to use, copy, modify, merge, publish, distribute, sublicense,  *)
(* and/or sell copies of the Software, and to permit persons to whom the     *)
(* Software is furnished to do so, subject to the following conditions:      *)
(*                                                                           *)
(* The above copyright notice and this permission notice shall be included   *)
(* in all copies or substantial portions of the Software.                    *)
(*                                                                           *)
(* THE SOFTWARE IS PROVIDED "AS IS", WITHOUT WARRANTY OF ANY KIND, EXPRESS OR*)
(* IMPLIED, INCLUDING BUT NOT LIMITED TO THE WARRANTIES OF MERCHANTABILITY,  *)
(* FITNESS FOR A PARTICULAR PURPOSE AND NONINFRINGEMENT. IN NO EVENT SHALL   *)
(* THE AUTHORS OR COPYRIGHT HOLDERS BE LIABLE FOR ANY CLAIM, DAMAGES OR OTHER*)
(* LIABILITY, WHETHER IN AN ACTION OF CONTRACT, TORT OR OTHERWISE, ARISING   *)
(* FROM, OUT OF OR IN CONNECTION WITH THE SOFTWARE OR THE USE OR OTHER       *)
(* DEALINGS IN THE SOFTWARE.                                                 *)
(*                                                                           *)
(*****************************************************************************)

let rec retry (cctxt : #Protocol_client_context.full) ?max_delay ~delay ~factor
    ~tries f x =
  f x >>= function
  | Ok _ as r -> Lwt.return r
  | Error
      (RPC_client_errors.Request_failed {error = Connection_failed _; _} :: _)
    as err
    when tries > 0 -> (
      cctxt#message "Connection refused, retrying in %.2f seconds..." delay
      >>= fun () ->
      Lwt.pick
        [
          (Lwt_unix.sleep delay >|= fun () -> `Continue);
          (Lwt_exit.clean_up_starts >|= fun _ -> `Killed);
        ]
      >>= function
      | `Killed -> Lwt.return err
      | `Continue ->
          let next_delay = delay *. factor in
          let delay =
            Option.fold
              ~none:next_delay
              ~some:(fun max_delay -> Float.min next_delay max_delay)
              max_delay
          in
          retry cctxt ?max_delay ~delay ~factor ~tries:(tries - 1) f x)
  | Error _ as err -> Lwt.return err

let rec retry_on_disconnection (cctxt : #Protocol_client_context.full) f =
  f () >>= function
  | Ok () -> return_unit
  | Error (Baking_errors.Node_connection_lost :: _) ->
      cctxt#warning
        "Lost connection with the node. Retrying to establish connection..."
      >>= fun () ->
      (* Wait forever when the node stops responding... *)
      Client_confirmations.wait_for_bootstrapped
        ~retry:(retry cctxt ~max_delay:10. ~delay:1. ~factor:1.5 ~tries:max_int)
        cctxt
      >>=? fun () -> retry_on_disconnection cctxt f
  | Error err ->
      cctxt#error "Unexpected error: %a. Exiting..." pp_print_trace err

let await_protocol_start (cctxt : #Protocol_client_context.full) ~chain =
  cctxt#message "Waiting for protocol %s to start..." Protocol.name
  >>= fun () -> Node_rpc.await_protocol_activation cctxt ~chain ()

module Baker = struct
  let run (cctxt : Protocol_client_context.full) ?minimal_fees
      ?minimal_nanotez_per_gas_unit ?minimal_nanotez_per_byte
      ?liquidity_baking_toggle_vote ?per_block_vote_file ?extra_operations
<<<<<<< HEAD
      ?force_apply ~chain ~context_path ~keep_alive delegates =
=======
      ?dal_node_endpoint ?force_apply ?context_path ~chain ~keep_alive delegates
      =
>>>>>>> 3ef1d63a
    let process () =
      Config_services.user_activated_upgrades cctxt
      >>=? fun user_activated_upgrades ->
      let config =
        Baking_configuration.make
          ?minimal_fees
          ?minimal_nanotez_per_gas_unit
          ?minimal_nanotez_per_byte
          ?liquidity_baking_toggle_vote
          ?per_block_vote_file
          ?extra_operations
<<<<<<< HEAD
          ?force_apply
          ~context_path
=======
          ?dal_node_endpoint
          ?force_apply
          ?context_path
>>>>>>> 3ef1d63a
          ~user_activated_upgrades
          ()
      in
      cctxt#message
        "Baker v%a (%s) for %a started."
        Tezos_version.Version.pp
        Tezos_version.Current_git_info.version
        Tezos_version.Current_git_info.abbreviated_commit_hash
        Protocol_hash.pp_short
        Protocol.hash
      >>= fun () ->
      let canceler = Lwt_canceler.create () in
      let _ =
        Lwt_exit.register_clean_up_callback ~loc:__LOC__ (fun _ ->
            cctxt#message "Shutting down the baker..." >>= fun () ->
            Lwt_canceler.cancel canceler >>= fun _ -> Lwt.return_unit)
      in
      Baking_scheduling.run cctxt ~canceler ~chain config delegates
    in
    Client_confirmations.wait_for_bootstrapped
      ~retry:(retry cctxt ~delay:1. ~factor:1.5 ~tries:5)
      cctxt
    >>=? fun () ->
    await_protocol_start cctxt ~chain >>=? fun () ->
    if keep_alive then retry_on_disconnection cctxt process else process ()
end

module Accuser = struct
  let run (cctxt : #Protocol_client_context.full) ~chain ~preserved_levels
      ~keep_alive =
    let process () =
      cctxt#message
        "Accuser v%a (%s) for %a started."
        Tezos_version.Version.pp
        Tezos_version.Current_git_info.version
        Tezos_version.Current_git_info.abbreviated_commit_hash
        Protocol_hash.pp_short
        Protocol.hash
      >>= fun () ->
      Client_baking_blocks.monitor_applied_blocks
        ~next_protocols:(Some [Protocol.hash])
        cctxt
        ~chains:[chain]
        ()
      >>=? fun (valid_blocks_stream, _) ->
      let canceler = Lwt_canceler.create () in
      let _ =
        Lwt_exit.register_clean_up_callback ~loc:__LOC__ (fun _ ->
            cctxt#message "Shutting down the accuser..." >>= fun () ->
            Lwt_canceler.cancel canceler >>= fun _ -> Lwt.return_unit)
      in
      Client_baking_denunciation.create
        cctxt
        ~canceler
        ~preserved_levels
        valid_blocks_stream
    in
    Client_confirmations.wait_for_bootstrapped
      ~retry:(retry cctxt ~delay:1. ~factor:1.5 ~tries:5)
      cctxt
    >>=? fun () ->
    await_protocol_start cctxt ~chain >>=? fun () ->
    if keep_alive then retry_on_disconnection cctxt process else process ()
end

module VDF = struct
  let run (cctxt : Protocol_client_context.full) ~chain ~keep_alive =
    let open Lwt_result_syntax in
    let process () =
      let*! () =
        cctxt#message
          "VDF daemon v%a (%s) for %a started."
          Tezos_version.Version.pp
          Tezos_version.Current_git_info.version
          Tezos_version.Current_git_info.abbreviated_commit_hash
          Protocol_hash.pp_short
          Protocol.hash
      in
      let* chain_id = Shell_services.Chain.chain_id cctxt ~chain () in
      let* constants =
        Protocol.Alpha_services.Constants.all cctxt (`Hash chain_id, `Head 0)
      in
      let canceler = Lwt_canceler.create () in
      let _ =
        Lwt_exit.register_clean_up_callback ~loc:__LOC__ (fun _ ->
            let*! () = cctxt#message "Shutting down the VDF daemon..." in
            let*! _ = Lwt_canceler.cancel canceler in
            Lwt.return_unit)
      in
      Baking_vdf.start_vdf_worker cctxt ~canceler constants chain
    in
    let* () =
      Client_confirmations.wait_for_bootstrapped
        ~retry:(retry cctxt ~delay:1. ~factor:1.5 ~tries:5)
        cctxt
    in
    let* () = await_protocol_start cctxt ~chain in
    if keep_alive then retry_on_disconnection cctxt process else process ()
end<|MERGE_RESOLUTION|>--- conflicted
+++ resolved
@@ -74,12 +74,8 @@
   let run (cctxt : Protocol_client_context.full) ?minimal_fees
       ?minimal_nanotez_per_gas_unit ?minimal_nanotez_per_byte
       ?liquidity_baking_toggle_vote ?per_block_vote_file ?extra_operations
-<<<<<<< HEAD
-      ?force_apply ~chain ~context_path ~keep_alive delegates =
-=======
       ?dal_node_endpoint ?force_apply ?context_path ~chain ~keep_alive delegates
       =
->>>>>>> 3ef1d63a
     let process () =
       Config_services.user_activated_upgrades cctxt
       >>=? fun user_activated_upgrades ->
@@ -91,14 +87,9 @@
           ?liquidity_baking_toggle_vote
           ?per_block_vote_file
           ?extra_operations
-<<<<<<< HEAD
-          ?force_apply
-          ~context_path
-=======
           ?dal_node_endpoint
           ?force_apply
           ?context_path
->>>>>>> 3ef1d63a
           ~user_activated_upgrades
           ()
       in
