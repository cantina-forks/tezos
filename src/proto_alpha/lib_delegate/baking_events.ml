--- conflicted
+++ resolved
@@ -640,23 +640,6 @@
       ~msg:"{filename} is not a valid JSON file"
       ("filename", Data_encoding.string)
 
-<<<<<<< HEAD
-  let no_mempool_found_in_file =
-    declare_1
-      ~section
-      ~name:"no_mempool_found_in_file"
-      ~level:Warning
-      ~msg:"no mempool found in file {filename}"
-      ("filename", Data_encoding.string)
-
-  let cannot_fetch_mempool =
-    declare_1
-      ~section
-      ~name:"cannot_fetch_mempool"
-      ~level:Error
-      ~msg:"cannot fetch mempool: {errs}"
-      ("errs", Error_monad.(TzTrace.encoding error_encoding))
-=======
   let no_operations_found_in_file =
     declare_1
       ~section
@@ -682,7 +665,6 @@
       ( "value",
         Protocol.Alpha_context.Liquidity_baking
         .liquidity_baking_toggle_vote_encoding )
->>>>>>> 55b3bab8
 end
 
 module Nonces = struct
