(*****************************************************************************)
(*                                                                           *)
(* Open Source License                                                       *)
(* Copyright (c) 2018 Dynamic Ledger Solutions, Inc. <contact@tezos.com>     *)
(*                                                                           *)
(* Permission is hereby granted, free of charge, to any person obtaining a   *)
(* copy of this software and associated documentation files (the "Software"),*)
(* to deal in the Software without restriction, including without limitation *)
(* the rights to use, copy, modify, merge, publish, distribute, sublicense,  *)
(* and/or sell copies of the Software, and to permit persons to whom the     *)
(* Software is furnished to do so, subject to the following conditions:      *)
(*                                                                           *)
(* The above copyright notice and this permission notice shall be included   *)
(* in all copies or substantial portions of the Software.                    *)
(*                                                                           *)
(* THE SOFTWARE IS PROVIDED "AS IS", WITHOUT WARRANTY OF ANY KIND, EXPRESS OR*)
(* IMPLIED, INCLUDING BUT NOT LIMITED TO THE WARRANTIES OF MERCHANTABILITY,  *)
(* FITNESS FOR A PARTICULAR PURPOSE AND NONINFRINGEMENT. IN NO EVENT SHALL   *)
(* THE AUTHORS OR COPYRIGHT HOLDERS BE LIABLE FOR ANY CLAIM, DAMAGES OR OTHER*)
(* LIABILITY, WHETHER IN AN ACTION OF CONTRACT, TORT OR OTHERWISE, ARISING   *)
(* FROM, OUT OF OR IN CONNECTION WITH THE SOFTWARE OR THE USE OR OTHER       *)
(* DEALINGS IN THE SOFTWARE.                                                 *)
(*                                                                           *)
(*****************************************************************************)

open Proto_alpha
open Alpha_context

val generate_seed_nonce: unit -> Nonce.t
(** [generate_seed_nonce ()] is a random nonce that is typically used
    in block headers. When baking, bakers generate random nonces whose
    hash is commited in the block they bake. They will typically
    reveal the aforementionned nonce during the next cycle. *)

val inject_block:
  #Proto_alpha.full ->
  ?force:bool ->
  ?seed_nonce_hash:Nonce_hash.t ->
  chain:Chain_services.chain ->
  shell_header:Block_header.shell_header ->
  priority:int ->
  delegate_pkh:Signature.Public_key_hash.t ->
  delegate_sk:Client_keys.sk_uri ->
  level: Raw_level.t ->
  Operation.raw list list ->
  Block_hash.t tzresult Lwt.t
(** [inject_block cctxt blk ?force ~priority ~timestamp ~fitness
    ~seed_nonce ~src_sk ops] tries to inject a block in the node. If
    [?force] is set, the fitness check will be bypassed. [priority]
    will be used to compute the baking slot (level is
    precomputed). [src_sk] is used to sign the block header. *)

type error +=
  | Failed_to_preapply of Tezos_base.Operation.t * error list

val forge_block:
  #Proto_alpha.full ->
  ?force:bool ->
  ?operations: Operation.packed list ->
  ?best_effort:bool ->
  ?sort:bool ->
  ?minimal_fees: Tez.t ->
  ?minimal_nanotez_per_gas_unit: Z.t ->
  ?minimal_nanotez_per_byte: Z.t ->
  ?await_endorsements: bool ->
  ?timestamp:Time.t ->
  ?mempool:string ->
  ?context_path:string ->
  ?seed_nonce_hash:Nonce_hash.t ->
  chain:Chain_services.chain ->
  priority:[`Set of int | `Auto of (public_key_hash * int option)] ->
  delegate_pkh: Signature.Public_key_hash.t ->
  delegate_sk: Client_keys.sk_uri ->
  Block_services.block ->
  Block_hash.t tzresult Lwt.t
(** [forge_block cctxt ?fee_threshold ?force ?operations ?best_effort
    ?sort ?timestamp ?max_priority ?priority ~seed_nonce ~src_sk
    pk_hash parent_blk] injects a block in the node. In addition of inject_block,
    it will:

    * Operations: If [?operations] is [None], it will get pending
      operations and add them to the block. Otherwise, provided
      operations will be used. In both cases, they will be validated.

    * Baking priority: If [`Auto] is used, it will be computed from
      the public key hash of the specified contract, optionally capped
      to a maximum value, and optionnaly restricting for free baking slot.

    * Timestamp: If [?timestamp] is set, and is compatible with the
      computed baking priority, it will be used. Otherwise, it will be
      set at the best baking priority.

    * Fee Threshold: If [?fee_threshold] is given, operations with fees lower than it
      are not added to the block.
*)

val create:
  #Proto_alpha.full ->
  ?minimal_fees: Tez.t ->
  ?minimal_nanotez_per_gas_unit: Z.t ->
  ?minimal_nanotez_per_byte: Z.t ->
  ?await_endorsements: bool ->
  ?max_priority: int ->
  chain: Chain_services.chain ->
  context_path: string ->
  public_key_hash list ->
  Client_baking_blocks.block_info tzresult Lwt_stream.t ->
<<<<<<< HEAD
  unit tzresult Lwt.t

val get_unrevealed_nonces:
  #Proto_alpha.full ->
  ?force:bool ->
  chain:Chain_services.chain ->
  head: Block_hash.t ->
  unit ->
  (Block_hash.t * (Raw_level.t * Nonce.t)) list tzresult Lwt.t

val filter_outdated_nonces:
  #Proto_alpha.full ->
  chain: Block_services.chain ->
  head: Block_hash.t ->
=======
>>>>>>> 9f69abe8
  unit tzresult Lwt.t<|MERGE_RESOLUTION|>--- conflicted
+++ resolved
@@ -105,21 +105,4 @@
   context_path: string ->
   public_key_hash list ->
   Client_baking_blocks.block_info tzresult Lwt_stream.t ->
-<<<<<<< HEAD
-  unit tzresult Lwt.t
-
-val get_unrevealed_nonces:
-  #Proto_alpha.full ->
-  ?force:bool ->
-  chain:Chain_services.chain ->
-  head: Block_hash.t ->
-  unit ->
-  (Block_hash.t * (Raw_level.t * Nonce.t)) list tzresult Lwt.t
-
-val filter_outdated_nonces:
-  #Proto_alpha.full ->
-  chain: Block_services.chain ->
-  head: Block_hash.t ->
-=======
->>>>>>> 9f69abe8
   unit tzresult Lwt.t