--- conflicted
+++ resolved
@@ -603,15 +603,9 @@
                | Some hash -> return hash))
        @@ prefixes [ "to" ; "be" ; "included" ]
        @@ stop)
-<<<<<<< HEAD
-      begin fun (confirmations, predecessors, branch) operation_hash (ctxt : Proto_alpha.full) ->
-        Client_confirmations.wait_for_operation_inclusion ctxt
-          ~chain:ctxt#chain ~confirmations ~predecessors ?branch operation_hash >>=? fun _ ->
-=======
       begin fun (confirmations, predecessors, branch) operation_hash (cctxt : Proto_alpha.full) ->
         Client_confirmations.wait_for_operation_inclusion cctxt
           ~chain:cctxt#chain ~confirmations ~predecessors ?branch operation_hash >>=? fun _ ->
->>>>>>> 9f69abe8
         return_unit
       end ;
 
@@ -633,15 +627,9 @@
                | None -> Error_monad.failwith "Invalid operation hash: '%s'" x
                | Some hash -> return hash))
        @@ stop)
-<<<<<<< HEAD
-      begin fun predecessors operation_hash (ctxt : Proto_alpha.full) ->
-        display_receipt_for_operation ctxt
-          ~chain:ctxt#chain ~predecessors operation_hash >>=? fun _ ->
-=======
       begin fun predecessors operation_hash (cctxt : Proto_alpha.full) ->
         display_receipt_for_operation cctxt
           ~chain:cctxt#chain ~predecessors operation_hash >>=? fun _ ->
->>>>>>> 9f69abe8
         return_unit
       end ;
 
@@ -687,11 +675,7 @@
                   match Protocol_hash.of_b58check_opt x with
                   | None -> Error_monad.failwith "Invalid proposal hash: '%s'" x
                   | Some hash -> return hash))))
-<<<<<<< HEAD
-      begin fun () (_name, source) proposals (cctxt : Proto_alpha.full) ->
-=======
       begin fun (dry_run, force) (_name, source) proposals (cctxt : Proto_alpha.full) ->
->>>>>>> 9f69abe8
         get_period_info ~chain:cctxt#chain ~block:cctxt#block cctxt >>=? fun info ->
         begin match info.current_period_kind with
           | Proposal -> return_unit
@@ -699,13 +683,10 @@
         end >>=? fun () ->
         Shell_services.Protocol.list cctxt >>=? fun known_protos ->
         get_proposals ~chain:cctxt#chain ~block:cctxt#block cctxt >>=? fun known_proposals ->
-<<<<<<< HEAD
-=======
         Alpha_services.Voting.listings cctxt (`Main, cctxt#block) >>=? fun listings ->
         Client_proto_context.get_manager
           cctxt ~chain:`Main ~block:cctxt#block
           source >>=? fun (src_name, src_pkh, _src_pk, src_sk) ->
->>>>>>> 9f69abe8
         (* for a proposal to be valid it must either a protocol that was already
            proposed by somebody else or a protocol known by the node, because
            the user is the first proposer and just injected it with
@@ -778,14 +759,6 @@
           else
             cctxt#error "Submission failed because of invalid proposals."
         end >>= fun () ->
-<<<<<<< HEAD
-        Client_proto_context.get_manager
-          cctxt ~chain:cctxt#chain ~block:cctxt#block
-          source >>=? fun (_src_name, src_pkh, _src_pk, src_sk) ->
-        submit_proposals cctxt ~chain:cctxt#chain ~block:cctxt#block ~src_sk src_pkh
-          proposals >>=? fun _res ->
-        return_unit
-=======
         submit_proposals ~dry_run
           cctxt ~chain:cctxt#chain ~block:cctxt#block ~src_sk src_pkh
           proposals >>= function
@@ -806,7 +779,6 @@
             end
             >>= fun () ->
             failwith "Failed to submit proposals"
->>>>>>> 9f69abe8
       end ;
 
     command ~group ~desc: "Submit a ballot"
@@ -835,11 +807,7 @@
                | "pass" -> return Vote.Pass
                | s -> failwith "Invalid ballot: '%s'" s))
        @@ stop)
-<<<<<<< HEAD
-      begin fun () (_name, source) proposal ballot (cctxt : Proto_alpha.full) ->
-=======
       begin fun dry_run (_name, source) proposal ballot (cctxt : Proto_alpha.full) ->
->>>>>>> 9f69abe8
         get_period_info ~chain:cctxt#chain ~block:cctxt#block cctxt >>=? fun info ->
         begin match info.current_period_kind with
           | Testing_vote | Promotion_vote -> return_unit
@@ -849,11 +817,7 @@
           cctxt ~chain:cctxt#chain ~block:cctxt#block
           source >>=? fun (_src_name, src_pkh, _src_pk, src_sk) ->
         submit_ballot cctxt ~chain:cctxt#chain ~block:cctxt#block ~src_sk src_pkh
-<<<<<<< HEAD
-          proposal ballot >>=? fun _res ->
-=======
           ~dry_run proposal ballot >>=? fun _res ->
->>>>>>> 9f69abe8
         return_unit
       end ;
 
@@ -869,10 +833,7 @@
              Proto_alpha.Alpha_context.Voting_period.kind_encoding
              info.current_period_kind)
           info.remaining >>= fun () ->
-<<<<<<< HEAD
-=======
         Shell_services.Protocol.list cctxt >>=? fun known_protos ->
->>>>>>> 9f69abe8
         get_proposals ~chain:cctxt#chain ~block:cctxt#block cctxt >>=? fun props ->
         let ranks = Alpha_environment.Protocol_hash.Map.bindings props |>
                     List.sort (fun (_,v1) (_,v2) -> Int32.(compare v2 v1)) in
