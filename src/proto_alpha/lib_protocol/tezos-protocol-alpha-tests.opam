opam-version: "2.0"
maintainer: "contact@tezos.com"
authors: [ "Tezos devteam" ]
homepage: "https://www.tezos.com/"
bug-reports: "https://gitlab.com/tezos/tezos/issues"
dev-repo: "git+https://gitlab.com/tezos/tezos.git"
license: "MIT"
depends: [
  "dune" { >= "2.0" }
  "tezos-protocol-compiler"
  "alcotest-lwt" { with-test & >= "1.1.0" }
  "astring" { with-test }
<<<<<<< HEAD
  "crowbar" { with-test }
=======
>>>>>>> 3df16311
  "tezos-test-helpers" { with-test }
  "qcheck-alcotest" { with-test }
  "tezos-alpha-test-helpers" { with-test }
  "tezos-stdlib-unix" { with-test }
  "tezos-protocol-environment" { with-test }
  "tezos-test-services" { with-test }
  "tezos-client-base" { with-test }
  "tezos-protocol-alpha-parameters" { with-test }
  "tezos-shell-services" { with-test }
]
build: [
  [
    "%{tezos-protocol-compiler:lib}%/replace"
    "%{tezos-protocol-compiler:lib}%/dune_protocol.template"
    "dune"
    "%{tezos-protocol-compiler:lib}%/final_protocol_versions"
    "alpha"
  ]
  ["dune" "build" "-p" name "-j" jobs]
  ["dune" "runtest" "-p" name "-j" jobs] {with-test}
]
synopsis: "Tezos/Protocol: tests for economic-protocol definition"<|MERGE_RESOLUTION|>--- conflicted
+++ resolved
@@ -10,10 +10,6 @@
   "tezos-protocol-compiler"
   "alcotest-lwt" { with-test & >= "1.1.0" }
   "astring" { with-test }
-<<<<<<< HEAD
-  "crowbar" { with-test }
-=======
->>>>>>> 3df16311
   "tezos-test-helpers" { with-test }
   "qcheck-alcotest" { with-test }
   "tezos-alpha-test-helpers" { with-test }
