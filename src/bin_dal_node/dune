--- conflicted
+++ resolved
@@ -37,10 +37,7 @@
   irmin-pack.unix
   irmin
   prometheus-app
-<<<<<<< HEAD
-=======
   prometheus
->>>>>>> 06fb6432
   octez-protocol-017-PtNairob-libs.dal
   octez-protocol-018-Proxford-libs.dal
   (select void_for_linking-octez-protocol-alpha-libs-dal from
