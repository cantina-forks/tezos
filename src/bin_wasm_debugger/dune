; This file was automatically generated, do not edit.
; Edit file manifest/main.ml instead.

(executable
 (name main_wasm_debugger)
 (public_name octez-smart-rollup-wasm-debugger)
 (package octez-smart-rollup-wasm-debugger)
 (instrumentation (backend bisect_ppx))
 (libraries
<<<<<<< HEAD
  octez-libs.base
  octez-libs.clic
  octez-libs.tree-encoding
  octez-libs.base.unix
  yaml
  octez-protocol-alpha-libs.client
  octez-l2-libs.scoru-wasm
  octez-l2-libs.scoru-wasm-helpers
  octez-l2-libs.webassembly-interpreter
  octez-l2-libs.webassembly-interpreter-extra
  octez-version.value)
=======
  octez-smart-rollup-wasm-debugger-lib)
>>>>>>> 06fb6432
 (link_flags
  (:standard)
  (:include %{workspace_root}/static-link-flags.sexp)
  (:include %{workspace_root}/macos-link-flags.sexp))
 (flags
  (:standard)
  -open Octez_smart_rollup_wasm_debugger_lib))<|MERGE_RESOLUTION|>--- conflicted
+++ resolved
@@ -7,21 +7,7 @@
  (package octez-smart-rollup-wasm-debugger)
  (instrumentation (backend bisect_ppx))
  (libraries
-<<<<<<< HEAD
-  octez-libs.base
-  octez-libs.clic
-  octez-libs.tree-encoding
-  octez-libs.base.unix
-  yaml
-  octez-protocol-alpha-libs.client
-  octez-l2-libs.scoru-wasm
-  octez-l2-libs.scoru-wasm-helpers
-  octez-l2-libs.webassembly-interpreter
-  octez-l2-libs.webassembly-interpreter-extra
-  octez-version.value)
-=======
   octez-smart-rollup-wasm-debugger-lib)
->>>>>>> 06fb6432
  (link_flags
   (:standard)
   (:include %{workspace_root}/static-link-flags.sexp)
