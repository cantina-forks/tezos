# This file was automatically generated, do not edit.
# Edit file manifest/main.ml instead.
opam-version: "2.0"
maintainer: "contact@tezos.com"
authors: ["Tezos devteam"]
homepage: "https://www.tezos.com/"
bug-reports: "https://gitlab.com/tezos/tezos/issues"
dev-repo: "git+https://gitlab.com/tezos/tezos.git"
license: "MIT"
depends: [
  "dune" { >= "3.0" }
  "ocaml" { >= "4.14" }
  "tezos-base"
  "tezos-protocol-alpha"
  "tezos-client-commands"
  "tezos-client-base"
  "tezos-client-base-unix"
  "tezos-client-alpha"
  "tezos-smart-rollup-alpha"
  "tezos-smart-rollup-layer2-alpha"
<<<<<<< HEAD
  "uri" { >= "3.1.0" }
=======
  "tezos-clic"
>>>>>>> 3ef1d63a
]
build: [
  ["rm" "-r" "vendors"]
  ["dune" "build" "-p" name "-j" jobs]
  ["dune" "runtest" "-p" name "-j" jobs] {with-test}
]
synopsis: "Tezos/Protocol: Smart rollup client"<|MERGE_RESOLUTION|>--- conflicted
+++ resolved
@@ -18,11 +18,7 @@
   "tezos-client-alpha"
   "tezos-smart-rollup-alpha"
   "tezos-smart-rollup-layer2-alpha"
-<<<<<<< HEAD
-  "uri" { >= "3.1.0" }
-=======
   "tezos-clic"
->>>>>>> 3ef1d63a
 ]
 build: [
   ["rm" "-r" "vendors"]
