--- conflicted
+++ resolved
@@ -18,11 +18,7 @@
   "tezos-client-016-PtMumbai"
   "tezos-smart-rollup-016-PtMumbai"
   "tezos-smart-rollup-layer2-016-PtMumbai"
-<<<<<<< HEAD
-  "uri" { >= "3.1.0" }
-=======
   "tezos-clic"
->>>>>>> 3ef1d63a
 ]
 build: [
   ["rm" "-r" "vendors"]
