--- conflicted
+++ resolved
@@ -58,10 +58,6 @@
   Proxy_server_test.register ~protocols:[Alpha] ;
   P2p.register ~protocols:[Alpha] ;
   Protocol_limits.register ~protocols:[Alpha] ;
-<<<<<<< HEAD
-  User_activated_upgrade.register ~migrate_from:Edo ~migrate_to:Florence ;
-  Protocol_table_update.register ~migrate_from:Edo ~migrate_to:Florence ;
-=======
   Protocol_migration.register
     ~migrate_from:Protocol.current_mainnet
     ~migrate_to:Alpha ;
@@ -71,7 +67,6 @@
   Protocol_table_update.register
     ~migrate_from:Protocol.current_mainnet
     ~migrate_to:Alpha ;
->>>>>>> 0bdf2e90
   (* TODO: the "Baking" test does not have a documentation.
      I don't know if it is about baking accounts (and thus it is not a protocol-agnostic
      test since it requires Alpha) or about baking (which would make it possible to run
