--- conflicted
+++ resolved
@@ -3,33 +3,6 @@
 
 (executable
  (name main)
-<<<<<<< HEAD
- (libraries tezt
-            tezt-tezos
-            tezt-tezos.tezt-performance-regression
-            octez-libs.lwt-result-stdlib
-            octez-protocol-alpha-libs.test-helpers
-            octez-libs.micheline
-            tezos-openapi
-            tezos-protocol-alpha.protocol
-            qcheck-core
-            tezos-time-measurement
-            data-encoding
-            octez-libs.event-logging
-	    octez-libs.test-helpers
-            )
- (flags (:standard
-          -open Tezt
-          -open Tezt_tezos
-          -open Tezt_tezos.Runnable.Syntax
-          -open Tezt.Base
-          -open Tezt_tezos_tezt_performance_regression
-          -open Tezos_lwt_result_stdlib
-          -open Tezos_event_logging
-          -open Tezos_test_helpers
-          (:include %{workspace_root}/macos-link-flags.sexp)
-         )))
-=======
  (libraries
   tezt
   tezt-tezos
@@ -56,5 +29,4 @@
   -open Tezt_tezos_tezt_performance_regression
   -open Tezos_lwt_result_stdlib
   -open Tezos_event_logging
-  -open Tezos_test_helpers))
->>>>>>> 06fb6432
+  -open Tezos_test_helpers))