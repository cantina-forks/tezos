--- conflicted
+++ resolved
@@ -947,15 +947,11 @@
 
     The flag [with_macos_security_framework] has a default [false]. When set to
     [true], the [-ccopt "-framework Security"]flag is added at link time for
-<<<<<<< HEAD
-    macOS system. *)
-=======
     macOS system.
 
     The function returns a target that is the local library created by tezt
     to register all tests. This can be reused locally in the same module
     to share code with other targets. *)
->>>>>>> 3ef1d63a
 val tezt :
   opam:string ->
   path:string ->
@@ -968,15 +964,11 @@
   ?dep_globs_rec:string list ->
   ?dep_files:string list ->
   ?synopsis:string ->
-<<<<<<< HEAD
-  ?with_macos_security_framework:bool ->
-=======
   ?opam_with_test:with_test ->
   ?with_macos_security_framework:bool ->
   ?dune:Dune.s_expr ->
   ?preprocess:preprocessor list ->
   ?preprocessor_deps:preprocessor_dep list ->
->>>>>>> 3ef1d63a
   string list ->
   target
 
