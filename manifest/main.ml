(*****************************************************************************)
(*                                                                           *)
(* Open Source License                                                       *)
(* Copyright (c) 2021-2023 Nomadic Labs <contact@nomadic-labs.com>           *)
(* Copyright (c) 2022-2023 Trili Tech <contact@trili.tech>                   *)
(*                                                                           *)
(* Permission is hereby granted, free of charge, to any person obtaining a   *)
(* copy of this software and associated documentation files (the "Software"),*)
(* to deal in the Software without restriction, including without limitation *)
(* the rights to use, copy, modify, merge, publish, distribute, sublicense,  *)
(* and/or sell copies of the Software, and to permit persons to whom the     *)
(* Software is furnished to do so, subject to the following conditions:      *)
(*                                                                           *)
(* The above copyright notice and this permission notice shall be included   *)
(* in all copies or substantial portions of the Software.                    *)
(*                                                                           *)
(* THE SOFTWARE IS PROVIDED "AS IS", WITHOUT WARRANTY OF ANY KIND, EXPRESS OR*)
(* IMPLIED, INCLUDING BUT NOT LIMITED TO THE WARRANTIES OF MERCHANTABILITY,  *)
(* FITNESS FOR A PARTICULAR PURPOSE AND NONINFRINGEMENT. IN NO EVENT SHALL   *)
(* THE AUTHORS OR COPYRIGHT HOLDERS BE LIABLE FOR ANY CLAIM, DAMAGES OR OTHER*)
(* LIABILITY, WHETHER IN AN ACTION OF CONTRACT, TORT OR OTHERWISE, ARISING   *)
(* FROM, OUT OF OR IN CONNECTION WITH THE SOFTWARE OR THE USE OR OTHER       *)
(* DEALINGS IN THE SOFTWARE.                                                 *)
(*                                                                           *)
(*****************************************************************************)

open Manifest

let warnings_disabled_by_default =
  [4; 40; 41; 42; 44; 45; 48; 58; 60; 67; 69; 70]
(*
   4 [fragile-match]
  40 [name-out-of-scope]
  41 [ambiguous-name]
  42 [disambiguated-name]
  44 [open-shadow-identifier]
  45 [open-shadow-label-constructor]
  48 [eliminated-optional-arguments]
  58 [no-cmx-file] (flambda specific, necessary as long as Zarith_version.cmx is not installed)
  60 [unused-module]
  67 [unused-functor-parameter]
  69 [unused-field]
  70 [missing-mli]
*)

let tezt_without_tezt_lib_dependency = tezt

(* Prevent using [tezt] until we define [tezt_lib]. *)
let tezt = () [@@warning "-unused-value-declaration"]

module V = Version

let sf = Printf.sprintf

module String_set = Set.Make (String)

let final_protocol_versions =
  let path = "src/lib_protocol_compiler/final_protocol_versions" in
  let ic = open_in path in
  let rec loop acc =
    try
      let s = input_line ic in
      let acc' = if String.equal s "" then acc else String_set.add s acc in
      loop acc'
    with End_of_file ->
      close_in ic ;
      acc
  in
  loop String_set.empty

(* EXTERNAL LIBS *)

let alcotest = external_lib ~js_compatible:true "alcotest" V.(at_least "1.5.0")

let astring = external_lib ~js_compatible:true "astring" V.True

let bigarray_compat = external_lib ~js_compatible:true "bigarray-compat" V.True

let bigstring = external_lib ~js_compatible:true "bigstring" V.True

let bigstringaf =
  external_lib ~js_compatible:true "bigstringaf" V.(at_least "0.5.0")

let bisect_ppx = opam_only "bisect_ppx" V.(at_least "2.7.0")

let camlzip = external_lib "camlzip" V.(at_least "1.11" && less_than "1.12")

let caqti = external_lib "caqti" V.True

let caqti_lwt = external_lib "caqti-lwt" V.True

let caqti_dynload = external_lib "caqti-dynload" V.True

let cmdliner = external_lib "cmdliner" V.(at_least "1.1.0")

<<<<<<< HEAD
let cohttp_lwt_unix =
  external_lib "cohttp-lwt-unix" V.(at_least "4.0.0" && different_from "5.1.0")
=======
let cohttp_lwt_unix = external_lib "cohttp-lwt-unix" V.(at_least "5.2.0")
>>>>>>> 222330dc

let compiler_libs_common = external_lib "compiler-libs.common" V.True ~opam:""

let compiler_libs_optcomp = external_lib "compiler-libs.optcomp" V.True ~opam:""

let compiler_libs_toplevel =
  external_lib "compiler-libs.toplevel" V.True ~opam:""

let conf_libev = opam_only "conf-libev" V.True

let conf_rust = opam_only "conf-rust" V.True

let ctypes = external_lib ~js_compatible:true "ctypes" V.(at_least "0.18.0")

let ctypes_foreign =
  external_lib
    ~js_compatible:true
    ~opam:"ctypes-foreign"
    "ctypes.foreign"
    V.(at_least "0.18.0")

let ctypes_stubs = external_sublib ctypes "ctypes.stubs"

let ctypes_stubs_js = external_lib ~js_compatible:true "ctypes_stubs_js" V.True

let data_encoding =
  external_lib
    ~js_compatible:true
    ~main_module:"Data_encoding"
    "data-encoding"
    V.(at_least "0.7.1" && less_than "1.0.0")

let dune_configurator = external_lib "dune-configurator" V.True

let dynlink = external_lib "dynlink" V.True ~opam:""

let eqaf = external_lib "eqaf" V.True

let ezjsonm = external_lib ~js_compatible:true "ezjsonm" V.(at_least "1.1.0")

let fmt = external_lib ~js_compatible:true "fmt" V.(at_least "0.8.7")

let fmt_cli = external_sublib fmt "fmt.cli"

let fmt_tty = external_sublib fmt "fmt.tty"

let hacl_star =
  external_lib
    ~js_compatible:true
    ~npm_deps:
      [Npm.make "hacl-wasm" (Version V.(at_least "1.4.0" && less_than "1.5.0"))]
    "hacl-star"
    V.(at_least "0.7.1" && less_than "0.8")

let hacl_star_raw = external_lib ~js_compatible:true "hacl-star-raw" V.True

let hashcons = external_lib "hashcons" V.True

let hex = external_lib ~js_compatible:true "hex" V.(at_least "1.3.0")

let index = external_lib "index" V.(at_least "1.6.0" && less_than "1.7.0")

let integers = external_lib ~js_compatible:true "integers" V.True

let integers_stubs_js =
  external_lib ~js_compatible:true "integers_stubs_js" V.True

let ipaddr =
  external_lib
    ~js_compatible:true
    "ipaddr"
    V.(at_least "5.0.0" && less_than "6.0.0")

let ipaddr_unix = external_sublib ipaddr "ipaddr.unix"

let irmin = external_lib "irmin" V.(at_least "3.7.2" && less_than "3.8.0")

let irmin_pack =
  external_lib "irmin-pack" V.(at_least "3.7.2" && less_than "3.8.0")

let irmin_pack_unix = external_sublib irmin_pack "irmin-pack.unix"

let irmin_pack_mem = external_sublib irmin_pack "irmin-pack.mem"

let json_data_encoding =
  external_lib
    ~js_compatible:true
    "json-data-encoding"
    V.(at_least "0.12" && less_than "0.13")

let logs = external_lib "logs" V.True

let logs_fmt = external_sublib logs "logs.fmt"

let logs_lwt = external_sublib logs "logs.lwt"

let lwt = external_lib ~js_compatible:true "lwt" V.(at_least "5.6.0")

let lwt_canceler =
  external_lib
    ~js_compatible:true
    "lwt-canceler"
    V.(at_least "0.3" && less_than "0.4")

let lwt_exit = external_lib "lwt-exit" V.True

let lwt_unix = external_sublib lwt "lwt.unix"

let lwt_watcher = external_lib "lwt-watcher" V.(exactly "0.2")

let mtime =
  external_lib
    ~js_compatible:true
    "mtime"
    V.(at_least "1.4.0" && less_than "2.0.0")

let mtime_clock_os = external_sublib mtime "mtime.clock.os"

let ocaml_migrate_parsetree = external_lib "ocaml-migrate-parsetree" V.True

let ocamlformat = opam_only "ocamlformat" V.(exactly "0.24.1")

let ocamlgraph = external_lib "ocamlgraph" V.True

let ocplib_endian = external_lib ~js_compatible:true "ocplib-endian" V.True

let ocplib_endian_bigstring =
  external_sublib ocplib_endian "ocplib-endian.bigstring"

let ocplib_ocamlres =
  external_lib ~opam:"ocp-ocamlres" "ocplib-ocamlres" V.(at_least "0.4")

let ometrics = opam_only "ometrics" V.(at_least "0.2.1")

let ppx_expect = inline_tests_backend (external_lib "ppx_expect" V.True)

let ptime = external_lib ~js_compatible:true "ptime" V.(at_least "1.1.0")

let ppx_import = external_lib "ppx_import" V.True

let ppx_deriving = external_lib "ppx_deriving" V.True

let ppx_deriving_show = external_sublib ppx_deriving "ppx_deriving.show"

let ppx_repr = external_lib "ppx_repr" V.(at_least "0.6.0")

let ptime_clock_os = external_sublib ~js_compatible:true ptime "ptime.clock.os"

let pure_splitmix =
  external_lib ~js_compatible:true "pure-splitmix" V.(exactly "0.3")

let prbnmcn_linalg = external_lib "prbnmcn-linalg" V.(exactly "0.0.1")

let prbnmcn_stats = external_lib "prbnmcn-stats" V.(exactly "0.0.6")

let pringo = external_lib "pringo" V.(at_least "1.3" && less_than "1.4")

let prometheus = external_lib "prometheus" V.(at_least "1.2")

let prometheus_app = external_lib "prometheus-app" V.(at_least "1.2")

let prometheus_app_unix = external_sublib prometheus_app "prometheus-app.unix"

let pyml = external_lib "pyml" V.True

let qcheck_alcotest =
  external_lib ~js_compatible:true "qcheck-alcotest" V.(at_least "0.20")

let qcheck_core = external_lib "qcheck-core" V.True

let re = external_lib ~js_compatible:true "re" V.(at_least "1.9.0")

let repr = external_lib "repr" V.True

let resto_version = V.(at_least "1.2")

let resto = external_lib ~js_compatible:true "resto" resto_version

let resto_acl = external_lib "resto-acl" resto_version

let resto_cohttp = external_lib "resto-cohttp" resto_version

let resto_cohttp_client = external_lib "resto-cohttp-client" resto_version

let resto_cohttp_self_serving_client =
  external_lib "resto-cohttp-self-serving-client" resto_version

let resto_cohttp_server = external_lib "resto-cohttp-server" resto_version

let resto_directory =
  external_lib ~js_compatible:true "resto-directory" resto_version

let ringo = external_lib ~js_compatible:true "ringo" V.(at_least "1.0.0")

let rlp = external_lib "rlp" V.(at_least "0.1")

let rope = external_lib "rope" V.(at_least "0.6.2")

let aches = external_lib ~js_compatible:true "aches" V.(at_least "1.0.0")

let aches_lwt = external_lib "aches-lwt" V.(at_least "1.0.0")

let secp256k1_internal =
  let version = V.(at_least "0.4.0") in
  external_lib
    ~npm_deps:[Npm.make "@nomadic-labs/secp256k1-wasm" (Version version)]
    ~js_compatible:true
    "secp256k1-internal"
    version

let seqes = external_lib ~js_compatible:true "seqes" V.(at_least "0.2")

let stdint = external_lib "stdint" V.True

let str = external_lib ~js_compatible:true "str" ~opam:"" V.True

let tar = external_lib "tar" V.True

let tar_unix = external_lib "tar-unix" V.(at_least "2.0.1" && less_than "3.0.0")

let tezos_rust_lib =
  opam_only ~can_vendor:false "tezos-rust-libs" V.(exactly "1.6")

let tezos_sapling_parameters =
  opam_only ~can_vendor:false "tezos-sapling-parameters" V.(at_least "1.1.0")

let tls_lwt = external_lib "tls-lwt" V.(at_least "0.16.0")

let unix = external_lib ~opam:"base-unix" "unix" V.True

let uri = external_lib ~js_compatible:true "uri" V.(at_least "3.1.0")

let utop = external_lib "utop" V.(at_least "2.8")

let uutf = external_lib ~js_compatible:true "uutf" V.True

let vdf =
  external_lib ~js_compatible:true "class_group_vdf" V.(at_least "0.0.4")

let yaml = external_lib "yaml" V.(at_least "3.1.0")

(* The signature of the [Z] module has changed in 1.12. *)
let zarith =
  external_lib
    ~js_compatible:true
    "zarith"
    V.(at_least "1.12" && less_than "1.13")

let zarith_stubs_js = external_lib ~js_compatible:true "zarith_stubs_js" V.True

let ledgerwallet_tezos = external_lib "ledgerwallet-tezos" V.(at_least "0.3.0")

(* This modules aims to define the list of packages versions that
   generate conflicts. *)
module Conflicts = struct
  (* Checkseum is an irmin-pack dependency, and thus a transitive
     dependency for Octez. Version 0.5.0 is known to be bugged and
     this release was disabled. *)
  let checkseum = external_lib "checkseum" V.(exactly "0.5.0")

  let hacl_x25519 = external_lib "hacl_x25519" V.True
end

(* DEVELOPMENT-ONLY DEPENDENCIES *)

let () =
  List.iter
    (add_dep_to_profile "octez-dev-deps")
    [
      external_lib "merlin" V.True;
      external_lib "odoc" V.True;
      external_lib "ocp-indent" V.True;
      external_lib "ocaml-lsp-server" V.(at_least "1.16.2");
      external_lib "merge-fmt" V.True;
      external_lib "js_of_ocaml-lwt" V.(at_least "5.2.0");
    ]

(* INTERNAL LIBS *)

(* Fork of https://github.com/essdotteedot/distributed, used for plonk.
   uwt has been removed. The directories examples and tests have been dropped.
*)
let distributed_internal =
  public_lib
    "octez-distributed-internal"
    ~internal_name:"distributed"
    ~path:"src/lib_distributed_internal/src"
    ~synopsis:"Fork of distributed. Use for Octez only"
    ~deps:[unix]

let distributed_internal_lwt =
  public_lib
    "octez-distributed-lwt-internal"
    ~internal_name:"distributed_lwt"
    ~path:"src/lib_distributed_internal/lwt"
    ~synopsis:"Fork of distributed-lwt. Use for Octez only"
    ~deps:[unix; distributed_internal; lwt; lwt_unix; logs_lwt]

let tezt_lib =
  external_lib
    ~js_compatible:false
    "tezt"
    V.(at_least "3.1.1")
    ~main_module:"Tezt"

let tezt_core_lib =
  external_sublib
    tezt_lib
    ~js_compatible:true
    "tezt.core"
    ~main_module:"Tezt_core"

let tezt_js_lib = external_sublib tezt_lib ~js_compatible:true "tezt.js"

let tezt ~opam ~path ?js_compatible ?modes ?(deps = []) ?dep_globs
    ?dep_globs_rec ?dep_files ?opam_with_test ?dune_with_test ?synopsis
    ?(with_macos_security_framework = false) ?flags ?dune ?preprocess
    ?preprocessor_deps l =
  tezt_without_tezt_lib_dependency
    ~with_macos_security_framework
    ~opam
    ~path
    ?synopsis
    ?js_compatible
    ?modes
    ~lib_deps:((tezt_core_lib |> open_ |> open_ ~m:"Base") :: deps)
    ~exe_deps:[tezt_lib]
    ~js_deps:[tezt_js_lib]
    ?dep_globs
    ?dep_globs_rec
    ?dep_files
    ?opam_with_test
    ?dune_with_test
    ?flags
    ?dune
    ?preprocess
    ?preprocessor_deps
    l

(* The main module [Octez_alcotest] is [open_] so that one can replace
   the [alcotest] dependency with [alcotezt] and it just works.
   If we use [~internal_name:"alcotest"] here, it would also work,
   except in cases where the real Alcotest is also a dependency. *)
let alcotezt =
  public_lib
    "octez-alcotezt"
    ~path:"tezt/lib_alcotezt"
      (* TODO: https://gitlab.com/tezos/tezos/-/issues/4727

         we mark "octez-alcotezt" as released but the real solution is to
         modify the manifest to add build instructions for dune to be
         used `with-test` *)
    ~release_status:Released
    ~synopsis:
      "Provide the interface of Alcotest for Octez, but with Tezt as backend"
    ~js_compatible:true
    ~deps:[tezt_core_lib]
  |> open_

(* Container of the registered sublibraries of [octez-libs] *)
let registered_octez_libs : Sub_lib.container = Sub_lib.make_container ()

(* Container of the registered sublibraries of [octez-shell-libs] *)
let registered_octez_shell_libs : Sub_lib.container = Sub_lib.make_container ()

(* Container of the registered sublibraries of [octez-proto-libs] *)
let registered_octez_proto_libs : Sub_lib.container = Sub_lib.make_container ()

(* Container of the registered sublibraries of [octez-l2-libs] *)
let registered_octez_l2_libs : Sub_lib.container = Sub_lib.make_container ()

(* Registers a sub-library in [octez-libs] packages.
   This package should contain all Octez basic libraries. *)
let octez_lib : Sub_lib.maker =
  Sub_lib.sub_lib
    ~package_synopsis:
      "A package that contains multiple base libraries used by the Octez suite"
    ~container:registered_octez_libs
    ~package:"octez-libs"

(* Registers a sub-library in the [octez-shell-libs] package.
   This package should contain all the libraries related to the shell. *)
let octez_shell_lib : Sub_lib.maker =
  Sub_lib.sub_lib
    ~package_synopsis:"Octez shell libraries"
    ~container:registered_octez_shell_libs
    ~package:"octez-shell-libs"

(* Registers a sub-library in the [octez-proto-libs] package.
   This package should contain all the libraries related to the protocol. *)
let octez_proto_lib : Sub_lib.maker =
  Sub_lib.sub_lib
    ~package_synopsis:"Octez protocol libraries"
    ~container:registered_octez_proto_libs
    ~package:"octez-proto-libs"

(* Registers a sub-library in the [octez-l2-libs] package.
   This package should contain all the libraries related to layer 2. *)
let octez_l2_lib : Sub_lib.maker =
  Sub_lib.sub_lib
    ~package_synopsis:"Octez layer2 libraries"
    ~container:registered_octez_l2_libs
    ~package:"octez-l2-libs"

let octez_test_helpers =
  octez_lib
    "test-helpers"
    ~path:"src/lib_test"
    ~internal_name:"tezos_test_helpers"
    ~deps:[uri; fmt; qcheck_alcotest; lwt; pure_splitmix; data_encoding]
    ~js_compatible:true
    ~linkall:true
    ~release_status:Released
    ~dune:
      Dune.
        [
          (* This rule is necessary for `make lint-tests-pkg`, without it dune
             complains that the alias is empty. *)
          alias_rule "runtest_js" ~action:(S "progn");
        ]

let octez_expect_helper =
  octez_lib
    "expect-helper"
    ~internal_name:"tezos_expect_helper"
    ~path:"src/lib_expect_helper"

let _octez_expect_helper_test =
  private_lib
    "tezos_expect_helper_test"
    ~opam:"octez-libs"
    ~path:"src/lib_expect_helper/test"
    ~deps:[octez_expect_helper]
    ~inline_tests:ppx_expect

let octez_stdlib =
  octez_lib
    "stdlib"
    ~internal_name:"tezos_stdlib"
    ~path:"src/lib_stdlib"
    ~synopsis:"Yet-another local-extension of the OCaml standard library"
    ~deps:[hex; zarith; zarith_stubs_js; lwt; aches]
    ~js_compatible:true
    ~js_of_ocaml:
      [[S "javascript_files"; G (Dune.of_atom_list ["tzBytes_js.js"])]]
    ~inline_tests:ppx_expect
    ~foreign_stubs:{language = C; flags = []; names = ["tzBytes_c"]}

let _octez_stdlib_tests =
  tezt
    [
      "test_bits";
      "test_tzList";
      "test_bounded_heap";
      "test_tzString";
      "test_fallbackArray";
      "test_functionalArray";
      "test_hash_queue";
      "test_tzBytes";
      "test_arrays";
    ]
    ~path:"src/lib_stdlib/test"
    ~with_macos_security_framework:true
    ~opam:"octez-libs"
    ~modes:[Native; JS]
    ~deps:
      [
        octez_stdlib |> open_;
        alcotezt;
        bigstring;
        octez_test_helpers |> open_;
        qcheck_alcotest;
      ]
    ~js_compatible:true

let _octez_stdlib_test_unix =
  tezt
    [
      "test_lwt_pipe";
      "test_circular_buffer";
      "test_circular_buffer_fuzzy";
      "test_hash_queue_lwt";
      "test_lwt_utils";
    ]
    ~path:"src/lib_stdlib/test-unix"
    ~opam:"octez-libs"
    ~deps:
      [
        octez_stdlib |> open_;
        alcotezt;
        bigstring;
        lwt_unix;
        octez_test_helpers |> open_;
        qcheck_alcotest;
      ]

let octez_lwt_result_stdlib_bare_functor_outputs =
  octez_lib
    "lwt-result-stdlib.bare.functor-outputs"
    ~path:"src/lib_lwt_result_stdlib/bare/functor_outputs"
    ~internal_name:"bare_functor_outputs"
    ~js_compatible:true
    ~deps:[lwt]

let octez_lwt_result_stdlib_bare_sigs =
  octez_lib
    "lwt-result-stdlib.bare.sigs"
    ~path:"src/lib_lwt_result_stdlib/bare/sigs"
    ~internal_name:"bare_sigs"
    ~js_compatible:true
    ~deps:[seqes; lwt; octez_lwt_result_stdlib_bare_functor_outputs]

let octez_lwt_result_stdlib_bare_structs =
  octez_lib
    "lwt-result-stdlib.bare.structs"
    ~path:"src/lib_lwt_result_stdlib/bare/structs"
    ~internal_name:"bare_structs"
    ~js_compatible:true
    ~deps:[seqes; lwt; octez_lwt_result_stdlib_bare_sigs]

let octez_lwt_result_stdlib_traced_functor_outputs =
  octez_lib
    "lwt-result-stdlib.traced.functor-outputs"
    ~path:"src/lib_lwt_result_stdlib/traced/functor_outputs"
    ~internal_name:"traced_functor_outputs"
    ~js_compatible:true
    ~deps:[lwt; octez_lwt_result_stdlib_bare_sigs]

let octez_lwt_result_stdlib_traced_sigs =
  octez_lib
    "lwt-result-stdlib.traced.sigs"
    ~path:"src/lib_lwt_result_stdlib/traced/sigs"
    ~internal_name:"traced_sigs"
    ~js_compatible:true
    ~deps:
      [
        lwt;
        octez_lwt_result_stdlib_bare_sigs;
        octez_lwt_result_stdlib_bare_structs;
        octez_lwt_result_stdlib_traced_functor_outputs;
      ]

let octez_lwt_result_stdlib_traced_structs =
  octez_lib
    "lwt-result-stdlib.traced.structs"
    ~path:"src/lib_lwt_result_stdlib/traced/structs"
    ~internal_name:"traced_structs"
    ~js_compatible:true
    ~deps:
      [
        lwt;
        octez_lwt_result_stdlib_traced_sigs;
        octez_lwt_result_stdlib_bare_structs;
      ]

let octez_lwt_result_stdlib =
  octez_lib
    "lwt-result-stdlib"
    ~path:"src/lib_lwt_result_stdlib"
    ~internal_name:"tezos_lwt_result_stdlib"
    ~synopsis:"error-aware stdlib replacement"
    ~js_compatible:true
    ~documentation:
      Dune.
        [
          [S "package"; S "octez-libs"];
          [S "mld_files"; S "tezos_lwt_result_stdlib"];
        ]
    ~deps:
      [
        lwt;
        octez_lwt_result_stdlib_bare_sigs;
        octez_lwt_result_stdlib_bare_structs;
        octez_lwt_result_stdlib_traced_sigs;
        octez_lwt_result_stdlib_traced_structs;
      ]

let octez_lwt_result_stdlib_examples_traces =
  octez_lib
    "lwt-result-stdlib.examples.traces"
    ~path:"src/lib_lwt_result_stdlib/examples/traces"
    ~internal_name:"traces"
    ~deps:
      [
        lwt;
        octez_lwt_result_stdlib_bare_structs;
        octez_lwt_result_stdlib_traced_sigs;
      ]

let _octez_lwt_result_stdlib_tests =
  tezt
    [
      "support";
      "traits_tiered";
      "test_hashtbl";
      "test_list_basic";
      "test_list_basic_lwt";
      "test_seq_basic";
      "test_fuzzing_lib";
      "test_fuzzing_list_against_stdlib";
      "test_fuzzing_option_against_stdlib";
      "test_fuzzing_set_against_stdlib";
      "test_fuzzing_map_against_stdlib";
    ]
    ~path:"src/lib_lwt_result_stdlib/test"
    ~opam:"octez-libs"
    ~deps:
      [
        octez_lwt_result_stdlib |> open_;
        octez_lwt_result_stdlib_examples_traces;
        lwt_unix;
        alcotezt;
        qcheck_alcotest;
        octez_test_helpers |> open_;
      ]
    ~dune_with_test:Only_on_64_arch

let octez_error_monad =
  octez_lib
    "error-monad"
    ~internal_name:"tezos_error_monad"
    ~path:"src/lib_error_monad"
    ~synopsis:"Error monad"
    ~deps:
      [
        octez_stdlib |> open_;
        data_encoding |> open_;
        lwt_canceler;
        lwt;
        octez_lwt_result_stdlib;
      ]
    ~conflicts:[external_lib "result" V.(less_than "1.5")]
    ~js_compatible:true

let octez_hacl =
  let js_stubs = ["random.js"; "evercrypt.js"] in
  let js_generated = "runtime-generated.js" in
  let js_helper = "helper.js" in
  octez_lib
    "hacl"
    ~internal_name:"tezos_hacl"
    ~path:"src/lib_hacl"
    ~synopsis:"Thin layer around hacl-star"
    ~deps:[hacl_star; hacl_star_raw; ctypes_stubs_js]
    ~js_of_ocaml:
      [
        [
          S "javascript_files";
          G (Dune.of_atom_list (js_generated :: js_helper :: js_stubs));
        ];
      ]
    ~conflicts:[Conflicts.hacl_x25519]
    ~dune:
      Dune.
        [
          [
            S "rule";
            [S "targets"; S js_generated];
            [
              S "deps";
              S "gen/api.json";
              S "gen/gen.exe";
              G (of_atom_list js_stubs);
            ];
            [
              S "action";
              [
                S "with-stdout-to";
                S "%{targets}";
                of_list
                  (List.map
                     (fun l -> H (of_atom_list l))
                     Stdlib.List.(
                       ["run"; "gen/gen.exe"] :: ["-api"; "gen/api.json"]
                       :: List.map (fun s -> ["-stubs"; s]) js_stubs));
              ];
            ];
          ];
        ]

let _octez_hacl_gen0 =
  private_exe
    "gen0"
    ~path:"src/lib_hacl/gen/"
    ~opam:"octez-libs"
    ~with_macos_security_framework:true
    ~bisect_ppx:No
    ~modules:["gen0"]
    ~deps:[compiler_libs_common]

let _octez_hacl_gen =
  private_exe
    "gen"
    ~path:"src/lib_hacl/gen/"
    ~opam:"octez-libs"
    ~bisect_ppx:No
    ~deps:[ctypes_stubs; ctypes; hacl_star_raw; ezjsonm]
    ~modules:["gen"; "bindings"; "api_json"]
    ~dune:
      (let package = "octez-libs" in
       Dune.
         [
           targets_rule
             ["bindings.ml"]
             ~deps:[Dune.(H [[S "package"; S "hacl-star-raw"]])]
             ~action:
               [
                 S "with-stdout-to";
                 S "%{targets}";
                 [
                   S "run";
                   S "./gen0.exe";
                   S "%{lib:hacl-star-raw:ocamlevercrypt.cma}";
                 ];
               ];
           [
             S "rule";
             [S "alias"; S "runtest_js"];
             [S "target"; S "api.json.corrected"];
             [S "package"; S package];
             [
               S "action";
               [
                 S "setenv";
                 S "NODE_PRELOAD";
                 S "hacl-wasm";
                 [S "run"; S "node"; S "%{dep:./check-api.js}"];
               ];
             ];
           ];
           alias_rule
             ~package
             "runtest_js"
             ~action:[S "diff"; S "api.json"; S "api.json.corrected"];
         ])

let _octez_hacl_tests =
  tezt
    [
      "test_prop_signature_pk";
      "test_hacl";
      "test_prop_hacl_hash";
      "test";
      "vectors_p256";
      "vectors_ed25519";
    ]
    ~path:"src/lib_hacl/test"
    ~opam:"octez-libs"
    ~deps:
      [
        octez_stdlib |> open_;
        octez_error_monad |> open_ ~m:"TzLwtreslib";
        octez_lwt_result_stdlib |> open_;
        zarith;
        zarith_stubs_js;
        data_encoding |> open_;
        octez_hacl |> open_;
        qcheck_alcotest;
        alcotezt;
        octez_test_helpers |> open_;
      ]
    ~modes:[Native; JS]
    ~js_compatible:true

let _octez_error_monad_tests =
  tezt
    ["test_registration"; "test_splitted_error_encoding"]
    ~path:"src/lib_error_monad/test"
    ~with_macos_security_framework:true
    ~opam:"octez-libs"
    ~modes:[Native; JS]
    ~deps:[octez_error_monad |> open_; data_encoding; alcotezt]
    ~js_compatible:true

let octez_rpc =
  octez_lib
    "rpc"
    ~internal_name:"tezos_rpc"
    ~path:"src/lib_rpc"
    ~synopsis:
      "Library of auto-documented RPCs (service and hierarchy descriptions)"
    ~deps:
      [
        data_encoding |> open_;
        octez_error_monad |> open_;
        resto;
        resto_directory;
        uri;
      ]
    ~js_compatible:true

let bls12_381 =
  public_lib
    "bls12-381"
    ~path:"src/lib_bls12_381"
    ~synopsis:
      "Implementation of the BLS12-381 curve (wrapper for the Blst library)"
    ~modules:
      [
        "bls12_381";
        "ff_sig";
        "fr";
        "fq12";
        "g1";
        "g2";
        "gt";
        "pairing";
        "fq";
        "fq2";
      ]
    ~private_modules:["fq"; "fq2"]
    ~linkall:true
    ~c_library_flags:["-Wall"; "-Wextra"; ":standard"; "-lpthread"]
    ~deps:[integers; integers_stubs_js; zarith; zarith_stubs_js; hex]
    ~js_compatible:true
    ~js_of_ocaml:
      Dune.
        [
          [
            S "javascript_files";
            S "runtime_helper.js";
            S "blst_bindings_stubs.js";
          ];
        ]
    ~npm_deps:[Npm.make "ocaml-bls12-381" (Path "src/lib_bls12_381/blst.js")]
    ~foreign_archives:["blst"]
    ~foreign_stubs:
      {
        language = C;
        flags =
          [
            S "-Wall";
            S "-Wextra";
            S ":standard";
            [S ":include"; S "c_flags_blst.sexp"];
          ];
        names = ["blst_wrapper"; "blst_bindings_stubs"];
      }
    ~dune:
      Dune.
        [
          [S "copy_files"; S "libblst/bindings/blst.h"];
          [S "copy_files"; S "libblst/bindings/blst_extended.h"];
          [S "copy_files"; S "libblst/bindings/blst_aux.h"];
          [S "data_only_dirs"; S "libblst"];
          [
            S "rule";
            [
              S "deps";
              [S "source_tree"; S "libblst"];
              S "build_blst.sh";
              S "blst_extended.c";
              S "blst_extended.h";
            ];
            [S "targets"; S "libblst.a"; S "dllblst.so"; S "c_flags_blst.sexp"];
            [
              S "action";
              [
                S "no-infer";
                [
                  S "progn";
                  [
                    S "run";
                    S "cp";
                    S "blst_extended.c";
                    S "libblst/src/blst_extended.c";
                  ];
                  [
                    S "run";
                    S "cp";
                    S "blst_extended.h";
                    S "libblst/bindings/blst_extended.h";
                  ];
                  [S "run"; S "sh"; S "build_blst.sh"];
                  [S "run"; S "cp"; S "libblst/libblst.a"; S "libblst.a"];
                  [
                    S "ignore-stderr";
                    [
                      S "with-accepted-exit-codes";
                      [S "or"; S "0"; S "1"];
                      [S "run"; S "cp"; S "libblst/libblst.so"; S "dllblst.so"];
                    ];
                  ];
                  [
                    S "ignore-stderr";
                    [
                      S "with-accepted-exit-codes";
                      [S "or"; S "0"; S "1"];
                      [
                        S "run";
                        S "cp";
                        S "libblst/libblst.dylib";
                        S "dllblst.so";
                      ];
                    ];
                  ];
                ];
              ];
            ];
          ];
          [
            S "rule";
            [S "mode"; S "fallback"];
            [
              S "deps";
              [S "source_tree"; S "libblst"];
              S "needed-wasm-names";
              S "blst_extended.c";
              [S "glob_files"; S "*.h"];
            ];
            [S "targets"; S "blst.wasm"; S "blst.js"];
            [
              S "action";
              [
                S "progn";
                [S "run"; S "cp"; S "-f"; S "blst_extended.c"; S "libblst/src/"];
                [
                  S "run";
                  S "emcc";
                  S "-Os";
                  G [S "-o"; S "blst.js"];
                  G [S "-I"; S "libblst/src/"];
                  S "libblst/src/server.c";
                  S "%{dep:blst_wrapper.c}";
                  S "-DENABLE_EMSCRIPTEN_STUBS";
                  S "-DENABLE_MODULE_RECOVERY";
                  G [S "-s"; S "ALLOW_MEMORY_GROWTH=1"];
                  G [S "-s"; S "WASM=1"];
                  G [S "-s"; S "MALLOC=emmalloc"];
                  G [S "-s"; S "EXPORT_ES6=0"];
                  G [S "-s"; S "FILESYSTEM=0"];
                  G [S "-s"; S "MODULARIZE=1"];
                  G [S "-s"; S "EXPORT_NAME='_BLS12381'"];
                  G [S "-s"; S "EXPORTED_FUNCTIONS=@needed-wasm-names"];
                  S "--no-entry";
                ];
              ];
            ];
          ];
          [
            S "executable";
            [S "name"; S "gen_wasm_needed_names"];
            [S "modules"; S "gen_wasm_needed_names"];
            [S "libraries"; S "re"];
          ];
          targets_rule
            ["needed-wasm-names"]
            ~promote:true
            ~action:
              [
                S "with-outputs-to";
                S "%{targets}";
                [S "run"; S "./gen_wasm_needed_names.exe"; S "%{files}"];
              ]
            ~deps:[[S ":files"; S "blst_bindings_stubs.js"]];
          [
            S "install";
            [
              S "files";
              S "libblst/bindings/blst.h";
              S "libblst/bindings/blst_aux.h";
              S "blst_extended.h";
              S "blst_misc.h";
              S "caml_bls12_381_stubs.h";
            ];
            [S "section"; S "lib"];
            [S "package"; S "bls12-381"];
          ];
        ]

let _bls12_381_tests =
  tezt
    [
      "test_fr";
      "test_g1";
      "test_g2";
      "test_pairing";
      "test_hash_to_curve";
      "test_random_state";
      "test_fq12";
      "test_gt";
      "utils";
      "ff_pbt";
      "test_ec_make";
    ]
    ~path:"src/lib_bls12_381/test"
    ~opam:"bls12-381"
    ~deps:[alcotezt; qcheck_alcotest; bls12_381]
    ~modes:[Native; JS]
    ~js_compatible:true
    ~dep_globs_rec:["test_vectors/*"]

let _octez_bls12_381_utils =
  let names =
    [
      "generate_pairing_vectors";
      "generate_miller_loop_vectors";
      "generate_final_exponentiation_vectors";
      "generate_g1_test_vectors";
      "generate_g2_test_vectors";
      "generate_fr_test_vectors";
      "generate_hash_to_curve_vectors";
    ]
  in
  private_exes
    names
    ~path:"src/lib_bls12_381/utils"
    ~opam:"bls12-381"
    ~bisect_ppx:No
    ~modules:names
    ~deps:[hex; bls12_381]

let octez_bls12_381_signature =
  octez_lib
    "bls12-381-signature"
    ~path:"src/lib_bls12_381_signature"
    ~internal_name:"bls12_381_signature"
    ~deps:[bls12_381]
    ~modules:["bls12_381_signature"]
    ~js_compatible:true
    ~foreign_stubs:
      {
        language = C;
        flags = [S "-Wall"; S "-Wextra"; S ":standard"];
        names = ["blst_bindings_stubs"];
      }
    ~c_library_flags:["-Wall"; "-Wextra"; ":standard"; "-lpthread"]
    ~js_of_ocaml:[[S "javascript_files"; S "blst_bindings_stubs.js"]]
    ~linkall:true
    ~dune:
      Dune.
        [
          targets_rule
            ["needed-wasm-names"]
            ~promote:true
            ~action:
              [
                S "with-outputs-to";
                S "%{targets}";
                [S "run"; S "./gen_wasm_needed_names.exe"; S "%{files}"];
              ]
            ~deps:[[S ":files"; S "blst_bindings_stubs.js"]];
        ]

(* TODO: dep_globs aren't added to the rules for JS tests *)
let _octez_bls12_381_signature_tests =
  tezt
    ["test_aggregated_signature"; "test_signature"; "utils"]
    ~path:"src/lib_bls12_381_signature/test"
    ~opam:"octez-libs"
      (* TODO: https://gitlab.com/tezos/tezos/-/issues/5377
         This test is affected by the [FinalizationRegistry] hangs in JS,
         so although JS compatible, we only test in [Native] mode *)
    ~modes:[Native]
    ~deps:[bls12_381; octez_bls12_381_signature; alcotezt; integers_stubs_js]
    ~dep_globs_rec:["test_vectors/*"] (* See above *)
    ~js_compatible:false

let _octez_bls12_381_signature_gen_wasm_needed_names =
  private_exe
    "gen_wasm_needed_names"
    ~path:"src/lib_bls12_381_signature"
    ~opam:"octez-libs"
    ~bisect_ppx:No
    ~modules:["gen_wasm_needed_names"]
    ~deps:[re]

let octez_crypto =
  octez_lib
    "crypto"
    ~internal_name:"tezos_crypto"
    ~path:"src/lib_crypto"
    ~synopsis:"Library with all the cryptographic primitives used by Tezos"
    ~deps:
      [
        octez_stdlib |> open_;
        data_encoding |> open_;
        octez_lwt_result_stdlib;
        lwt;
        octez_hacl;
        secp256k1_internal;
        octez_error_monad |> open_ |> open_ ~m:"TzLwtreslib";
        octez_rpc;
        aches;
        zarith;
        zarith_stubs_js;
        bls12_381;
        octez_bls12_381_signature;
      ]
    ~js_compatible:true

let _octez_crypto_tests =
  tezt
    [
      "test_run";
      "test_prop_signature";
      "roundtrips";
      "key_encoding_vectors";
      "test_base58";
      "test_blake2b";
      "test_crypto_box";
      "test_deterministic_nonce";
      "test_merkle";
      "test_signature";
      "test_signature_encodings";
      "test_timelock_legacy";
      "test_timelock";
      "test_context_hash";
      "vectors_secp256k1_keccak256";
    ]
    ~path:"src/lib_crypto/test"
    ~opam:"octez-libs"
    ~deps:
      [
        octez_stdlib |> open_;
        octez_crypto |> open_;
        octez_error_monad |> open_ ~m:"TzLwtreslib";
        zarith;
        zarith_stubs_js;
        octez_hacl;
        data_encoding |> open_;
        alcotezt;
        qcheck_alcotest;
        octez_test_helpers |> open_;
      ]
    ~modes:[Native; JS]
    ~js_compatible:true

let _octez_crypto_tests_unix =
  tezt
    ["test_crypto_box"]
    ~path:"src/lib_crypto/test-unix"
    ~opam:"octez-libs"
    ~deps:
      [
        octez_stdlib |> open_;
        octez_crypto |> open_;
        octez_error_monad |> open_ ~m:"TzLwtreslib";
        zarith;
        zarith_stubs_js;
        octez_hacl;
        data_encoding |> open_;
        alcotezt;
        lwt_unix;
        qcheck_alcotest;
        octez_test_helpers |> open_;
      ]

let octez_bls12_381_hash =
  octez_lib
    "bls12-381-hash"
    ~path:"src/lib_bls12_381_hash"
    ~internal_name:"bls12_381_hash"
    ~c_library_flags:["-Wall"; "-Wextra"; ":standard"; "-lpthread"]
    ~deps:[bls12_381]
    ~js_compatible:false
    ~foreign_stubs:
      {
        language = C;
        flags = [];
        names =
          [
            "caml_rescue_stubs";
            "caml_anemoi_stubs";
            "caml_poseidon_stubs";
            "caml_griffin_stubs";
            "rescue";
            "anemoi";
            "poseidon";
            "griffin";
          ];
      }
    ~linkall:true

let _octez_bls12_381_hash_tests =
  tezt
    ["test_poseidon"; "test_rescue"; "test_anemoi"; "test_griffin"; "test_jive"]
    ~path:"src/lib_bls12_381_hash/test"
    ~opam:"octez-libs"
    ~deps:[alcotezt; bls12_381; octez_bls12_381_hash]
    ~flags:(Flags.standard ~disable_warnings:[3] ())

let octez_mec =
  octez_lib
    "mec"
    ~path:"src/lib_mec"
    ~internal_name:"mec"
    ~deps:[alcotest; bls12_381; bigarray_compat; eqaf]

let _octez_mec_tests =
  tezt
    [
      "ark_poseidon128";
      "ark_pobls";
      "mds_pobls";
      "mds_poseidon128";
      "poseidon128_linear_trick_expected_output";
      "test_vector_pedersen_hash";
      "test_neptunus";
      "test_orchard";
      "test_pedersen_hash";
      "test_poseidon128";
      "test_poseidon252";
      "test_sinsemilla";
      "test_babyjubjub";
      "test_babyjubjub_reduced";
      "test_bandersnatch_affine_montgomery";
      "test_bandersnatch_affine_weierstrass";
      "test_bandersnatch_affine_edwards";
      (* FIXME: test_bandersnatch_all has been removed from the repository, see
         https://gitlab.com/tezos/tezos/-/issues/5147 *)
      "test_bls12_381_affine";
      "test_bls12_381_projective";
      "test_bn254_affine";
      "test_bn254_jacobian";
      "test_bn254_projective";
      "test_curve25519_affine_edwards";
      "test_curve25519_conversions_between_forms";
      "test_curve25519_montgomery";
      "test_curve448";
      "test_ec_functor";
      "test_iso_pallas_affine";
      "test_jubjub";
      "test_jubjub_conversions_between_forms";
      "test_jubjub_weierstrass";
      "test_pallas_affine";
      "test_pallas_jacobian";
      "test_pallas_projective";
      "test_secp256k1_affine";
      "test_secp256k1_jacobian";
      "test_secp256k1_projective";
      "test_secp256r1_affine";
      "test_secp256r1_jacobian";
      "test_secp256r1_projective";
      "test_tweedledee_affine";
      "test_tweedledee_jacobian";
      "test_tweedledee_projective";
      "test_tweedledum_affine";
      "test_tweedledum_jacobian";
      "test_tweedledum_projective";
      "test_vesta_affine";
      "test_vesta_jacobian";
      "test_vesta_projective";
      "test_digestif";
      "test_linear_trick";
      "test_marvellous";
      "test_redjubjub";
      "test_find_group_hash";
      "test_iterator";
    ]
    ~path:"src/lib_mec/test"
    ~opam:"octez-libs"
    ~deps:[alcotezt; octez_mec |> open_]

let octez_polynomial =
  octez_lib
    "polynomial"
    ~path:"src/lib_polynomial"
    ~internal_name:"polynomial"
    ~synopsis:"Polynomials over finite fields"
    ~deps:[bls12_381; zarith]

let _octez_polynomial_tests =
  tezt
    ["test_with_finite_field"; "test_utils"; "polynomial_pbt"]
    ~path:"src/lib_polynomial/test"
    ~opam:"octez-libs"
    ~deps:[bls12_381; octez_mec; alcotezt; octez_polynomial]

let octez_bls12_381_polynomial =
  octez_lib
    "bls12-381-polynomial"
    ~internal_name:"octez_bls12_381_polynomial"
    ~path:"src/lib_bls12_381_polynomial"
    ~synopsis:
      "Polynomials over BLS12-381 finite field - Temporary vendored version of \
       Octez"
    ~c_library_flags:["-Wall"; "-Wextra"; ":standard"]
    ~preprocess:[pps ppx_repr]
    ~deps:[bls12_381; ppx_repr; bigstringaf]
    ~js_compatible:false
    ~foreign_stubs:
      {
        language = C;
        flags = [];
        names =
          [
            "caml_bls12_381_polynomial_polynomial_stubs";
            "caml_bls12_381_polynomial_srs_stubs";
            "caml_bls12_381_polynomial_ec_array_stubs";
            "caml_bls12_381_polynomial_fft_stubs";
            "bls12_381_polynomial_polynomial";
            "bls12_381_polynomial_fft";
          ];
      }

let _octez_bls12_381_polynomial_tests =
  tezt
    [
      "test_main";
      "helpers";
      "test_coefficients";
      "test_domains";
      "test_evaluations";
      "test_pbt";
      "test_polynomial";
      "test_srs";
    ]
    ~path:"src/lib_bls12_381_polynomial/test"
    ~opam:"octez-libs"
    ~deps:
      [
        alcotezt;
        qcheck_alcotest;
        octez_polynomial;
        bls12_381;
        octez_bls12_381_polynomial;
      ]
    ~dep_files:["srs_zcash_g1_5"]

let octez_srs_extraction =
  octez_lib
    "srs-extraction"
    ~internal_name:"octez_srs_extraction"
    ~path:"src/lib_srs_extraction"
    ~modules:["libsrs"]
    ~bisect_ppx:No
    ~deps:[bls12_381; octez_bls12_381_polynomial |> open_]

let _octez_srs_extraction_main =
  private_exe
    "srs_extraction_main"
    ~path:"src/lib_srs_extraction"
    ~opam:"octez-libs"
    ~modules:["srs_extraction_main"]
    ~bisect_ppx:No
    ~deps:
      [
        octez_srs_extraction |> open_;
        cmdliner;
        unix;
        bls12_381;
        octez_bls12_381_polynomial |> open_;
      ]

let _octez_srs_extraction_tests =
  tezt
    ["test_main"]
    ~path:"src/lib_srs_extraction/test"
    ~opam:"octez-libs"
    ~deps:[octez_srs_extraction |> open_; alcotezt]
    ~dep_files:["phase1radix2m5"]
    ~dune:
      Dune.(
        let extract curve srs_file =
          let generated_srs_file = srs_file ^ ".generated" in
          [
            S "rule";
            [S "alias"; S "runtest"];
            [S "package"; S "octez-libs"];
            [S "deps"; S srs_file; S "phase1radix2m5"];
            [
              S "action";
              [
                S "progn";
                [
                  S "run";
                  S "%{exe:../srs_extraction_main.exe}";
                  S "extract";
                  S "zcash";
                  S curve;
                  S "phase1radix2m5";
                  S "-o";
                  S generated_srs_file;
                ];
                [S "diff"; S generated_srs_file; S srs_file];
              ];
            ];
          ]
        in
        [
          extract "g1" "srs_zcash_g1_5";
          extract "g2" "srs_zcash_g2_5";
          alias_rule
            "runtest"
            ~package:"octez-libs"
            ~deps:["srs_zcash_g1_5"; "srs_zcash_g2_5"]
            ~action:
              (run
                 "../srs_extraction_main.exe"
                 ["check"; "srs_zcash_g1_5"; "srs_zcash_g2_5"]);
          alias_rule
            "runtest"
            ~package:"octez-libs"
            ~deps:["srs_filecoin_g1_6"; "srs_filecoin_g2_6"]
            ~action:
              (run
                 "../srs_extraction_main.exe"
                 ["check"; "srs_filecoin_g1_6"; "srs_filecoin_g2_6"]);
        ])

let octez_plompiler =
  octez_lib
    "plompiler"
    ~internal_name:"plompiler"
    ~path:"src/lib_plompiler"
    ~deps:
      [
        repr;
        stdint;
        hacl_star;
        octez_bls12_381_hash;
        octez_polynomial;
        octez_mec;
      ]
    ~preprocess:[staged_pps [ppx_repr; ppx_deriving_show]]

(* Deactivating z3 tests. z3 is not installed in the CI *)
(* ~dune: *)
(*   Dune. *)
(*     [ *)
(*       alias_rule *)
(*         "runtest" *)
(*         ~deps_dune:[S "z3/run_z3_tests.sh"; [S "glob_files"; S "z3/*.z3"]] *)
(*         ~action:[S "chdir"; S "z3"; [S "run"; S "sh"; S "run_z3_tests.sh"]]; *)
(*     ] *)

(* Tests of this form are run in multiple PlonK-related packages. *)
let make_plonk_runtest_invocation ~package =
  Dune.
    [
      alias_rule
        "runtest"
        ~package
        ~action:
          (G
             [
               setenv
                 "RANDOM_SEED"
                 "42"
                 (progn
                    [
                      run_exe "main" ["-q"];
                      [S "diff?"; S "test-quick.expected"; S "test.output"];
                    ]);
             ]);
      alias_rule "runtest_slow" ~package ~action:(run_exe "main" []);
      alias_rule
        "runtest_slow_with_regression"
        ~package
        ~action:
          (G
             [
               setenv
                 "RANDOM_SEED"
                 "42"
                 (progn
                    [
                      run_exe "main" [];
                      [S "diff?"; S "test-slow.expected"; S "test.output"];
                    ]);
             ]);
    ]

let octez_plonk =
  octez_lib
    "plonk"
    ~internal_name:"plonk"
    ~path:"src/lib_plonk"
    ~deps:
      [
        repr;
        hacl_star;
        data_encoding;
        octez_bls12_381_polynomial |> open_;
        octez_plompiler |> open_;
        str;
      ]
    ~preprocess:[pps ppx_repr]

let octez_plonk_aggregation =
  octez_lib
    "plonk.aggregation"
    ~path:"src/lib_aplonk/plonk-aggregation"
    ~internal_name:"aggregation"
    ~preprocess:[pps ppx_repr]
    ~deps:[octez_plonk; octez_bls12_381_polynomial |> open_]

let octez_aplonk =
  octez_lib
    "aplonk"
    ~internal_name:"aplonk"
    ~path:"src/lib_aplonk"
    ~preprocess:[pps ppx_repr]
    ~deps:[octez_plonk_aggregation]

let octez_plonk_distribution =
  octez_lib
    "plonk.distribution"
    ~internal_name:"distribution"
    ~path:"src/lib_distributed_plonk/distribution"
    ~deps:[octez_plonk; octez_plonk_aggregation]
    ~preprocess:[pps ppx_repr]

let octez_plonk_communication =
  octez_lib
    "plonk.communication"
    ~internal_name:"communication"
    ~path:"src/lib_distributed_plonk/communication"
    ~deps:[logs; distributed_internal_lwt; octez_plonk_distribution |> open_]
    ~preprocess:[pps ppx_repr]

let octez_plonk_test_helpers =
  octez_lib
    "plonk.plonk-test"
    ~path:"src/lib_plonk/test"
    ~internal_name:"plonk_test"
    ~deps:[octez_plonk; octez_plonk_aggregation; octez_plonk_distribution]
    ~modules:["helpers"; "cases"]
    ~preprocess:[pps ppx_repr]
    ~dune:(make_plonk_runtest_invocation ~package:"octez-libs")

let _octez_plonk_test_helpers_main =
  private_exe
    "main"
    ~path:"src/lib_plonk/test"
    ~opam:"octez-libs"
    ~modules:
      [
        "main";
        "test_circuit";
        "test_cq";
        "test_evaluations";
        "test_main_protocol";
        "test_pack";
        "test_permutations";
        "test_plookup";
        "test_polynomial_commitment";
        "test_polynomial_protocol";
        "test_range_checks";
        "test_utils";
      ]
    ~bisect_ppx:No
    ~deps:
      [
        octez_plonk_test_helpers;
        qcheck_alcotest;
        octez_bls12_381_polynomial |> open_;
      ]

let _octez_plonk_distribution_test =
  private_exe
    "main"
    ~path:"src/lib_distributed_plonk/distribution/test"
    ~opam:"octez-libs"
    ~deps:[octez_plonk_aggregation; octez_plonk_test_helpers]
    ~modules:["main"; "test_polynomial_commitment"]
    ~dune:(make_plonk_runtest_invocation ~package:"octez-libs")

let _octez_plonk_test_helpers_bench =
  private_exe
    "bench"
    ~path:"src/lib_plonk/test"
    ~opam:"octez-libs"
    ~modules:["bench"]
    ~bisect_ppx:No
    ~deps:[octez_plonk_test_helpers]

let _octez_plonk_test_plompiler_afl =
  private_exe
    "afl"
    ~path:"src/lib_plonk/test_plompiler"
    ~opam:"octez-libs"
    ~modules:["afl"]
    ~bisect_ppx:No
    ~deps:[octez_plompiler; octez_plonk; bls12_381]

let _octez_plonk_test_plompiler_main =
  private_exe
    "main"
    ~path:"src/lib_plonk/test_plompiler"
    ~opam:"octez-libs"
    ~modules:
      [
        "bench_poseidon";
        "benchmark";
        "main";
        "test_anemoi";
        "test_blake";
        "test_sha2";
        "test_core";
        "test_edwards";
        "test_encoding";
        "test_enum";
        "test_input_com";
        "test_linear_algebra";
        "test_lookup";
        "test_merkle";
        "test_merkle_narity";
        "test_mod_arith";
        "test_optimizer";
        "test_poseidon";
        "test_range_checks";
        "test_schnorr";
        "test_ed25519";
        "test_edwards25519";
        "test_serialization";
        "test_weierstrass";
        "test_utils";
      ]
    ~bisect_ppx:No
    ~deps:[octez_plonk_test_helpers]
    ~dune:(make_plonk_runtest_invocation ~package:"octez-libs")

let octez_distributed_plonk =
  octez_lib
    "distributed-plonk"
    ~internal_name:"distributed_plonk"
    ~path:"src/lib_distributed_plonk"
    ~deps:
      [
        octez_aplonk;
        octez_plonk_communication;
        octez_plonk |> open_;
        octez_plonk_test_helpers;
      ]
    ~modules:
      [
        "distributed_prover";
        "filenames";
        "master_runner";
        "distribution_helpers";
        "worker";
      ]
    ~preprocess:[pps ppx_repr]
    ~bisect_ppx:Yes

let _octez_distributed_plonk_test_main =
  private_exe
    "main"
    ~opam:"octez-libs"
    ~path:"src/lib_distributed_plonk/test"
    ~deps:
      [
        octez_distributed_plonk;
        octez_plonk;
        octez_plonk_aggregation;
        octez_plonk_distribution;
        octez_aplonk;
        octez_plonk_test_helpers;
      ]
    ~bisect_ppx:No
    ~dune:(make_plonk_runtest_invocation ~package:"octez-libs")

let _octez_distributed_plonk_worker_runner =
  private_exe
    "worker_runner"
    ~path:"src/lib_distributed_plonk"
    ~opam:"octez-libs"
    ~bisect_ppx:No
    ~deps:[octez_distributed_plonk; octez_plonk_distribution]
    ~modules:["worker_runner"]

let _octez_aplonk_test_main =
  private_exe
    "main"
    ~path:"src/lib_aplonk/test"
    ~opam:"octez-libs"
    ~deps:[octez_plonk_test_helpers; octez_aplonk]
    ~modules:["main"; "test_aplonk"; "test_main_protocol"]
    ~dune:(make_plonk_runtest_invocation ~package:"octez-libs")

let _octez_distributed_plonk_executable =
  private_exe
    "distribution"
    ~path:"src/lib_distributed_plonk"
    ~opam:"octez-libs"
    ~bisect_ppx:No
    ~deps:[octez_distributed_plonk |> open_]
    ~modules:["distribution"]

let _octez_distributed_plonk_executable_meta =
  private_exe
    "distribution_meta"
    ~path:"src/lib_distributed_plonk"
    ~opam:"octez-libs"
    ~bisect_ppx:No
    ~deps:[octez_distributed_plonk |> open_]
    ~modules:["distribution_meta"]

let _octez_aplonk_test_helpers_bench =
  private_exe
    "bench"
    ~path:"src/lib_aplonk/test"
    ~opam:"octez-libs"
    ~modules:["bench"]
    ~bisect_ppx:No
    ~deps:[octez_plonk_test_helpers; octez_aplonk]

let octez_epoxy_tx =
  octez_lib
    "epoxy-tx"
    ~path:"src/lib_epoxy_tx"
    ~internal_name:"epoxy_tx"
    ~deps:[octez_plompiler; hex; stdint; octez_plonk; octez_mec]

let _octez_epoxy_tx_tests =
  private_exe
    "main"
    ~path:"src/lib_epoxy_tx/test"
    ~opam:"octez-libs"
    ~deps:[octez_epoxy_tx; octez_plonk_test_helpers; octez_aplonk]
    ~dune:(make_plonk_runtest_invocation ~package:"octez-libs")

let octez_dal_config =
  octez_lib
    "crypto-dal.dal-config"
    ~internal_name:"tezos_crypto_dal_octez_dal_config"
    ~path:"src/lib_crypto_dal/dal_config"
    ~deps:[data_encoding |> open_]
    ~js_compatible:true

let octez_crypto_dal =
  octez_lib
    "crypto-dal"
    ~internal_name:"tezos_crypto_dal"
    ~path:"src/lib_crypto_dal"
    ~synopsis:"DAL cryptographic primitives"
    ~deps:
      [
        octez_stdlib |> open_;
        octez_error_monad |> open_;
        data_encoding |> open_;
        octez_dal_config |> open_;
        octez_crypto;
        octez_bls12_381_polynomial;
        lwt_unix;
      ]

let _octez_crypto_dal_tests =
  tezt
    ["test_dal_cryptobox"]
    ~path:"src/lib_crypto_dal/test"
    ~opam:"octez-libs"
    ~dep_files:["srs_zcash_g1_5"; "srs_zcash_g2_5"]
    ~deps:
      [
        octez_stdlib |> open_;
        octez_crypto_dal |> open_;
        octez_dal_config |> open_;
        octez_error_monad |> open_;
        data_encoding |> open_;
        alcotezt;
        qcheck_alcotest;
        octez_bls12_381_polynomial;
        octez_test_helpers;
      ]

let octez_event_logging =
  octez_lib
    "event-logging"
    ~internal_name:"tezos_event_logging"
    ~path:"src/lib_event_logging"
    ~synopsis:"Octez event logging library"
    ~deps:
      [
        octez_stdlib |> open_;
        data_encoding |> open_;
        octez_error_monad |> open_ |> open_ ~m:"TzLwtreslib";
        octez_lwt_result_stdlib;
        uri;
      ]
    ~js_compatible:true

let octez_event_logging_test_helpers =
  octez_lib
    "event-logging-test-helpers"
    ~internal_name:"tezos_event_logging_test_helpers"
    ~path:"src/lib_event_logging/test_helpers"
    ~synopsis:"Test helpers for the event logging library"
    ~deps:
      [
        octez_stdlib;
        octez_lwt_result_stdlib;
        data_encoding;
        octez_error_monad |> open_ |> open_ ~m:"TzLwtreslib";
        octez_event_logging |> open_;
        octez_test_helpers |> open_;
        alcotezt;
      ]
    ~js_compatible:true
    ~linkall:true
    ~bisect_ppx:No

let octez_stdlib_unix =
  octez_lib
    "stdlib-unix"
    ~internal_name:"tezos_stdlib_unix"
    ~path:"src/lib_stdlib_unix"
    ~synopsis:
      "Yet-another local-extension of the OCaml standard library \
       (unix-specific fragment)"
    ~deps:
      [
        unix;
        octez_error_monad |> open_ |> open_ ~m:"TzLwtreslib";
        octez_lwt_result_stdlib;
        octez_event_logging |> open_;
        octez_stdlib |> open_;
        data_encoding |> open_;
        aches_lwt;
        lwt_unix;
        ipaddr_unix;
        re;
        ezjsonm;
        ptime;
        ptime_clock_os;
        mtime;
        mtime_clock_os;
        conf_libev;
        uri;
      ]

let _octez_stdlib_unix_test =
  tezt
    ["test_key_value_store_fuzzy"; "test_log_config_rules"]
    ~path:"src/lib_stdlib_unix/test/"
    ~opam:"octez-libs"
    ~deps:
      [
        octez_error_monad |> open_ |> open_ ~m:"TzLwtreslib";
        octez_stdlib_unix |> open_;
        octez_event_logging |> open_;
        octez_test_helpers |> open_;
        qcheck_alcotest;
        alcotezt;
      ]

let octez_clic =
  octez_lib
    "clic"
    ~internal_name:"tezos_clic"
    ~path:"src/lib_clic"
    ~deps:
      [
        octez_stdlib |> open_;
        lwt;
        re;
        octez_error_monad |> open_ |> open_ ~m:"TzLwtreslib";
        octez_lwt_result_stdlib;
      ]
    ~js_compatible:true

let octez_clic_unix =
  octez_lib
    "clic.unix"
    ~internal_name:"tezos_clic_unix"
    ~path:"src/lib_clic/unix"
    ~deps:
      [
        octez_stdlib |> open_;
        octez_clic |> open_;
        octez_stdlib_unix;
        octez_error_monad |> open_ |> open_ ~m:"TzLwtreslib";
        octez_lwt_result_stdlib;
      ]

let _octez_clic_tests =
  tezt
    ["test_clic"]
    ~path:"src/lib_clic/test"
    ~opam:"octez-libs"
    ~deps:[octez_stdlib |> open_; octez_clic |> open_; lwt_unix; alcotezt]

let _octez_clic_example =
  private_exe
    "clic_example"
    ~path:"src/lib_clic/examples"
    ~opam:""
    ~deps:[octez_clic; lwt_unix]
    ~bisect_ppx:No
    ~static:false

let octez_micheline =
  octez_lib
    "micheline"
    ~internal_name:"tezos_micheline"
    ~path:"src/lib_micheline"
    ~synopsis:"Internal AST and parser for the Michelson language"
    ~deps:
      [
        uutf;
        zarith;
        zarith_stubs_js;
        octez_stdlib |> open_;
        octez_error_monad |> open_;
        data_encoding |> open_;
      ]
    ~js_compatible:true
    ~inline_tests:ppx_expect

let _octez_micheline_tests =
  private_lib
    "test_parser"
    ~path:"src/lib_micheline/test"
    ~opam:"octez-libs"
    ~inline_tests:ppx_expect
    ~modules:["test_parser"]
    ~deps:[octez_micheline |> open_]
    ~js_compatible:true

let _octez_micheline_tests =
  private_lib
    "test_diff"
    ~path:"src/lib_micheline/test"
    ~opam:"octez-libs"
    ~inline_tests:ppx_expect
    ~modules:["test_diff"]
    ~deps:[octez_micheline |> open_]
    ~js_compatible:true

let octez_base =
  octez_lib
    "base"
    ~internal_name:"tezos_base"
    ~path:"src/lib_base"
    ~synopsis:"Meta-package and pervasive type definitions for Tezos"
    ~deps:
      [
        octez_stdlib |> open_;
        octez_crypto;
        data_encoding |> open_;
        octez_error_monad |> open_ |> open_ ~m:"TzLwtreslib";
        octez_rpc;
        octez_micheline |> open_;
        octez_event_logging |> open_;
        ptime;
        ptime_clock_os;
        ezjsonm;
        lwt;
        ipaddr;
        uri;
      ]
    ~js_compatible:true
    ~documentation:[Dune.[S "package"; S "octez-libs"]]
    ~dune:Dune.[ocamllex "point_parser"]
    ~ocaml:
      V.(
        (* TODO: https://gitlab.com/tezos/tezos/-/issues/6112
           Should be in sync with scripts/version.sh *)
        at_least "4.14.1" && less_than "4.15")
    ~license:"Apache-2.0"

let octez_base_unix =
  octez_lib
    "base.unix"
    ~internal_name:"tezos_base_unix"
    ~path:"src/lib_base/unix"
    ~deps:
      [
        octez_error_monad |> open_;
        octez_crypto;
        octez_base |> open_ |> open_ ~m:"TzPervasives";
        octez_hacl;
        octez_stdlib |> open_;
        octez_stdlib_unix |> open_;
        data_encoding |> open_;
        uri;
        octez_event_logging |> open_;
      ]
    ~inline_tests:ppx_expect

let octez_base_p2p_identity_file =
  octez_lib
    "base.p2p-identity-file"
    ~internal_name:"tezos_base_p2p_identity_file"
    ~path:"src/lib_base/p2p_identity_file"
    ~deps:[octez_base |> open_ ~m:"TzPervasives"; octez_stdlib_unix |> open_]

let _octez_base_tests =
  tezt
    [
      "test_bounded";
      "test_time";
      "test_protocol";
      "test_p2p_addr";
      "test_sized";
      "test_skip_list";
    ]
    ~path:"src/lib_base/test"
    ~opam:"octez-libs"
    ~deps:
      [
        octez_base |> open_;
        octez_error_monad |> open_;
        data_encoding;
        octez_test_helpers |> open_;
        qcheck_alcotest;
        alcotezt;
      ]
    ~dep_files:
      [
        (* Note: those files are only actually needed by test_p2p_addr. *)
        "points.ok";
        "points.ko";
      ]
    ~modes:[Native; JS]
    ~js_compatible:true

let _octez_base_unix_tests =
  tezt
    ["test_unix_error"; "test_syslog"]
    ~path:"src/lib_base/unix/test"
    ~with_macos_security_framework:true
    ~opam:"octez-libs"
    ~modes:[Native]
    ~deps:
      [
        octez_base |> open_;
        octez_base_unix |> open_;
        octez_stdlib_unix |> open_;
        octez_error_monad |> open_;
        data_encoding;
        octez_test_helpers |> open_;
        qcheck_alcotest;
        alcotezt;
        tezt_lib;
      ]

let octez_base_test_helpers =
  octez_lib
    "base-test-helpers"
    ~internal_name:"tezos_base_test_helpers"
    ~path:"src/lib_base/test_helpers"
    ~synopsis:"Octez base test helpers"
    ~deps:
      [
        octez_base |> open_ ~m:"TzPervasives";
        octez_base_unix;
        octez_stdlib_unix;
        octez_event_logging_test_helpers;
        octez_test_helpers |> open_;
        alcotezt;
        qcheck_alcotest;
      ]
    ~linkall:true
    ~bisect_ppx:No
    ~release_status:Released

let octez_context_sigs =
  octez_lib
    "context.sigs"
    ~internal_name:"tezos_context_sigs"
    ~path:"src/lib_context/sigs"
    ~deps:[octez_base |> open_ ~m:"TzPervasives"; octez_stdlib |> open_]
    ~js_compatible:true

let tree_encoding =
  octez_lib
    "tree-encoding"
    ~internal_name:"tezos_tree_encoding"
    ~path:"src/lib_tree_encoding"
    ~synopsis:
      "A general-purpose library to encode arbitrary data in Merkle trees"
    ~deps:
      [
        octez_base |> open_ ~m:"TzPervasives";
        octez_context_sigs;
        octez_lwt_result_stdlib;
        data_encoding;
      ]

let lazy_containers =
  octez_lib
    "lazy-containers"
    ~internal_name:"tezos_lazy_containers"
    ~path:"src/lib_lazy_containers"
    ~synopsis:
      "A collection of lazy containers whose contents is fetched from \
       arbitrary backend on-demand"
    ~deps:[zarith; tree_encoding]

let _lazy_containers_tests =
  tezt
    ["chunked_byte_vector_tests"; "lazy_vector_tests"]
    ~path:"src/lib_lazy_containers/test"
    ~opam:"tezos-lazy-containers-tests"
    ~synopsis:"Various tests for the lazy containers library"
    ~deps:
      [
        lazy_containers |> open_;
        qcheck_core;
        qcheck_alcotest;
        lwt_unix;
        alcotezt;
      ]

let octez_webassembly_interpreter =
  octez_l2_lib
    "webassembly-interpreter"
    ~internal_name:"tezos_webassembly_interpreter"
    ~path:"src/lib_webassembly"
    ~dune:Dune.[[S "include_subdirs"; S "unqualified"]]
    ~deps:
      [
        octez_lwt_result_stdlib;
        octez_stdlib;
        octez_error_monad;
        zarith;
        lazy_containers |> open_;
      ]
    ~preprocess:[pps ppx_deriving_show]

let octez_webassembly_interpreter_extra =
  octez_l2_lib
    "webassembly-interpreter-extra"
    ~internal_name:"tezos_webassembly_interpreter_extra"
    ~path:"src/lib_webassembly/extra"
    ~license:"Apache-2.0"
    ~extra_authors:["WebAssembly Authors"]
    ~synopsis:"Additional modules from the WebAssembly REPL used in testing"
    ~dune:
      Dune.[[S "include_subdirs"; S "unqualified"]; [S "include"; S "dune.inc"]]
    ~deps:
      [
        octez_webassembly_interpreter |> open_;
        lwt_unix;
        lazy_containers |> open_;
      ]

let _octez_webassembly_repl =
  private_exe
    "main"
    ~path:"src/lib_webassembly/bin"
    ~opam:""
    ~dune:Dune.[[S "include"; S "dune.inc"]]
    ~deps:
      [
        octez_webassembly_interpreter |> open_;
        octez_webassembly_interpreter_extra |> open_;
        lwt_unix;
        tree_encoding |> open_;
        lazy_containers |> open_;
      ]

let _octez_webassembly_test =
  tezt
    ["smallint"]
    ~path:"src/lib_webassembly/tests"
    ~opam:"octez-l2-libs"
    ~dune:Dune.[[S "include_subdirs"; S "no"]]
    ~deps:[octez_webassembly_interpreter |> open_; alcotezt]

let octez_version_parser =
  octez_lib
    "version.parser"
    ~internal_name:"tezos_version_parser"
    ~path:"src/lib_version/parser"
    ~dune:Dune.[ocamllex "tezos_version_parser"]
    ~js_compatible:true
    ~preprocess:[pps ppx_deriving_show]

let octez_version =
  octez_lib
    "version"
    ~internal_name:"tezos_version"
    ~path:"src/lib_version"
    ~synopsis:"Version information generated from Git"
    ~deps:[octez_base |> open_ ~m:"TzPervasives"; octez_version_parser]
    ~js_compatible:true

let octez_version_value =
  public_lib
    "octez-version.value"
    ~internal_name:"tezos_version_value"
    ~path:"src/lib_version/value/"
    ~synopsis:"Tezos: version value generated from Git"
    ~deps:
      [
        octez_base |> open_ ~m:"TzPervasives";
        octez_version;
        octez_version_parser;
      ]
    ~js_compatible:true
      (* We want generated_git_info.cmi to be compiled with -opaque so
         that a change in the implementation doesn't force rebuilding all
         the reverse dependencies. *)
    ~flags:(Flags.standard ~opaque:true ())
    ~dune:
      Dune.
        [
          (* Ensures the hash updates whenever a source file is modified. *)
          targets_rule
            ["generated_git_info.ml"]
            ~deps:[[S "universe"]]
            ~action:[S "run"; S "../exe/get_git_info.exe"];
        ]

let _octez_version_get_git_info =
  private_exe
    "get_git_info"
    ~path:"src/lib_version/exe"
    ~opam:"octez-version"
    ~deps:[dune_configurator; octez_version_parser]
    ~modules:["get_git_info"]
    ~bisect_ppx:No

let _octez_print_version_exe =
  public_exe
    "octez-version"
    ~internal_name:"tezos_print_version"
    ~path:"src/lib_version/exe"
    ~opam:"octez-version"
    ~deps:
      [octez_version_value |> open_; octez_version |> open_; octez_base_unix]
    ~modules:["tezos_print_version"]
    ~bisect_ppx:No

let _octez_version_tests =
  tezt
    ["test_parser"]
    ~path:"src/lib_version/test"
    ~opam:"octez-libs"
    ~js_compatible:true
    ~modes:[Native; JS]
    ~deps:[octez_version |> open_; octez_version_parser; alcotezt]

let octez_p2p_services =
  octez_lib
    "tezos-p2p-services"
    ~path:"src/lib_p2p_services"
    ~synopsis:"Descriptions of RPCs exported by [tezos-p2p]"
    ~deps:[octez_base |> open_ ~m:"TzPervasives"; octez_rpc]
    ~linkall:true
    ~js_compatible:true

let octez_workers =
  octez_lib
    "tezos-workers"
    ~path:"src/lib_workers"
    ~synopsis:"Worker library"
    ~documentation:
      Dune.[[S "package"; S "octez-libs"]; [S "mld_files"; S "tezos_workers"]]
    ~deps:
      [
        octez_base |> open_ ~m:"TzPervasives" |> open_;
        octez_stdlib_unix |> open_;
      ]

let _octez_workers_tests =
  tezt
    ["mocked_worker"; "test_workers_unit"]
    ~path:"src/lib_workers/test"
    ~opam:"octez-libs"
    ~deps:
      [
        octez_stdlib |> open_;
        octez_stdlib_unix |> open_;
        octez_base |> open_ |> open_ ~m:"TzPervasives"
        |> open_ ~m:"Worker_types";
        octez_workers |> open_;
        octez_test_helpers |> open_;
        octez_base_test_helpers |> open_;
        alcotezt;
      ]

let octez_merkle_proof_encoding =
  octez_lib
    "tezos-context.merkle_proof_encoding"
    ~path:"src/lib_context/merkle_proof_encoding"
    ~deps:
      [
        octez_base |> open_ ~m:"TzPervasives";
        octez_stdlib |> open_;
        octez_context_sigs;
      ]
    ~js_compatible:true

let octez_shell_services =
  octez_shell_lib
    "shell-services"
    ~internal_name:"tezos_shell_services"
    ~path:"src/lib_shell_services"
    ~synopsis:"Descriptions of RPCs exported by [tezos-shell]"
    ~deps:
      [
        octez_base |> open_ ~m:"TzPervasives" |> open_;
        octez_rpc;
        octez_p2p_services |> open_;
        octez_version |> open_;
        octez_context_sigs;
        octez_merkle_proof_encoding;
        octez_dal_config |> open_;
      ]
    ~linkall:true
    ~js_compatible:true

let _octez_shell_services_tests =
  tezt
    ["test_block_services"]
    ~path:"src/lib_shell_services/test"
    ~opam:"octez-shell-libs"
    ~deps:
      [
        octez_base |> open_ ~m:"TzPervasives";
        octez_shell_services |> open_;
        alcotezt;
      ]
    ~modes:[Native; JS]
    ~js_compatible:true

let _octez_tooling =
  public_lib
    "tezos-tooling"
    ~path:"src/tooling"
    ~synopsis:"Tezos: tooling for the project"
    ~modules:[]
    ~opam_only_deps:
      [
        bisect_ppx;
        (* These next are only used in the CI, we add this dependency so that
           it is added to tezos/opam-repository. *)
        ocamlformat;
        ometrics;
      ]

let octez_tooling_opam_file_format =
  private_lib
    "opam_file_format"
    ~opam:"tezos-tooling"
    ~path:"src/tooling/opam-lint/opam-file-format-src"
    ~deps:[unix]
    ~dune:Dune.[ocamllex "opamLexer"; ocamlyacc "opamBaseParser"]

let _octez_tooling_opam_lint =
  test
    "opam_lint"
    ~alias:""
    ~path:"src/tooling/opam-lint"
    ~opam:"tezos-tooling"
    ~deps:[octez_tooling_opam_file_format; unix]

let octez_p2p =
  octez_shell_lib
    "p2p"
    ~internal_name:"tezos_p2p"
    ~path:"src/lib_p2p"
    ~synopsis:"Library for a pool of P2P connections"
    ~deps:
      [
        lwt_watcher;
        lwt_canceler;
        ringo;
        aches;
        octez_base |> open_ ~m:"TzPervasives";
        octez_base_unix |> open_;
        octez_stdlib_unix |> open_;
        octez_stdlib |> open_;
        octez_p2p_services |> open_;
        octez_version;
        prometheus;
        octez_base_p2p_identity_file |> open_;
      ]

let tezt_performance_regression =
  public_lib
    "tezt-tezos.tezt-performance-regression"
    ~path:"tezt/lib_performance_regression"
    ~opam:"tezt-tezos"
    ~bisect_ppx:No
    ~deps:[tezt_lib |> open_ |> open_ ~m:"Base"; uri; cohttp_lwt_unix]

let tezt_tezos =
  public_lib
    "tezt-tezos"
    ~path:"tezt/lib_tezos"
    ~opam:"tezt-tezos"
    ~synopsis:"Octez test framework based on Tezt"
    ~bisect_ppx:No
    ~deps:
      [
        tezt_lib |> open_ |> open_ ~m:"Base";
        tezt_performance_regression |> open_;
        uri;
        hex;
        octez_crypto_dal;
        octez_base;
        octez_base_unix;
        cohttp_lwt_unix;
      ]
    ~cram:true
    ~release_status:Released

let octez_p2p_test_common =
  octez_shell_lib
    "p2p_test_common"
    ~internal_name:"tezos_p2p_test_common"
    ~path:"src/lib_p2p/test/common"
    ~deps:
      [
        tezt_lib |> open_ |> open_ ~m:"Base";
        octez_base |> open_ ~m:"TzPervasives";
        octez_base_unix |> open_;
        octez_stdlib_unix |> open_;
        octez_stdlib |> open_;
        octez_p2p |> open_;
        octez_p2p_services |> open_;
      ]

let _octez_p2p_tezt =
  tezt
    ["test_p2p_socket"; "test_p2p_conn"]
    ~path:"src/lib_p2p/tezt"
    ~opam:"octez-shell-libs"
    ~deps:
      [
        octez_base |> open_ ~m:"TzPervasives";
        octez_base_unix;
        octez_stdlib_unix |> open_;
        octez_stdlib |> open_;
        octez_p2p |> open_;
        octez_p2p_services |> open_;
        octez_test_helpers |> open_;
        octez_base_test_helpers |> open_;
        octez_event_logging_test_helpers |> open_;
        octez_p2p_test_common |> open_;
      ]

let _octez_p2p_tests =
  tests
    [
      "test_p2p_socket";
      "test_p2p_pool";
      "test_p2p_broadcast";
      "test_p2p_io_scheduler";
      "test_p2p_peerset";
      "test_p2p_buffer_reader";
      "test_p2p_banned_peers";
      "test_p2p_node";
      "test_p2p_connect_handler";
      "test_p2p_maintenance";
    ]
    ~bisect_ppx:With_sigterm
    ~path:"src/lib_p2p/test"
    ~opam:"octez-shell-libs"
    ~locks:"/locks/p2p"
    ~deps:
      [
        octez_base |> open_ ~m:"TzPervasives";
        octez_base_unix;
        octez_stdlib_unix |> open_;
        octez_stdlib |> open_;
        octez_p2p |> open_;
        octez_test_helpers |> open_;
        octez_base_test_helpers |> open_;
        octez_event_logging_test_helpers |> open_;
        octez_p2p_test_common |> open_;
        octez_p2p_services |> open_;
        tezt_tezos;
        tezt_lib;
        alcotezt;
        astring;
      ]

let tezt_ethereum =
  private_lib
    "tezt_ethereum"
    ~path:"tezt/lib_ethereum"
    ~opam:"tezt-ethereum"
    ~synopsis:"Ethereum test framework based on Tezt"
    ~bisect_ppx:No
    ~deps:
      [
        tezt_lib |> open_ |> open_ ~m:"Base";
        tezt_performance_regression |> open_;
      ]
    ~release_status:Unreleased

let _tezt_self_tests =
  tezt
    ["test_michelson_script"; "test_daemon"]
    ~opam:"tezt-tezos"
    ~path:"tezt/self_tests"
    ~deps:[tezt_lib |> open_ |> open_ ~m:"Base"; tezt_tezos |> open_]

let octez_gossipsub =
  octez_lib
    "tezos-gossipsub"
    ~path:"src/lib_gossipsub"
    ~deps:
      [
        ringo;
        aches;
        fmt;
        octez_error_monad |> open_ |> open_ ~m:"TzLwtreslib";
        octez_base |> open_ ~m:"TzPervasives";
        octez_base_unix |> open_;
        octez_stdlib_unix |> open_;
        octez_stdlib |> open_;
        octez_version;
      ]

let _octez_gossipsub_test =
  test
    "test_gossipsub"
    ~path:"src/lib_gossipsub/test"
    ~opam:"octez-libs"
    ~deps:
      [
        fmt;
        octez_base |> open_ ~m:"TzPervasives";
        octez_base_unix;
        octez_gossipsub |> open_;
        tezt_lib;
        qcheck_core;
        octez_test_helpers |> open_;
      ]

let octez_wasmer =
  octez_l2_lib
    "wasmer"
    ~internal_name:"tezos_wasmer"
    ~path:"src/lib_wasmer"
    ~synopsis:"Wasmer bindings for SCORU WASM"
    ~deps:[ctypes; ctypes_foreign; lwt; lwt_unix; tezos_rust_lib]
    ~preprocess:[pps ppx_deriving_show]
    ~flags:(Flags.standard ~disable_warnings:[9; 27] ())
    ~ctypes:
      Ctypes.
        {
          external_library_name = "wasmer";
          include_header = "wasmer.h";
          extra_search_dir = "%{env:OPAM_SWITCH_PREFIX=}/lib/tezos-rust-libs";
          type_description = {instance = "Types"; functor_ = "Api_types_desc"};
          function_description =
            {instance = "Functions"; functor_ = "Api_funcs_desc"};
          generated_types = "Api_types";
          generated_entry_point = "Api";
          c_flags = ["-Wno-incompatible-pointer-types"];
          c_library_flags = [];
        }

let _octez_wasmer_test =
  tezt
    ["test_wasmer"]
    ~path:"src/lib_wasmer/test"
    ~opam:"octez-l2-libs"
    ~deps:[octez_wasmer; alcotezt]

let octez_context_encoding =
  octez_lib
    "tezos-context.encoding"
    ~path:"src/lib_context/encoding"
    ~deps:
      [
        octez_base |> open_ ~m:"TzPervasives";
        octez_stdlib |> open_;
        irmin;
        irmin_pack;
      ]
    ~conflicts:[Conflicts.checkseum]

let octez_context_helpers =
  octez_lib
    "tezos-context.helpers"
    ~path:"src/lib_context/helpers"
    ~deps:
      [
        octez_base |> open_ ~m:"TzPervasives";
        octez_stdlib |> open_;
        octez_context_encoding;
        octez_context_sigs;
        octez_merkle_proof_encoding;
        irmin;
        irmin_pack;
      ]
    ~conflicts:[Conflicts.checkseum]

let octez_context_memory =
  octez_lib
    "tezos-context.memory"
    ~path:"src/lib_context/memory"
    ~deps:
      [
        octez_base |> open_ ~m:"TzPervasives";
        octez_stdlib |> open_;
        irmin_pack;
        irmin_pack_mem;
        octez_context_sigs;
        octez_context_encoding;
        octez_context_helpers;
      ]
    ~conflicts:[Conflicts.checkseum]

let octez_scoru_wasm =
  octez_l2_lib
    "scoru-wasm"
    ~internal_name:"tezos_scoru_wasm"
    ~path:"src/lib_scoru_wasm"
    ~deps:
      [
        octez_base |> open_ ~m:"TzPervasives";
        tree_encoding;
        lazy_containers;
        octez_webassembly_interpreter;
        octez_context_sigs;
        octez_context_memory;
        octez_lwt_result_stdlib;
        data_encoding;
      ]

let octez_scoru_wasm_fast =
  octez_l2_lib
    "scoru-wasm-fast"
    ~internal_name:"tezos_scoru_wasm_fast"
    ~path:"src/lib_scoru_wasm/fast"
    ~synopsis:"WASM functionality for SCORU Fast Execution"
    ~deps:
      [
        octez_base |> open_ ~m:"TzPervasives";
        tree_encoding;
        octez_webassembly_interpreter;
        lazy_containers;
        octez_scoru_wasm;
        octez_wasmer;
      ]

let octez_context_dump =
  octez_lib
    "tezos-context.dump"
    ~path:"src/lib_context/dump"
    ~deps:
      [octez_base |> open_ ~m:"TzPervasives"; octez_stdlib_unix |> open_; fmt]

let octez_context_disk =
  octez_lib
    "tezos-context.disk"
    ~path:"src/lib_context/disk"
    ~deps:
      [
        octez_base |> open_ ~m:"TzPervasives";
        bigstringaf;
        fmt;
        irmin;
        irmin_pack;
        irmin_pack_unix;
        logs_fmt;
        octez_stdlib_unix |> open_;
        octez_stdlib |> open_;
        octez_context_sigs;
        octez_context_helpers;
        octez_context_encoding;
        octez_context_memory;
        octez_context_dump;
      ]
    ~conflicts:[Conflicts.checkseum]

let _tree_encoding_tests =
  tezt
    ["test_proofs"; "test_encoding"]
    ~path:"src/lib_tree_encoding/test"
    ~opam:"tezos-tree-encoding-test"
    ~synopsis:"Tests for the tree encoding library"
    ~deps:
      [
        octez_base |> open_ ~m:"TzPervasives";
        tree_encoding;
        octez_base_unix;
        octez_context_disk;
        octez_base_test_helpers |> open_;
        octez_test_helpers |> open_;
        octez_webassembly_interpreter;
        qcheck_alcotest;
        alcotezt;
      ]

let octez_context =
  octez_lib
    "tezos-context"
    ~path:"src/lib_context"
    ~synopsis:"On-disk context abstraction for [octez-node]"
    ~deps:[octez_context_disk; octez_context_memory]

let _octez_context_tests =
  tezt
    ["test_context"; "test_merkle_proof"]
    ~path:"src/lib_context/test"
    ~opam:"octez-libs"
    ~deps:
      [
        octez_base |> open_ ~m:"TzPervasives";
        octez_base_unix;
        octez_context_sigs;
        octez_context_disk;
        octez_context_memory;
        octez_context_encoding;
        octez_stdlib_unix |> open_;
        octez_test_helpers |> open_;
        qcheck_alcotest;
        alcotezt;
      ]

let _octez_context_memory_tests =
  tezt
    ["test"]
    ~path:"src/lib_context/memory/test"
    ~opam:"octez-libs"
    ~deps:
      [
        octez_base |> open_ ~m:"TzPervasives";
        octez_base_unix;
        octez_context_disk;
        octez_context_memory;
        octez_stdlib_unix |> open_;
        alcotezt;
      ]

(* This binding assumes that librustzcash.a is installed in the system default
   directories or in: $OPAM_SWITCH_PREFIX/lib

   Tests are disabled in the .opam because the tests require zcash parameter files. *)
let octez_sapling =
  octez_lib
    "tezos-sapling"
    ~path:"src/lib_sapling"
    ~deps:
      [
        conf_rust;
        integers;
        integers_stubs_js;
        ctypes;
        ctypes_stubs_js;
        data_encoding;
        octez_stdlib |> open_;
        octez_crypto;
        octez_error_monad |> open_ |> open_ ~m:"TzLwtreslib";
        tezos_rust_lib;
        tezos_sapling_parameters;
        octez_lwt_result_stdlib;
      ]
    ~js_of_ocaml:[[S "javascript_files"; S "runtime.js"]]
    ~foreign_stubs:
      {
        language = C;
        flags =
          [S ":standard"; S "-I%{env:OPAM_SWITCH_PREFIX=}/lib/tezos-rust-libs"];
        names = ["rustzcash_ctypes_c_stubs"];
      }
    ~c_library_flags:
      [
        "-L%{env:OPAM_SWITCH_PREFIX=}/lib/tezos-rust-libs";
        "-lrustzcash";
        "-lpthread";
      ]
    ~dune:
      Dune.
        [
          [S "copy_files"; S "bindings/rustzcash_ctypes_bindings.ml"];
          [
            S "rule";
            [S "target"; S "runtime.js"];
            [S "deps"; [S ":gen"; S "./bindings/gen_runtime_js.exe"]];
            [
              S "action";
              [S "with-stdout-to"; S "%{target}"; run "%{gen}" ["%{target}"]];
            ];
          ];
          [
            S "rule";
            [
              S "targets";
              S "rustzcash_ctypes_stubs.ml";
              S "rustzcash_ctypes_c_stubs.c";
            ];
            [S "deps"; [S ":gen"; S "./bindings/rustzcash_ctypes_gen.exe"]];
            [S "action"; run "%{gen}" ["%{targets}"]];
          ];
        ]

let _octez_sapling_tests =
  tezt
    [
      "test_rustzcash";
      "test_keys";
      "test_merkle";
      "test_roots";
      "test_sapling";
      "keys";
      "example";
    ]
    ~path:"src/lib_sapling/test"
    ~with_macos_security_framework:true
    ~opam:"octez-libs"
    ~dep_files:["vectors.csv"; "vectors-zip32.csv"]
    ~deps:
      [
        octez_sapling |> open_;
        octez_crypto;
        str;
        octez_base;
        octez_base_unix;
        octez_stdlib |> open_;
        octez_stdlib_unix;
        data_encoding |> open_;
        octez_base_test_helpers |> open_;
        alcotezt;
      ]
    ~dune_with_test:Never

let _octez_sapling_js_tests =
  test
    "test_js"
    ~path:"src/lib_sapling/test"
    ~opam:"octez-libs"
    ~deps:[octez_sapling; octez_hacl]
    ~modules:["test_js"]
    ~linkall:true
    ~modes:[JS]
    ~js_compatible:true
    ~dune_with_test:Never

let _octez_sapling_ctypes_gen =
  private_exes
    ["rustzcash_ctypes_gen"; "gen_runtime_js"]
    ~path:"src/lib_sapling/bindings"
    ~opam:"octez-libs"
    ~bisect_ppx:No
    ~deps:[ctypes_stubs; ctypes]
    ~modules:
      ["rustzcash_ctypes_gen"; "rustzcash_ctypes_bindings"; "gen_runtime_js"]

let tezos_protocol_environment_sigs_internals =
  octez_proto_lib
    "protocol-environment.sigs-internals"
    ~internal_name:"tezos_protocol_environment_sigs_internals"
    ~path:"src/lib_protocol_environment/sigs-internals"

let tezos_protocol_environment_sigs =
  octez_proto_lib
    "protocol-environment.sigs"
    ~internal_name:"tezos_protocol_environment_sigs"
    ~path:"src/lib_protocol_environment/sigs"
    ~deps:[tezos_protocol_environment_sigs_internals]
    ~flags:(Flags.standard ~nopervasives:true ~nostdlib:true ())
    ~dune:
      (let gen n =
         Dune.(
           targets_rule
             [sf "v%d.ml" n]
             ~deps:
               [
                 Dune.(S (sf "v%d.in.ml" n));
                 Dune.(H [[S "glob_files"; S (sf "v%n/*.mli" n)]]);
               ]
             ~promote:true
             ~action:
               [
                 S "with-stdout-to";
                 S "%{targets}";
                 [
                   S "run";
                   S "%{dep:../ppinclude/ppinclude.exe}";
                   S (sf "v%d.in.ml" n);
                 ];
               ])
       in
       let latest_environment_number = 11 in
       List.init (latest_environment_number + 1) gen |> Dune.of_list)

let octez_protocol_environment_structs =
  octez_proto_lib
    "protocol-environment.structs"
    ~internal_name:"tezos_protocol_environment_structs"
    ~path:"src/lib_protocol_environment/structs"
    ~deps:
      [
        octez_stdlib;
        octez_crypto;
        octez_lwt_result_stdlib;
        octez_scoru_wasm;
        data_encoding;
        bls12_381;
        octez_plonk |> open_;
      ]

let octez_protocol_environment =
  octez_proto_lib
    "protocol-environment"
    ~internal_name:"tezos_protocol_environment"
    ~path:"src/lib_protocol_environment"
    ~documentation:[Dune.[S "package"; S "octez-proto-libs"]]
    ~deps:
      [
        zarith;
        zarith_stubs_js;
        bls12_381;
        octez_plonk |> open_;
        octez_crypto_dal;
        vdf;
        aches;
        aches_lwt;
        octez_base |> open_ ~m:"TzPervasives";
        octez_sapling;
        tezos_protocol_environment_sigs;
        octez_protocol_environment_structs;
        octez_micheline |> open_;
        octez_context_memory;
        octez_scoru_wasm;
        octez_event_logging;
      ]

let octez_shell_context =
  octez_shell_lib
    "shell-context"
    ~internal_name:"tezos_shell_context"
    ~path:"src/lib_protocol_environment/shell_context"
    ~deps:
      [
        octez_base |> open_ ~m:"TzPervasives";
        octez_protocol_environment;
        octez_context;
      ]

let _octez_protocol_environment_tests =
  tezt
    [
      "test_mem_context";
      "test_mem_context_array_theory";
      "test_mem_context_common";
      "test_cache";
      "test_data_encoding";
    ]
    ~path:"src/lib_protocol_environment/test"
    ~opam:"octez-proto-libs"
    ~deps:
      [
        octez_base |> open_ ~m:"TzPervasives";
        octez_base_unix;
        octez_protocol_environment |> open_;
        alcotezt;
        octez_test_helpers |> open_;
        qcheck_alcotest;
        lwt_unix;
      ]

let octez_context_ops =
  octez_shell_lib
    "context-ops"
    ~internal_name:"tezos_context_ops"
    ~path:"src/lib_protocol_environment/context_ops"
    ~synopsis:"Backend-agnostic operations on contexts"
    ~deps:
      [
        octez_base |> open_ ~m:"TzPervasives";
        octez_error_monad |> open_;
        octez_protocol_environment;
        octez_context |> open_;
        octez_shell_context |> open_;
      ]

let _octez_protocol_shell_context_tests =
  tezt
    ["test_proxy_context"]
    ~path:"src/lib_protocol_environment/test_shell_context"
    ~opam:"octez-shell-libs"
    ~deps:
      [
        octez_shell_context;
        alcotezt;
        octez_test_helpers |> open_;
        octez_base |> open_ ~m:"TzPervasives";
        octez_protocol_environment |> open_;
      ]

let octez_protocol_compiler_registerer =
  public_lib
    "octez-protocol-compiler.registerer"
    ~path:"src/lib_protocol_compiler/registerer"
    ~internal_name:"tezos_protocol_registerer"
    ~deps:
      [octez_base |> open_ ~m:"TzPervasives"; tezos_protocol_environment_sigs]
    ~flags:(Flags.standard ~opaque:true ())

let _octez_protocol_compiler_cmis_of_cma =
  private_exe
    "cmis_of_cma"
    ~path:"src/lib_protocol_compiler/bin"
    ~opam:"octez-protocol-compiler"
    ~deps:[compiler_libs_common]
    ~modules:["cmis_of_cma"]

let octez_protocol_compiler_lib =
  public_lib
    "octez-protocol-compiler"
    ~path:"src/lib_protocol_compiler"
    ~synopsis:"Tezos: economic-protocol compiler"
    ~deps:
      [
        octez_base |> open_ ~m:"TzPervasives";
        octez_base_unix |> open_;
        tezos_protocol_environment_sigs;
        octez_stdlib_unix |> open_;
        compiler_libs_common;
        lwt_unix;
        ocplib_ocamlres;
        unix;
      ]
    ~opam_only_deps:[octez_protocol_environment]
    ~modules:
      [
        "Embedded_cmis_env";
        "Embedded_cmis_register";
        "Packer";
        "Compiler";
        "Defaults";
        "Protocol_compiler_env";
      ]
    ~dune:
      Dune.
        [
          target_rule
            "protocol_compiler_env.ml"
            ~action:
              [
                S "copy";
                S "compat_files/protocol_compiler_env_ocaml4.ml";
                S "%{target}";
              ]
            ~enabled_if:[S "<"; S "%{ocaml_version}"; S "5"];
          target_rule
            "protocol_compiler_env.ml"
            ~action:
              [
                S "copy";
                S "compat_files/protocol_compiler_env_ocaml5.ml";
                S "%{target}";
              ]
            ~enabled_if:[S ">="; S "%{ocaml_version}"; S "5"];
          targets_rule
            ["embedded-interfaces-env"]
            ~deps:[Dune.(H [[S "package"; S "octez-proto-libs"]])]
            ~action:
              [
                S "with-stdout-to";
                S "%{targets}";
                [
                  S "run";
                  S "bin/cmis_of_cma.exe";
                  V
                    [
                      S
                        "%{lib:octez-proto-libs.protocol-environment.sigs:tezos_protocol_environment_sigs.cmxa}";
                    ];
                ];
              ];
          targets_rule
            ["embedded_cmis_env.ml"]
            ~deps:[Dune.(H [[S "package"; S "octez-proto-libs"]])]
            ~action:
              [
                S "run";
                G
                  [
                    S "%{bin:ocp-ocamlres}";
                    S "-format";
                    S "variants";
                    S "-o";
                    S "%{targets}";
                  ];
                S "%{read-strings:embedded-interfaces-env}";
              ];
          targets_rule
            ["embedded_cmis_register.ml"]
            ~action:
              [
                S "run";
                G
                  [
                    S "%{bin:ocp-ocamlres}";
                    S "-format";
                    S "variants";
                    S "-o";
                    S "%{targets}";
                  ];
                S "%{cmi:registerer/tezos_protocol_registerer}";
              ];
          targets_rule
            ["defaults.ml"]
            ~action:
              [
                S "write-file";
                S "%{targets}";
                S
                  (sf
                     "let warnings = %S"
                     ("+a"
                     ^ Flags.disabled_warnings_to_string
                         warnings_disabled_by_default));
              ];
        ]

let octez_protocol_compiler_native =
  public_lib
    "octez-protocol-compiler.native"
    ~path:"src/lib_protocol_compiler"
    ~deps:
      [
        octez_base |> open_ ~m:"TzPervasives";
        octez_protocol_compiler_lib |> open_;
        compiler_libs_optcomp;
      ]
    ~modules:["Native"]
    ~dune:
      Dune.
        [
          install
            [V [S "final_protocol_versions"]]
            ~package:"octez-protocol-compiler"
            ~section:"libexec";
        ]

let octez_protocol_updater =
  octez_shell_lib
    "protocol-updater"
    ~internal_name:"tezos_protocol_updater"
    ~path:"src/lib_protocol_updater"
    ~synopsis:"Economic-protocol dynamic loading for `octez-node`"
    ~deps:
      [
        octez_base |> open_ ~m:"TzPervasives";
        octez_stdlib_unix |> open_;
        octez_micheline |> open_;
        octez_shell_services |> open_;
        octez_protocol_environment;
        octez_shell_context;
        octez_protocol_compiler_registerer;
        octez_protocol_compiler_native;
        octez_context |> open_;
        lwt_exit;
        dynlink;
      ]

let octez_validation =
  octez_shell_lib
    "validation"
    ~internal_name:"tezos_validation"
    ~path:"src/lib_validation"
    ~synopsis:"Library for block validation"
    ~time_measurement_ppx:true
    ~deps:
      [
        octez_base |> open_ ~m:"TzPervasives";
        octez_crypto |> open_;
        octez_rpc;
        octez_context |> open_;
        octez_context_ops |> open_;
        octez_shell_context |> open_;
        octez_shell_services |> open_;
        octez_protocol_updater |> open_;
        octez_stdlib_unix |> open_;
        octez_version_value;
      ]

let octez_store_shared =
  octez_shell_lib
    "store.shared"
    ~internal_name:"tezos_store_shared"
    ~path:"src/lib_store/shared"
    ~deps:
      [
        octez_stdlib_unix |> open_;
        octez_base |> open_ |> open_ ~m:"TzPervasives";
        octez_crypto |> open_;
        octez_shell_services |> open_;
        aches;
        aches_lwt;
        octez_validation |> open_;
      ]
    ~modules:
      [
        "naming";
        "block_repr";
        "store_types";
        "store_events";
        "block_key";
        "block_level";
      ]

let octez_store_unix =
  octez_shell_lib
    "store.unix"
    ~internal_name:"tezos_store_unix"
    ~path:"src/lib_store/unix"
    ~deps:
      [
        octez_shell_services |> open_;
        octez_base |> open_ |> open_ ~m:"TzPervasives";
        octez_version;
        index;
        irmin_pack;
        octez_store_shared |> open_;
        octez_protocol_environment |> open_;
        octez_context |> open_;
        octez_context_ops |> open_;
        octez_shell_context;
        octez_validation |> open_;
        octez_protocol_updater |> open_;
        octez_stdlib_unix |> open_;
        octez_stdlib |> open_;
        octez_crypto |> open_;
        lwt_watcher;
        aches;
        aches_lwt;
        camlzip;
        tar;
        tar_unix;
        prometheus;
      ]
    ~modules:
      [
        "block_repr_unix";
        "block_store";
        "cemented_block_store";
        "consistency";
        "floating_block_index";
        "floating_block_store";
        "protocol_store";
        "store_metrics";
        "store";
      ]
    ~conflicts:[Conflicts.checkseum]

let octez_store_unix_reconstruction =
  octez_shell_lib
    "store.unix-reconstruction"
    ~internal_name:"tezos_store_unix_reconstruction"
    ~path:"src/lib_store/unix"
    ~deps:
      [
        octez_base |> open_ |> open_ ~m:"TzPervasives";
        octez_stdlib_unix |> open_;
        octez_crypto |> open_;
        octez_shell_services |> open_;
        octez_protocol_updater |> open_;
        octez_validation |> open_;
        octez_context_ops |> open_;
        octez_store_shared |> open_;
        octez_store_unix |> open_;
      ]
    ~modules:["reconstruction"; "reconstruction_events"]

let octez_store_unix_snapshots =
  octez_shell_lib
    "store.unix-snapshots"
    ~internal_name:"tezos_store_unix_snapshots"
    ~path:"src/lib_store/unix"
    ~deps:
      [
        octez_base |> open_ |> open_ ~m:"TzPervasives";
        octez_stdlib_unix |> open_;
        octez_crypto |> open_;
        octez_shell_services |> open_;
        octez_context |> open_;
        octez_validation |> open_;
        octez_store_shared |> open_;
        octez_store_unix |> open_;
      ]
    ~modules:["snapshots"; "snapshots_events"]

let octez_store =
  octez_shell_lib
    "store"
    ~internal_name:"tezos_store"
    ~path:"src/lib_store"
    ~synopsis:"Store for `octez-node`"
    ~deps:
      [
        octez_base |> open_ |> open_ ~m:"TzPervasives";
        octez_crypto |> open_;
        octez_rpc;
        lwt_watcher;
        octez_shell_services |> open_;
        octez_validation |> open_;
        octez_context_ops |> open_;
        octez_store_shared |> open_;
      ]
    ~virtual_modules:["store"]
    ~default_implementation:"octez-shell-libs.store.real"

let _octez_store_real =
  octez_shell_lib
    "store.real"
    ~internal_name:"tezos_store_real"
    ~path:"src/lib_store/real"
    ~deps:[octez_store_unix |> open_]
    ~implements:octez_store

let _octez_store_mocked =
  octez_shell_lib
    "mocked"
    ~path:"src/lib_store/mocked"
    ~deps:
      [
        octez_base |> open_ ~m:"TzPervasives";
        octez_crypto |> open_;
        octez_shell_services |> open_;
        octez_context_memory |> open_;
        octez_context_ops |> open_;
        octez_validation |> open_;
        octez_protocol_environment;
        octez_store_shared |> open_;
      ]
    ~private_modules:["block_store"; "protocol_store"; "stored_data"]
    ~implements:octez_store

let octez_requester =
  octez_lib
    "requester"
    ~internal_name:"tezos_requester"
    ~path:"src/lib_requester"
    ~deps:
      [
        octez_base |> open_ ~m:"TzPervasives";
        octez_stdlib_unix |> open_;
        lwt_watcher;
      ]

let _octez_requester_tests =
  tezt
    ["test_requester"; "test_fuzzing_requester"; "shared"]
    ~path:"src/lib_requester/test"
    ~opam:"octez-libs"
    ~deps:
      [
        octez_base |> open_ ~m:"TzPervasives";
        octez_base_unix;
        octez_test_helpers |> open_;
        octez_base_test_helpers |> open_;
        octez_stdlib |> open_;
        octez_stdlib_unix;
        octez_requester |> open_;
        alcotezt;
        qcheck_alcotest;
      ]

let octez_shell =
  octez_shell_lib
    "shell"
    ~internal_name:"tezos_shell"
    ~path:"src/lib_shell"
    ~synopsis:
      "Core of `octez-node` (gossip, validation scheduling, mempool, ...)"
    ~documentation:
      Dune.
        [[S "package"; S "octez-shell-libs"]; [S "mld_files"; S "octez_shell"]]
    ~inline_tests:ppx_expect
    ~deps:
      [
        lwt_watcher;
        lwt_canceler;
        prometheus;
        octez_base |> open_ ~m:"TzPervasives" |> open_;
        octez_base_unix |> open_;
        octez_rpc;
        octez_context |> open_;
        octez_store |> open_;
        octez_store_shared |> open_;
        octez_protocol_environment |> open_;
        octez_context_ops |> open_;
        octez_shell_context |> open_;
        octez_p2p |> open_;
        octez_stdlib_unix |> open_;
        octez_shell_services |> open_;
        octez_p2p_services |> open_;
        octez_protocol_updater |> open_;
        octez_requester |> open_;
        octez_workers |> open_;
        octez_validation |> open_;
        octez_version |> open_;
        octez_dal_config |> open_;
        lwt_exit;
      ]

let octez_rpc_http =
  octez_lib
    "rpc-http"
    ~internal_name:"tezos-rpc-http"
    ~path:"src/lib_rpc_http"
    ~synopsis:"Library of auto-documented RPCs (http server and client)"
    ~deps:[octez_base |> open_ ~m:"TzPervasives"; octez_rpc; resto_cohttp; uri]
    ~modules:["RPC_client_errors"; "media_type"]

let octez_rpc_http_client =
  octez_lib
    "rpc-http-client"
    ~internal_name:"tezos-rpc-http-client"
    ~path:"src/lib_rpc_http"
    ~synopsis:"Library of auto-documented RPCs (http client)"
    ~deps:
      [
        octez_base |> open_ ~m:"TzPervasives";
        resto_cohttp_client;
        octez_rpc;
        octez_rpc_http |> open_;
      ]
    ~modules:["RPC_client"]

let octez_rpc_http_client_unix =
  octez_lib
    "rpc-http-client-unix"
    ~internal_name:"tezos_rpc_http_client_unix"
    ~path:"src/lib_rpc_http"
    ~synopsis:"Unix implementation of the RPC client"
    ~deps:
      [
        octez_stdlib_unix;
        octez_base |> open_ ~m:"TzPervasives";
        cohttp_lwt_unix;
        resto_cohttp_client;
        octez_rpc;
        octez_rpc_http_client |> open_;
      ]
    ~modules:["RPC_client_unix"]

let octez_rpc_http_server =
  octez_lib
    "rpc-http-server"
    ~internal_name:"tezos_rpc_http_server"
    ~path:"src/lib_rpc_http"
    ~synopsis:"Library of auto-documented RPCs (http server)"
    ~deps:
      [
        octez_base |> open_ ~m:"TzPervasives";
        octez_stdlib_unix |> open_;
        cohttp_lwt_unix;
        resto_cohttp_server;
        resto_acl;
        octez_rpc;
        octez_rpc_http |> open_;
      ]
    ~modules:["RPC_server"; "RPC_middleware"]

let _octez_rpc_http_server_tests =
  tezt
    ["test_rpc_http"]
    ~path:"src/lib_rpc_http/test"
    ~opam:"octez-libs"
    ~deps:
      [
        octez_base |> open_ ~m:"TzPervasives";
        octez_base_unix;
        octez_stdlib |> open_;
        octez_stdlib_unix;
        octez_test_helpers |> open_;
        octez_base_test_helpers |> open_;
        octez_rpc_http_server |> open_;
        qcheck_alcotest;
        alcotezt;
      ]

let octez_client_base =
  octez_shell_lib
    "client-base"
    ~internal_name:"tezos_client_base"
    ~path:"src/lib_client_base"
    ~synopsis:"Tezos: common helpers for `tezos-client`"
    ~deps:
      [
        octez_base |> open_ ~m:"TzPervasives";
        octez_clic;
        octez_rpc;
        octez_shell_services |> open_;
        octez_sapling;
        uri;
      ]
    ~modules:[":standard"; "bip39_english"]
    ~linkall:true
    ~js_compatible:true
    ~dune:
      Dune.
        [
          targets_rule
            ["bip39_english.ml"]
            ~deps:
              [
                [S ":exe"; S "gen/bip39_generator.exe"];
                S "gen/bip39_english.txt";
              ]
            ~action:[S "run"; S "%{exe}"; S "%{targets}"];
        ]

let _octez_client_base_tests =
  tezt
    ["bip39_tests"; "pbkdf_tests"]
    ~path:"src/lib_client_base/test"
    ~opam:"octez-shell-libs"
    ~with_macos_security_framework:true
    ~deps:[octez_base; octez_client_base |> open_; alcotezt]
    ~js_compatible:true
    ~modes:[Native; JS]

let _bip39_generator =
  private_exe
    "bip39_generator"
    ~path:"src/lib_client_base/gen"
    ~opam:"octez-shell-libs"
    ~bisect_ppx:No

let octez_signer_services =
  octez_shell_lib
    "signer-services"
    ~internal_name:"tezos_signer_services"
    ~path:"src/lib_signer_services"
    ~synopsis:"Tezos: descriptions of RPCs exported by `tezos-signer`"
    ~deps:
      [
        octez_base |> open_ ~m:"TzPervasives";
        octez_rpc;
        octez_client_base |> open_;
      ]
    ~linkall:true
    ~js_compatible:true

let octez_signer_backends =
  octez_shell_lib
    "signer-backends"
    ~internal_name:"tezos_signer_backends"
    ~path:"src/lib_signer_backends"
    ~synopsis:"Tezos: remote-signature backends for `tezos-client`"
    ~deps:
      [
        octez_base |> open_ ~m:"TzPervasives";
        octez_stdlib |> open_;
        octez_client_base |> open_;
        octez_rpc_http |> open_;
        octez_rpc_http_client |> open_;
        octez_signer_services |> open_;
        octez_shell_services |> open_;
        uri;
      ]

let _octez_signer_backends_tests =
  tezt
    ["test_encrypted"]
    ~path:"src/lib_signer_backends/test"
    ~opam:"octez-shell-libs"
    ~with_macos_security_framework:true
    ~deps:
      [
        octez_base;
        octez_base_unix;
        octez_stdlib |> open_;
        octez_error_monad |> open_ |> open_ ~m:"TzLwtreslib";
        octez_crypto;
        octez_client_base |> open_;
        octez_signer_backends |> open_;
        alcotezt;
        uri;
      ]

let octez_signer_backends_unix =
  octez_shell_lib
    "signer-backends.unix"
    ~internal_name:"tezos_signer_backends_unix"
    ~path:"src/lib_signer_backends/unix"
    ~deps:
      [
        ocplib_endian_bigstring;
        fmt;
        octez_base |> open_ ~m:"TzPervasives";
        octez_base_unix;
        octez_clic;
        octez_stdlib_unix |> open_;
        octez_stdlib |> open_;
        octez_client_base |> open_;
        octez_rpc_http |> open_;
        octez_rpc_http_client |> open_;
        octez_rpc_http_client_unix |> open_;
        octez_signer_services |> open_;
        octez_signer_backends |> open_;
        octez_shell_services |> open_;
        uri;
        select
          ~package:ledgerwallet_tezos
          ~source_if_present:"ledger.available.ml"
          ~source_if_absent:"ledger.none.ml"
          ~target:"ledger.ml";
      ]

let _octez_signer_backends_unix_tests =
  tezt
    ["test_crouching"]
    ~path:"src/lib_signer_backends/unix/test"
    ~opam:"octez-shell-libs"
    ~with_macos_security_framework:true
    ~deps:
      [
        octez_error_monad |> open_;
        octez_stdlib |> open_;
        octez_crypto;
        octez_client_base |> open_;
        octez_signer_backends_unix |> open_;
        alcotezt;
      ]

let octez_client_commands =
  octez_shell_lib
    "client-commands"
    ~internal_name:"tezos_client_commands"
    ~path:"src/lib_client_commands"
    ~synopsis:"Tezos: protocol agnostic commands for `tezos-client`"
    ~deps:
      [
        octez_base |> open_ ~m:"TzPervasives";
        octez_rpc;
        octez_clic;
        octez_clic_unix |> open_;
        octez_client_base |> open_;
        octez_shell_services |> open_;
        octez_p2p_services |> open_;
        octez_stdlib_unix;
        octez_base_unix |> open_;
        octez_signer_backends;
        data_encoding |> open_;
        uri;
      ]
    ~linkall:true

let octez_mockup_registration =
  octez_shell_lib
    "mockup-registration"
    ~internal_name:"tezos_mockup_registration"
    ~path:"src/lib_mockup"
    ~synopsis:"Tezos: protocol registration for the mockup mode"
    ~deps:
      [
        octez_base |> open_ ~m:"TzPervasives";
        octez_client_base;
        octez_shell_services;
        octez_protocol_environment;
        uri;
      ]
    ~modules:["registration"; "registration_intf"; "mockup_args"]

let octez_mockup_proxy =
  octez_shell_lib
    "mockup-proxy"
    ~internal_name:"tezos_mockup_proxy"
    ~path:"src/lib_mockup_proxy"
    ~synopsis:"Tezos: local RPCs"
    ~deps:
      [
        octez_base |> open_ ~m:"TzPervasives";
        octez_client_base;
        octez_protocol_environment;
        octez_rpc_http;
        resto_cohttp_self_serving_client;
        octez_rpc_http_client;
        octez_shell_services;
        uri;
      ]

(* Depends on tezos_p2p to register the relevant RPCs. *)
let octez_mockup =
  octez_shell_lib
    "mockup"
    ~internal_name:"tezos_mockup"
    ~path:"src/lib_mockup"
    ~synopsis:"Tezos: library of auto-documented RPCs (mockup mode)"
    ~deps:
      [
        octez_base |> open_ ~m:"TzPervasives";
        octez_base_unix;
        octez_client_base;
        octez_mockup_proxy;
        resto_cohttp_self_serving_client;
        octez_rpc;
        octez_p2p_services;
        octez_p2p;
        octez_protocol_environment;
        octez_stdlib_unix;
        octez_rpc_http;
        octez_rpc_http_client;
        octez_mockup_registration |> open_;
      ]
    ~modules:
      [
        "files";
        "local_services";
        "persistence";
        "persistence_intf";
        "RPC_client";
        "migration";
      ]

let octez_mockup_commands =
  octez_shell_lib
    "mockup-commands"
    ~internal_name:"tezos_mockup_commands"
    ~path:"src/lib_mockup"
    ~synopsis:"Tezos: library of auto-documented RPCs (commands)"
    ~deps:
      [
        octez_base |> open_ ~m:"TzPervasives";
        octez_clic;
        octez_client_commands;
        octez_client_base;
        octez_mockup |> open_;
        octez_mockup_registration |> open_;
      ]
    ~modules:["mockup_wallet"; "mockup_commands"]

let _octez_mockup_tests =
  tezt
    ["test_mockup_args"; "test_fuzzing_mockup_args"; "test_persistence"]
    ~path:"src/lib_mockup/test"
    ~opam:"octez-shell-libs"
    ~with_macos_security_framework:true
    ~deps:
      [
        octez_base |> open_ ~m:"TzPervasives";
        octez_base_test_helpers |> open_;
        octez_test_helpers |> open_;
        octez_rpc;
        octez_mockup;
        octez_mockup_registration;
        octez_client_base;
        qcheck_alcotest;
        alcotezt;
      ]

let octez_proxy =
  octez_shell_lib
    "proxy"
    ~internal_name:"tezos_proxy"
    ~path:"src/lib_proxy"
    ~synopsis:"Tezos: proxy"
    ~deps:
      [
        aches;
        aches_lwt;
        octez_base |> open_ ~m:"TzPervasives";
        octez_clic;
        octez_client_base;
        octez_protocol_environment;
        octez_rpc;
        octez_shell_services;
        octez_context_memory;
        uri;
      ]

let octez_proxy_rpc =
  octez_shell_lib
    "proxy.rpc"
    ~internal_name:"tezos_proxy_rpc"
    ~path:"src/lib_proxy/rpc"
    ~deps:
      [
        octez_base |> open_ ~m:"TzPervasives";
        octez_client_base;
        octez_mockup_proxy;
        octez_rpc;
        octez_proxy;
        uri;
      ]

let octez_proxy_test_helpers_shell_services =
  private_lib
    "tezos_proxy_test_helpers_shell_services"
    ~path:"src/lib_proxy/test_helpers/shell_services"
    ~opam:""
    ~deps:
      [
        octez_base |> open_ ~m:"TzPervasives";
        octez_shell_services;
        octez_test_helpers |> open_;
        qcheck_core;
        octez_context_memory;
        lwt_unix;
        alcotezt;
      ]
    ~bisect_ppx:No
    ~linkall:true
    ~release_status:Released

let _octez_shell_service_test_helpers_tests =
  tezt
    ["test_block_services"]
    ~path:"src/lib_proxy/test_helpers/shell_services/test"
    ~opam:"octez-shell-libs"
    ~deps:
      [
        octez_base |> open_ ~m:"TzPervasives";
        octez_base_unix;
        octez_test_helpers |> open_;
        octez_shell_services;
        octez_proxy_test_helpers_shell_services;
        qcheck_alcotest;
        alcotezt;
      ]

let _octez_proxy_tests =
  tezt
    [
      "test_proxy";
      "test_fuzzing_proxy_getter";
      "test_light";
      "test_fuzzing_light";
      "light_lib";
    ]
    ~path:"src/lib_proxy/test"
    ~with_macos_security_framework:true
    ~opam:"octez-shell-libs"
    ~deps:
      [
        octez_base |> open_ ~m:"TzPervasives";
        octez_base_unix;
        octez_stdlib_unix;
        octez_proxy;
        octez_base_test_helpers |> open_;
        octez_test_helpers |> open_;
        octez_proxy_test_helpers_shell_services;
        qcheck_alcotest;
        alcotezt;
        uri;
      ]

let octez_proxy_server_config =
  public_lib
    "tezos-proxy-server-config"
    ~path:"src/lib_proxy_server_config"
    ~synopsis:"Tezos: proxy server configuration"
    ~deps:[octez_base |> open_ ~m:"TzPervasives"; octez_stdlib_unix; uri]

let _octez_proxy_server_config_tests =
  tezt
    ["test_proxy_server_config"]
    ~path:"src/lib_proxy_server_config/test"
    ~opam:"tezos-proxy-server-config"
    ~deps:
      [
        octez_base |> open_ ~m:"TzPervasives";
        octez_base_unix;
        octez_proxy_server_config;
        octez_test_helpers |> open_;
        qcheck_alcotest;
        alcotezt;
        uri;
      ]

let octez_client_base_unix =
  octez_shell_lib
    "client-base-unix"
    ~internal_name:"tezos_client_base_unix"
    ~path:"src/lib_client_base_unix"
    ~synopsis:
      "Tezos: common helpers for `tezos-client` (unix-specific fragment)"
    ~deps:
      [
        octez_base |> open_ ~m:"TzPervasives";
        octez_base_unix;
        octez_clic;
        octez_rpc;
        octez_rpc_http |> open_;
        octez_rpc_http_client_unix |> open_;
        octez_shell_services |> open_;
        octez_stdlib_unix |> open_;
        octez_client_base |> open_;
        octez_client_commands |> open_;
        octez_mockup;
        octez_mockup_registration;
        octez_mockup_commands |> open_;
        octez_proxy;
        octez_proxy_rpc;
        octez_signer_backends_unix;
        octez_version_value;
        lwt_exit;
        uri;
      ]
    ~linkall:true

let _octez_client_base_unix_tests =
  tezt
    ["test_mockup_wallet"]
    ~path:"src/lib_client_base_unix/test"
    ~opam:"octez-shell-libs"
    ~with_macos_security_framework:true
    ~deps:
      [
        octez_base |> open_ ~m:"TzPervasives";
        octez_mockup_commands;
        octez_client_base_unix;
        octez_base_test_helpers |> open_;
        alcotezt;
      ]

let octez_benchmark =
  public_lib
    "tezos-benchmark"
    ~path:"src/lib_benchmark"
    ~synopsis:
      "Tezos: library for writing benchmarks and performing simple parameter \
       inference"
    ~foreign_stubs:
      {language = C; flags = [S ":standard"]; names = ["snoop_stubs"]}
    ~private_modules:["builtin_models"; "builtin_benchmarks"]
    ~deps:
      [
        str;
        octez_base |> open_ ~m:"TzPervasives";
        octez_stdlib_unix |> open_;
        octez_crypto;
        octez_micheline;
        octez_clic;
        data_encoding;
        prbnmcn_linalg;
        prbnmcn_stats;
        pringo;
        pyml;
        ocamlgraph;
        ocaml_migrate_parsetree;
        opam_only "hashcons" V.True;
      ]
    ~inline_tests:ppx_expect
      (* We disable tests for this package as they require Python, which is not
           installed in the image of the opam jobs. *)
    ~opam_with_test:Never

let octez_benchmark_examples =
  public_lib
    "tezos-benchmark-examples"
    ~path:"src/lib_benchmark/example"
    ~synopsis:"Tezos: examples for lib-benchmarks"
    ~deps:
      [
        octez_base |> open_ ~m:"TzPervasives";
        octez_stdlib_unix;
        octez_crypto;
        octez_benchmark;
      ]

let _octez_benchmark_tests =
  tezt
    [
      "test";
      "test_sparse_vec";
      "test_costlang";
      "test_model";
      "test_probe";
      "test_measure";
      "test_benchmark_helpers";
    ]
    ~path:"src/lib_benchmark/test"
    ~opam:"tezos-benchmark-tests"
    ~synopsis:"Tezos: tests for lib-benchmarks"
    ~deps:
      [
        alcotezt;
        octez_base |> open_ ~m:"TzPervasives";
        octez_base_unix;
        octez_stdlib_unix;
        octez_micheline;
        octez_crypto;
        octez_benchmark;
        octez_benchmark_examples;
      ]

(* unused lib? *)
let octez_micheline_rewriting =
  public_lib
    "tezos-micheline-rewriting"
    ~path:"src/lib_benchmark/lib_micheline_rewriting"
    ~synopsis:"Tezos: library for rewriting Micheline expressions"
    ~deps:
      [
        zarith;
        zarith_stubs_js;
        octez_stdlib |> open_;
        octez_crypto;
        octez_error_monad |> open_;
        octez_micheline |> open_;
      ]

let octez_shell_benchmarks =
  octez_shell_lib
    "shell-benchmarks"
    ~internal_name:"tezos_shell_benchmarks"
    ~path:"src/lib_shell_benchmarks"
    ~synopsis:"Tezos: shell benchmarks"
    ~deps:
      [
        octez_stdlib |> open_;
        octez_base |> open_ |> open_ ~m:"TzPervasives";
        octez_error_monad |> open_;
        octez_benchmark |> open_;
        octez_crypto;
        octez_context;
        octez_shell_context;
        octez_micheline;
      ]
    ~linkall:true

let _tezt_testnet_scenarios =
  public_exe
    "octez-testnet-scenarios"
    ~internal_name:"main"
    ~path:"src/bin_testnet_scenarios"
    ~synopsis:"Run scenarios on testnets"
    ~bisect_ppx:No
    ~static:false
    ~deps:
      [
        tezt_lib |> open_ |> open_ ~m:"Base";
        tezt_tezos |> open_ |> open_ ~m:"Runnable.Syntax";
        tezt_ethereum |> open_;
      ]

let octez_openapi =
  public_lib
    "tezos-openapi"
    ~path:"src/lib_openapi"
    ~synopsis:
      "Tezos: a library for querying RPCs and converting into the OpenAPI \
       format"
    ~deps:[ezjsonm; json_data_encoding; tezt_lib]

let _octez_protocol_compiler_bin =
  public_exe
    "octez-protocol-compiler"
    ~path:"src/lib_protocol_compiler/bin"
    ~opam:"octez-protocol-compiler"
    ~internal_name:"main_native"
    ~modes:[Native]
    ~deps:[octez_protocol_compiler_native; octez_version_value]
    ~linkall:true
    ~modules:["Main_native"]

let octez_protocol_compiler_tezos_protocol_packer =
  public_exe
    "octez-protocol-compiler.octez-protocol-packer"
    ~path:"src/lib_protocol_compiler/bin"
    ~opam:"octez-protocol-compiler"
    ~internal_name:"main_packer"
    ~deps:
      [
        octez_base |> open_ ~m:"TzPervasives";
        octez_stdlib_unix |> open_;
        octez_protocol_compiler_lib |> open_;
      ]
    ~modules:["Main_packer"]

let _octez_embedded_protocol_packer =
  public_exe
    "octez-embedded-protocol-packer"
    ~path:"src/lib_protocol_compiler/bin"
    ~opam:"octez-protocol-compiler"
    ~internal_name:"main_embedded_packer"
    ~modes:[Native]
    ~deps:
      [
        octez_base |> open_ ~m:"TzPervasives";
        octez_base_unix |> open_;
        octez_stdlib_unix |> open_;
      ]
    ~linkall:true
    ~modules:["Main_embedded_packer"]

let octez_layer2_store =
  octez_l2_lib
    "layer2_store"
    ~internal_name:"tezos_layer2_store"
    ~path:"src/lib_layer2_store"
    ~synopsis:"layer2 storage utils"
    ~deps:
      [
        index;
        octez_base |> open_ ~m:"TzPervasives";
        irmin_pack;
        irmin_pack_unix;
        irmin;
        aches_lwt;
        octez_stdlib_unix |> open_;
        octez_context_encoding;
      ]
    ~linkall:true
    ~conflicts:[Conflicts.checkseum]

let _octez_layer2_indexed_store_test =
  tezt
    ["test_indexed_store"]
    ~path:"src/lib_layer2_store/test/"
    ~opam:"octez-l2-libs"
    ~deps:
      [
        octez_error_monad |> open_ |> open_ ~m:"TzLwtreslib";
        octez_layer2_store |> open_;
        qcheck_alcotest;
        alcotezt;
      ]

let octez_dal_node_services =
  public_lib
    "tezos-dal-node-services"
    ~path:"src/lib_dal_node_services"
    ~opam:"tezos-dal-node-services"
    ~synopsis:"Tezos: `tezos-dal-node` RPC services"
    ~deps:
      [
        octez_base |> open_ ~m:"TzPervasives" |> open_;
        octez_rpc;
        octez_crypto_dal;
      ]
    ~linkall:true

let octez_dal_node_lib =
  public_lib
    "tezos-dal-node-lib"
    ~path:"src/lib_dal_node"
    ~opam:"tezos-dal-node-lib"
    ~synopsis:"Tezos: `tezos-dal-node` library"
    ~deps:
      [
        octez_base |> open_ ~m:"TzPervasives";
        octez_base_unix;
        octez_dal_node_services;
        octez_client_base |> open_;
        octez_protocol_updater |> open_;
        octez_client_base_unix |> open_;
        octez_stdlib_unix |> open_;
        octez_crypto_dal |> open_;
        octez_p2p |> open_;
        octez_p2p_services |> open_;
      ]

let octez_dal_node_gossipsub_lib =
  public_lib
    "tezos-dal-node-lib.gossipsub"
    ~path:"src/lib_dal_node/gossipsub"
    ~deps:
      [
        octez_base |> open_ ~m:"TzPervasives";
        octez_crypto_dal |> open_;
        octez_gossipsub |> open_;
        octez_p2p |> open_;
        octez_p2p_services |> open_;
        octez_crypto |> open_;
      ]

let octez_dac_lib =
  public_lib
    "tezos-dac-lib"
    ~path:"src/lib_dac"
    ~opam:"tezos-dac-lib"
    ~synopsis:"Tezos: `tezos-dac` library"
    ~deps:
      [octez_base |> open_ ~m:"TzPervasives"; octez_protocol_updater |> open_]

let octez_dac_client_lib =
  public_lib
    "tezos-dac-client-lib"
    ~path:"src/lib_dac_client"
    ~opam:"tezos-dac-client-lib"
    ~synopsis:"Tezos: `tezos-dac-client` library"
    ~deps:
      [
        octez_base |> open_ ~m:"TzPervasives";
        octez_base_unix;
        octez_client_base |> open_;
        octez_client_base_unix |> open_;
        octez_stdlib_unix |> open_;
        octez_dac_lib |> open_;
      ]

let octez_dac_node_lib =
  private_lib
    "tezos_dac_node_lib"
    ~path:"src/lib_dac_node"
    ~opam:"tezos-dac-node-lib"
    ~synopsis:"Tezos: `tezos-dac-node` library"
    ~deps:
      [
        octez_base |> open_ ~m:"TzPervasives";
        octez_base_unix;
        octez_client_base |> open_;
        octez_client_base_unix |> open_;
        octez_stdlib_unix |> open_;
        octez_layer2_store |> open_;
        octez_rpc_http_server;
        octez_dac_lib |> open_;
        octez_dac_client_lib |> open_;
      ]

let _octez_dac_node_lib_tests =
  tezt
    ["test_data_streamer"]
    ~path:"src/lib_dac_node/test"
    ~opam:"tezos-dac-node-lib-test"
    ~synopsis:"Test for dac node lib"
    ~with_macos_security_framework:true
    ~deps:
      [
        octez_stdlib |> open_;
        octez_stdlib_unix |> open_;
        octez_base |> open_ |> open_ ~m:"TzPervasives";
        octez_test_helpers |> open_;
        octez_base_test_helpers |> open_;
        octez_dac_node_lib |> open_;
        alcotezt;
      ]

let _octez_dac_lib_tests =
  tezt
    ["test_certificate"; "test_dac_plugin"; "test_dac_clic_helpers"]
    ~path:"src/lib_dac/test"
    ~opam:"tezos-dac-lib-test"
    ~synopsis:"Test for dac lib"
    ~with_macos_security_framework:true
    ~deps:
      [
        octez_stdlib |> open_;
        octez_stdlib_unix |> open_;
        octez_base |> open_ |> open_ ~m:"TzPervasives";
        octez_test_helpers |> open_;
        octez_base_test_helpers |> open_;
        octez_dac_lib |> open_;
        alcotezt;
      ]

let octez_node_config =
  public_lib
    "octez-node-config"
    ~path:"src/lib_node_config"
    ~synopsis:"Octez: `octez-node-config` library"
    ~deps:
      [
        octez_base |> open_ ~m:"TzPervasives" |> open_;
        octez_base_unix |> open_;
        octez_stdlib_unix |> open_;
        octez_shell_services |> open_;
        octez_rpc_http |> open_;
        octez_rpc_http_server |> open_;
        octez_context |> open_;
        octez_store |> open_;
        octez_validation |> open_;
      ]

let octez_crawler =
  public_lib
    "octez-crawler"
    ~internal_name:"octez_crawler"
    ~path:"src/lib_crawler"
    ~synopsis:"Octez: library to crawl blocks of the L1 chain"
    ~deps:
      [
        octez_base |> open_ ~m:"TzPervasives" |> open_;
        octez_rpc_http |> open_;
        octez_base_unix;
        octez_stdlib_unix |> open_;
        octez_client_base |> open_;
        octez_shell;
      ]

let octez_injector =
  public_lib
    "octez-injector"
    ~path:"src/lib_injector"
    ~synopsis:"Octez: library for building injectors"
    ~deps:
      [
        octez_base |> open_ ~m:"TzPervasives" |> open_;
        logs_lwt;
        octez_base_unix;
        octez_stdlib_unix |> open_;
        octez_crypto;
        octez_micheline |> open_;
        octez_client_base |> open_;
        octez_workers |> open_;
        octez_shell;
        octez_crawler |> open_;
      ]

let octez_smart_rollup_lib =
  octez_l2_lib
    "smart-rollup"
    ~internal_name:"octez_smart_rollup"
    ~path:"src/lib_smart_rollup"
    ~synopsis:"Library for Smart Rollups"
    ~documentation:[Dune.[S "package"; S "octez-l2-libs"]]
    ~deps:
      [
        octez_base |> open_ ~m:"TzPervasives" |> open_;
        octez_base_unix;
        octez_stdlib_unix |> open_;
        octez_crypto |> open_;
        octez_crypto_dal;
      ]

let octez_smart_rollup_node_lib =
  public_lib
    "octez-smart-rollup-node-lib"
    ~internal_name:"octez_smart_rollup_node"
    ~path:"src/lib_smart_rollup_node"
    ~synopsis:"Octez: library for Smart Rollup node"
    ~deps:
      [
        octez_base |> open_ ~m:"TzPervasives" |> open_;
        octez_base_unix;
        octez_stdlib_unix |> open_;
        octez_crypto |> open_;
        octez_client_base |> open_;
        octez_client_base_unix |> open_;
        cohttp_lwt_unix;
        octez_node_config;
        prometheus_app;
        octez_dal_node_lib |> open_;
        octez_dac_lib |> open_;
        octez_dac_client_lib |> open_;
        octez_injector |> open_;
        octez_version_value |> open_;
        octez_layer2_store |> open_;
        octez_crawler |> open_;
        octez_workers |> open_;
        octez_smart_rollup_lib |> open_;
      ]

let octez_scoru_wasm_helpers =
  octez_l2_lib
    "scoru-wasm-helpers"
    ~internal_name:"tezos_scoru_wasm_helpers"
    ~path:"src/lib_scoru_wasm/helpers"
    ~synopsis:"Helpers for the smart rollup wasm functionality and debugger"
    ~deps:
      [
        octez_base |> open_ ~m:"TzPervasives";
        tree_encoding;
        octez_base_unix;
        octez_context_disk;
        octez_scoru_wasm;
        octez_scoru_wasm_fast;
        octez_webassembly_interpreter_extra |> open_;
      ]
    ~preprocess:[staged_pps [ppx_import; ppx_deriving_show]]

let octez_scoru_wasm_durable_snapshot =
  octez_l2_lib
    "scoru_wasm_durable_snapshot"
    ~internal_name:"tezos_scoru_wasm_durable_snapshot"
    ~path:"src/lib_scoru_wasm/test/durable_snapshot"
    ~synopsis:"Durable storage reference implementation"
    ~deps:
      [
        octez_base |> open_ ~m:"TzPervasives";
        tree_encoding;
        octez_webassembly_interpreter_extra |> open_;
      ]
    ~preprocess:[staged_pps [ppx_import; ppx_deriving_show]]

let octez_scoru_wasm_tests_helpers =
  octez_l2_lib
    "scoru_wasm_test_helpers"
    ~internal_name:"tezos_scoru_wasm_test_helpers"
    ~path:"src/lib_scoru_wasm/test/helpers"
    ~synopsis:"Helpers for test of the smart rollup wasm functionality"
    ~deps:
      [
        octez_base |> open_ ~m:"TzPervasives";
        tree_encoding;
        octez_base_unix;
        octez_context_disk;
        octez_base_test_helpers |> open_;
        octez_test_helpers;
        octez_scoru_wasm;
        octez_scoru_wasm_durable_snapshot;
        octez_scoru_wasm_fast;
        octez_scoru_wasm_helpers;
        qcheck_alcotest;
        alcotezt;
        octez_webassembly_interpreter_extra |> open_;
      ]
    ~preprocess:[staged_pps [ppx_import; ppx_deriving_show]]

let octez_scoru_wasm_benchmark =
  octez_l2_lib
    "smart_rollup_wasm_benchmark_lib"
    ~internal_name:"octez_smart_rollup_wasm_benchmark_lib"
    ~path:"src/lib_scoru_wasm/bench"
    ~synopsis:"Smart Rollup WASM benchmark library"
    ~deps:
      [
        octez_base |> open_ ~m:"TzPervasives";
        tezt_lib;
        octez_webassembly_interpreter;
        octez_context_memory;
        octez_scoru_wasm;
        octez_scoru_wasm_helpers;
        lwt_unix;
      ]
    ~preprocess:[pps ppx_deriving_show]

let _octez_scoru_wasm_benchmark_exe =
  private_exe
    "octez_smart_rollup_wasm_benchmark"
    ~path:"src/lib_scoru_wasm/bench/executable"
    ~opam:"octez-l2-libs"
    ~preprocess:[pps ppx_deriving_show]
    ~deps:[octez_base |> open_ ~m:"TzPervasives"; octez_scoru_wasm_benchmark]

let _octez_scoru_wasm_tests =
  tezt
    [
      "test_ast_generators";
      "test_debug";
      (* TODO: https://gitlab.com/tezos/tezos/-/issues/5028
         Beware: there is a weird test failure when
         Durable snapshot test doesn't go first *)
      "test_durable_shapshot";
      "test_durable_storage";
      "test_fixed_nb_ticks";
      "test_get_set";
      "test_hash_consistency";
      "test_host_functions_ticks";
      "test_init";
      "test_input";
      "test_output";
      "test_parser_encoding";
      "test_protocol_migration";
      "test_reveal";
      "test_wasm_encoding";
      "test_wasm_pvm_encodings";
      "test_wasm_pvm";
      "test_wasm_vm";
    ]
    ~path:"src/lib_scoru_wasm/test"
    ~opam:"octez-l2-libs"
    ~deps:
      [
        octez_base |> open_ ~m:"TzPervasives";
        tree_encoding;
        octez_base_unix;
        octez_context_disk;
        octez_base_test_helpers |> open_;
        octez_test_helpers |> open_;
        octez_scoru_wasm;
        qcheck_alcotest;
        alcotezt;
        octez_scoru_wasm_helpers |> open_;
        octez_scoru_wasm_tests_helpers |> open_;
        octez_webassembly_interpreter_extra |> open_;
      ]
    ~preprocess:[staged_pps [ppx_import; ppx_deriving_show]]

let _octez_scoru_wasm_fast_tests =
  tezt
    [
      "gen";
      "partial_memory";
      "qcheck_helpers";
      "test_fast_cache";
      "test_fast";
      "test_memory_access";
    ]
    ~path:"src/lib_scoru_wasm/fast/test"
    ~opam:"octez-l2-libs"
    ~deps:
      [
        octez_base |> open_ ~m:"TzPervasives";
        tree_encoding;
        octez_base_unix;
        octez_context_disk;
        octez_base_test_helpers |> open_;
        octez_scoru_wasm_helpers |> open_;
        octez_scoru_wasm_tests_helpers |> open_;
        octez_test_helpers |> open_;
        octez_scoru_wasm;
        octez_scoru_wasm_fast;
        qcheck_alcotest;
        alcotezt;
      ]
    ~preprocess:[staged_pps [ppx_import; ppx_deriving_show]]

(* PROTOCOL PACKAGES *)

module Protocol : sig
  type number = Alpha | V of int | Other

  (** Status of the protocol on Mainnet.

      - [Active]: the protocol is the current protocol on Mainnet, is being proposed,
        or was active recently and was not deleted or frozen yet.
        Or, it is protocol Alpha.
      - [Frozen]: the protocol is an old protocol of Mainnet which was frozen
        (its tests, daemons etc. have been removed).
      - [Overridden]: the protocol has been replaced using a user-activated protocol override.
      - [Not_mainnet]: this protocol was never on Mainnet (e.g. demo protocols). *)
  type status = Active | Frozen | Overridden | Not_mainnet

  type t

  val number : t -> number

  val short_hash : t -> string

  val status : t -> status

  val name_dash : t -> string

  val name_underscore : t -> string

  val main : t -> target

  val embedded : t -> target

  (** [embedded] does not fail, it's just that the optional version
      composes better with [all_optionally]. *)
  val embedded_opt : t -> target option

  val client : t -> target option

  val client_exn : t -> target

  val client_commands_exn : t -> target

  val client_commands_registration : t -> target option

  val baking_commands_registration : t -> target option

  val plugin : t -> target option

  val plugin_exn : t -> target

  val plugin_registerer : t -> target option

  val dal : t -> target option

  val dac : t -> target option

  val parameters_exn : t -> target

  val benchmarks_proto_exn : t -> target

  val octez_sc_rollup : t -> target option

  val octez_sc_rollup_layer2 : t -> target option

  val octez_sc_rollup_node : t -> target option

  val baking_exn : t -> target

  val genesis : t

  val demo_noops : t

  val alpha : t

  (** List of all protocols. *)
  val all : t list

  (** List of active protocols. *)
  val active : t list

  (** Get packages to link.

      This takes a function that selects packages from a protocol.
      For instance, the node wants the embedded protocol and the plugin registerer,
      while the client wants the client commands etc.

      The result is the list of all such packages that exist.
      All of them are optional dependencies. *)
  val all_optionally : (t -> target option) list -> target list
end = struct
  type number = Alpha | V of int | Other

  module Name : sig
    type t

    (** [alpha] is a protocol name with protocol number [Alpha] *)
    val alpha : t

    (** [v name num] constuct a protocol name with protocol number [V num] *)
    val v : string -> int -> t

    (** [other name] constuct a protocol name with protocol number [Other] *)
    val other : string -> t

    val number : t -> number

    val name_underscore : t -> string

    val name_dash : t -> string

    val base_path : t -> string

    val short_hash : t -> string
  end = struct
    type t = {
      short_hash : string;
      name_underscore : string;
      name_dash : string;
      number : number;
    }

    let make name number =
      if
        not
          (String.for_all
             (function
               | 'a' .. 'z' | 'A' .. 'Z' | '0' .. '9' | '-' -> true | _ -> false)
             name)
      then
        invalid_arg
          (sf
             "Protocol.Name.make: %s is not a valid protocol name: should be \
              of the form [A-Za-z0-9-]+"
             name) ;
      let make_full_name sep name =
        match number with
        | Alpha | Other -> name
        | V number -> sf "%03d%c%s" number sep name
      in
      let name_dash = make_full_name '-' name in
      let name_underscore =
        make_full_name '_' (String.map (function '-' -> '_' | c -> c) name)
      in
      {short_hash = name; number; name_dash; name_underscore}

    let v name number = make name (V number)

    let alpha = make "alpha" Alpha

    let other name = make name Other

    let short_hash t = t.short_hash

    let number t = t.number

    let name_underscore t = t.name_underscore

    let name_dash t = t.name_dash

    let base_path t = Format.sprintf "src/proto_%s" (name_underscore t)
  end

  type status = Active | Frozen | Overridden | Not_mainnet

  type t = {
    status : status;
    name : Name.t;
    main : target;
    embedded : target;
    client : target option;
    client_commands : target option;
    client_commands_registration : target option;
    baking_commands_registration : target option;
    plugin : target option;
    plugin_registerer : target option;
    dal : target option;
    dac : target option;
    test_helpers : target option;
    parameters : target option;
    benchmarks_proto : target option;
    baking : target option;
    octez_sc_rollup : target option;
    octez_sc_rollup_layer2 : target option;
    octez_sc_rollup_node : target option;
  }

  let make ?client ?client_commands ?client_commands_registration
      ?baking_commands_registration ?plugin ?plugin_registerer ?dal ?dac
      ?test_helpers ?parameters ?benchmarks_proto ?octez_sc_rollup
      ?octez_sc_rollup_layer2 ?octez_sc_rollup_node ?baking ~status ~name ~main
      ~embedded () =
    {
      status;
      name;
      main;
      embedded;
      client;
      client_commands;
      client_commands_registration;
      baking_commands_registration;
      plugin;
      plugin_registerer;
      dal;
      dac;
      test_helpers;
      parameters;
      benchmarks_proto;
      baking;
      octez_sc_rollup;
      octez_sc_rollup_layer2;
      octez_sc_rollup_node;
    }

  let all_rev : t list ref = ref []

  (* Add to the [Protocol.add] list used to link in the node, client, etc.
     Returns the protocol for easier composability. *)
  let register protocol =
    all_rev := protocol :: !all_rev ;
    protocol

  let mandatory what {main; _} = function
    | None ->
        failwith
          ("protocol " ^ name_for_errors main ^ " has no " ^ what ^ " package")
    | Some x -> x

  let number p = Name.number p.name

  let short_hash p = Name.short_hash p.name

  let status p = p.status

  let name_dash p = Name.name_dash p.name

  let name_underscore p = Name.name_underscore p.name

  let main p = p.main

  let embedded p = p.embedded

  let embedded_opt p = Some p.embedded

  let client p = p.client

  let client_exn p = mandatory "client" p p.client

  let client_commands_exn p = mandatory "client-commands" p p.client_commands

  let client_commands_registration p = p.client_commands_registration

  let baking_commands_registration p = p.baking_commands_registration

  let plugin p = p.plugin

  let plugin_exn p = mandatory "plugin" p p.plugin

  let plugin_registerer p = p.plugin_registerer

  let dal p = p.dal

  let dac p = p.dac

  let parameters_exn p = mandatory "parameters" p p.parameters

  let benchmarks_proto_exn p = mandatory "benchmarks_proto" p p.benchmarks_proto

  let baking_exn p = mandatory "baking" p p.baking

  let octez_sc_rollup p = p.octez_sc_rollup

  let octez_sc_rollup_layer2 p = p.octez_sc_rollup_layer2

  let octez_sc_rollup_node p = p.octez_sc_rollup_node

  (* N as in "protocol number in the Alpha family". *)
  module N = struct
    (* This function is asymmetrical on purpose: we don't want to compare
       numbers with [Alpha] because such comparisons would break when snapshotting.
       So the left-hand side is the number of the protocol being built,
       but the right-hand side is an integer.

       We could instead have defined functions with one argument [number_le], [number_ge],
       [version_ne] and [version_eq] in [register_alpha_family] directly.
       We chose to use a module instead because [number_le 013] is not as readable as
       [N.(number <= 013)]. Indeed, is [number_le 013] equivalent to [(<=) 013],
       meaning "greater than 013", or is [number_le 013] equivalent to [fun x -> x <= 013],
       meaning the opposite? *)
    let compare_asymmetric a b =
      match a with
      | Alpha -> 1
      | V a -> Int.compare a b
      | Other ->
          invalid_arg "cannot use N.compare_asymmetric on Other protocols"

    let ( <= ) a b = compare_asymmetric a b <= 0

    let ( >= ) a b = compare_asymmetric a b >= 0

    let ( == ) a b = compare_asymmetric a b == 0
  end

  let only_if condition make = if condition then Some (make ()) else None

  let conditional_list =
    List.filter_map (fun (x, b) -> if b then Some x else None)

  module Lib_protocol = struct
    type t = {main : target; lifted : target; embedded : target}

    let make_tests ?test_helpers ?parameters ?plugin ?client ?benchmark
        ?benchmark_type_inference ?octez_sc_rollup ~main ~name () =
      let name_dash = Name.name_dash name in
      let number = Name.number name in
      let path = Name.base_path name in
      let _integration_consensus =
        tezt
          [
            "test_baking";
            "test_consensus_key";
            "test_deactivation";
            "test_delegation";
            "test_double_baking";
            (if N.(number >= 018) then "test_double_attestation"
            else "test_double_endorsement");
            (if N.(number >= 018) then "test_double_preattestation"
            else "test_double_preendorsement");
            (if N.(number >= 018) then "test_attestation"
            else "test_endorsement");
            "test_frozen_deposits";
            "test_helpers_rpcs";
            "test_participation";
            (if N.(number >= 018) then "test_preattestation_functor"
            else "test_preendorsement_functor");
            (if N.(number >= 018) then "test_preattestation"
            else "test_preendorsement");
            "test_seed";
          ]
          ~path:(path // "lib_protocol/test/integration/consensus")
          ~with_macos_security_framework:true
          ~opam:(sf "tezos-protocol-%s-tests" name_dash)
          ~deps:
            [
              alcotezt;
              octez_base |> open_ ~m:"TzPervasives"
              |> open_ ~m:"TzPervasives.Error_monad.Legacy_monad_globals";
              main |> open_;
              test_helpers |> if_some |> open_;
              octez_base_test_helpers |> open_;
              parameters |> if_some |> open_;
              plugin |> if_some |> open_;
            ]
      in
      let _integration_gas =
        tezt
          ["test_gas_costs"; "test_gas_levels"]
          ~path:(path // "lib_protocol/test/integration/gas")
          ~opam:(sf "tezos-protocol-%s-tests" name_dash)
          ~with_macos_security_framework:true
          ~deps:
            [
              alcotezt;
              octez_base |> open_ ~m:"TzPervasives"
              |> open_ ~m:"TzPervasives.Error_monad.Legacy_monad_globals";
              main |> open_;
              test_helpers |> if_some |> open_;
              octez_base_test_helpers |> open_;
            ]
      in
      let _integration_michelson =
        let modules =
          [
            ("test_annotations", true);
            ("test_block_time_instructions", true);
            ("test_contract_event", true);
            ("test_global_constants_storage", true);
            ("test_interpretation", true);
            ("test_lazy_storage_diff", true);
            ("test_patched_contracts", true);
            ("test_sapling", true);
            ("test_script_cache", true);
            ("test_script_typed_ir_size", true);
            ("test_temp_big_maps", true);
            ("test_ticket_accounting", true);
            ("test_ticket_balance_key", true);
            ("test_ticket_balance", true);
            ("test_ticket_lazy_storage_diff", true);
            ("test_ticket_manager", true);
            ("test_ticket_operations_diff", true);
            ("test_ticket_scanner", true);
            ("test_ticket_storage", true);
            ("test_typechecking", true);
            ("test_lambda_normalization", N.(number >= 016));
          ]
          |> List.filter_map (fun (n, b) -> if b then Some n else None)
        in
        tezt
          modules
          ~path:(path // "lib_protocol/test/integration/michelson")
          ~opam:(sf "tezos-protocol-%s-tests" name_dash)
          ~with_macos_security_framework:true
          ~dep_globs:
            (conditional_list
               [
                 ("contracts/*", true);
                 ("patched_contracts/*", N.(number >= 013));
               ])
          ~dep_globs_rec:
            (conditional_list
               [
                 ( "../../../../../../michelson_test_scripts/*",
                   N.(number >= 014) );
               ])
          ~deps:
            [
              alcotezt;
              octez_base |> open_ ~m:"TzPervasives"
              |> open_ ~m:"TzPervasives.Error_monad.Legacy_monad_globals";
              main |> open_;
              test_helpers |> if_some |> open_;
              octez_base_test_helpers |> open_;
              octez_client_base |> if_ N.(number <= 012);
              client |> if_some |> open_;
              octez_benchmark;
              octez_micheline |> open_;
              benchmark |> if_some |> open_;
              benchmark_type_inference |> if_some |> open_;
              plugin |> if_some |> open_;
              parameters |> if_some |> if_ N.(number >= 013);
            ]
      in
      let _integration_operations =
        let modules =
          [
            ("test_activation", true);
            ("test_combined_operations", true);
            ("test_failing_noop", true);
            ("test_origination", true);
            ("test_paid_storage_increase", true);
            ("test_reveal", true);
            ("test_sc_rollup_transfer", N.(number >= 016));
            ("test_sc_rollup", N.(number >= 016));
            ("test_transfer", true);
            ("test_voting", true);
            ("test_zk_rollup", true);
            ("test_transfer_ticket", N.(number >= 016));
            ("test_tx_rollup", N.(number <= 016));
          ]
          |> List.filter_map (fun (n, b) -> if b then Some n else None)
        in
        tezt
          modules
          ~path:(path // "lib_protocol/test/integration/operations")
          ~opam:(sf "tezos-protocol-%s-tests" name_dash)
          ~with_macos_security_framework:true
          ~dep_globs:(conditional_list [("contracts/*", N.(number >= 013))])
          ~deps:
            [
              alcotezt;
              octez_base |> open_ ~m:"TzPervasives"
              |> open_ ~m:"TzPervasives.Error_monad.Legacy_monad_globals";
              main |> open_;
              client |> if_some |> if_ N.(number >= 012) |> open_;
              test_helpers |> if_some |> open_;
              octez_base_test_helpers |> open_;
              plugin |> if_some |> open_;
            ]
      in
      let _integration_validate =
        only_if N.(number >= 014) @@ fun () ->
        tezt
          [
            "generator_descriptors";
            "generators";
            "manager_operation_helpers";
            "test_1m_restriction";
            "test_covalidity";
            "test_manager_operation_validation";
            "test_mempool";
            "test_sanity";
            "test_validation_batch";
            "valid_operations_generators";
            "validate_helpers";
          ]
          ~path:(path // "lib_protocol/test/integration/validate")
          ~opam:(sf "tezos-protocol-%s-tests" name_dash)
          ~with_macos_security_framework:true
          ~deps:
            [
              alcotezt;
              octez_base |> open_ ~m:"TzPervasives"
              |> open_ ~m:"TzPervasives.Error_monad.Legacy_monad_globals";
              main |> open_;
              qcheck_alcotest;
              client |> if_some |> open_;
              octez_test_helpers |> open_;
              test_helpers |> if_some |> open_;
              octez_base_test_helpers |> open_;
              plugin |> if_some |> open_;
            ]
      in
      let _integration =
        let modules =
          [
            ("test_constants", true);
            ("test_frozen_bonds", true);
            ("test_adaptive_issuance_launch", N.(number >= 018));
            ("test_adaptive_issuance_roundtrip", N.(number >= 018));
            ("test_liquidity_baking", true);
            ("test_storage_functions", true);
            ("test_storage", true);
            ("test_token", true);
          ]
          |> List.filter_map (fun (n, b) -> if b then Some n else None)
        in
        tezt
          modules
          ~path:(path // "lib_protocol/test/integration")
          ~opam:(sf "tezos-protocol-%s-tests" name_dash)
          ~with_macos_security_framework:true
          ~deps:
            [
              (if N.(number >= 015) then Some tezt_lib else None) |> if_some;
              octez_context;
              alcotezt;
              octez_base |> open_ ~m:"TzPervasives"
              |> open_ ~m:"TzPervasives.Error_monad.Legacy_monad_globals";
              client |> if_some |> open_;
              octez_client_base |> if_ N.(number <= 012);
              main |> open_;
              parameters |> if_some |> open_;
              test_helpers |> if_some |> open_;
              octez_base_test_helpers |> open_;
            ]
          ~dep_globs:(if N.(number >= 015) then ["wasm_kernel/*.wasm"] else [])
      in
      let _pbt =
        let list =
          (* The first item of each tuple is the index N for the runtestN alias.
             Those aliases are used to split into multiple CI jobs. *)
          [
            (1, "liquidity_baking_pbt", true);
            (1, "saturation_fuzzing", true);
            (1, "test_merkle_list", N.(number >= 013));
            (1, "test_gas_properties", true);
            (2, "test_sampler", N.(number >= 012));
            (2, "test_script_comparison", true);
            (2, "test_tez_repr", true);
            (2, "test_tx_rollup_l2_encoding", N.(number >= 013 && number <= 016));
            (2, "test_bitset", N.(number >= 013));
            (2, "test_sc_rollup_tick_repr", N.(number >= 016));
            (2, "test_sc_rollup_encoding", N.(number >= 016));
            (2, "test_sc_rollup_inbox", N.(number >= 017));
            (3, "refutation_game_pbt", N.(number == 013));
            (3, "test_refutation_game", N.(number >= 016));
            (3, "test_carbonated_map", N.(number >= 013));
            (3, "test_zk_rollup_encoding", N.(number >= 015));
            (3, "test_dal_slot_proof", N.(number >= 016));
            (3, "test_compare_operations", N.(number >= 015));
            (3, "test_operation_encoding", N.(number >= 016));
            (3, "test_balance_updates_encoding", N.(number >= 018));
            (3, "test_bytes_conversion", N.(number >= 016));
          ]
          |> List.filter_map (fun (i, n, b) -> if b then Some (i, n) else None)
        in
        tezt
          (List.map snd list)
          ~synopsis:"Tezos/Protocol: tests for economic-protocol definition"
          ~path:(path // "lib_protocol/test/pbt")
          ~opam:(sf "tezos-protocol-%s-tests" name_dash)
          ~with_macos_security_framework:true
          ~deps:
            [
              octez_base
              |> if_ N.(number <= 14)
              |> open_ ~m:"TzPervasives"
              |> open_ ~m:"TzPervasives.Error_monad.Legacy_monad_globals";
              octez_base |> if_ N.(number >= 15) |> open_ ~m:"TzPervasives";
              octez_micheline |> open_;
              client |> if_some |> open_;
              main |> open_;
              octez_merkle_proof_encoding;
              octez_test_helpers |> open_;
              test_helpers |> if_some |> open_;
              alcotezt;
              qcheck_alcotest;
              octez_client_base |> if_ N.(number <= 012);
              octez_benchmark;
              benchmark |> if_some |> open_;
              benchmark_type_inference |> if_some |> open_;
              octez_sc_rollup |> if_some |> if_ N.(number >= 016) |> open_;
              octez_crypto_dal |> if_ N.(number >= 016) |> open_;
              octez_base_test_helpers |> if_ N.(number >= 016) |> open_;
              parameters |> if_some |> if_ N.(number >= 016) |> open_;
            ]
      in
      let _unit =
        let modules =
          [
            ("test_bond_id_repr", true);
            ("test_consensus_key", true);
            ("test_contract_repr", true);
            ("test_destination_repr", true);
            ("test_fitness", true);
            ("test_fixed_point", true);
            ("test_gas_monad", true);
            ("test_global_constants_storage", true);
            ("test_level_module", true);
            ("test_liquidity_baking_repr", true);
            ("test_merkle_list", true);
            ("test_operation_repr", true);
            ("test_qty", true);
            ("test_receipt", true);
            ("test_round_repr", true);
            ("test_saturation", true);
            ("test_sc_rollup_arith", N.(number >= 016));
            ("test_sc_rollup_game", N.(number >= 016));
            ("test_sc_rollup_inbox", N.(number >= 016));
            ("test_sc_rollup_management_protocol", N.(number >= 016));
            ("test_sc_rollup_storage", N.(number >= 016));
            ("test_skip_list_repr", true);
            ("test_tez_repr", true);
            ("test_time_repr", true);
            ("test_zk_rollup_storage", true);
            ("test_sc_rollup_inbox_legacy", N.(number >= 016));
            ("test_sc_rollup_wasm", N.(number >= 016));
            ("test_local_contexts", N.(number >= 016));
            ("test_dal_slot_proof", N.(number >= 016));
            ("test_tx_rollup_l2_apply", N.(number >= 015 && number <= 016));
            ("test_tx_rollup_l2", N.(number >= 015 && number <= 016));
            ("test_adaptive_issuance", N.(number >= 018));
            ("test_adaptive_issuance_ema", N.(number >= 018));
          ]
          |> List.filter_map (fun (n, b) -> if b then Some n else None)
        in
        tezt
          modules
          ~path:(path // "lib_protocol/test/unit")
          ~opam:(sf "tezos-protocol-%s-tests" name_dash)
          ~with_macos_security_framework:true
          ~deps:
            [
              octez_base |> open_ ~m:"TzPervasives"
              |> open_ ~m:"TzPervasives.Error_monad.Legacy_monad_globals";
              octez_base_test_helpers |> open_;
              octez_micheline |> open_;
              client |> if_some |> open_;
              octez_client_base;
              parameters |> if_some |> open_if N.(number >= 016);
              octez_protocol_environment;
              octez_stdlib_unix;
              main |> open_;
              octez_test_helpers |> open_;
              test_helpers |> if_some |> open_;
              alcotezt;
              octez_scoru_wasm_helpers |> if_ N.(number >= 016) |> open_;
              octez_stdlib |> if_ N.(number >= 013) |> open_;
              octez_crypto_dal |> if_ N.(number >= 016) |> open_;
              octez_scoru_wasm;
              octez_webassembly_interpreter_extra
              |> if_ N.(number >= 016)
              |> open_;
            ]
      in
      let _regresssion =
        if N.(number >= 014) then
          (* About [~dep_globs]: this is only needed so that dune re-runs the tests
             if those files are modified. Dune will also copy those files in [_build],
             but the test uses absolute paths to find those files
             (thanks to [DUNE_SOURCEROOT] and [Filename.dirname __FILE__]),
             so those copies are not actually used. This is needed so that the test
             can be run either with [dune build @runtest],
             with [dune exec src/proto_alpha/lib_protocol/test/regression/main.exe],
             or with [dune exec tezt/tests/main.exe -- -f test_logging.ml]. *)
          let _ =
            tezt
              ["test_logging"]
              ~path:(path // "lib_protocol/test/regression")
              ~with_macos_security_framework:true
              ~opam:(sf "tezos-protocol-%s-tests" name_dash)
              ~deps:
                [
                  octez_base |> open_ ~m:"TzPervasives";
                  tezt_tezos |> open_;
                  main |> open_;
                  client |> if_some |> open_;
                  plugin |> if_some |> open_;
                  test_helpers |> if_some |> open_;
                  octez_micheline |> open_;
                ]
              ~dep_globs:["contracts/*.tz"; "expected/test_logging.ml/*.out"]
          in
          ()
      in
      ()

    let make ~name ~status =
      let name_underscore = Name.name_underscore name in
      let name_dash = Name.name_dash name in
      let number = Name.number name in
      let path = Name.base_path name in
      let dirname = path // "lib_protocol" in
      let tezos_protocol_filename = dirname // "TEZOS_PROTOCOL" in
      let tezos_protocol = Tezos_protocol.of_file_exn tezos_protocol_filename in
      (* Container of the registered sublibraries of [octez-protocol-libs] *)
      let registered_tezos_protocol : Sub_lib.container =
        Sub_lib.make_container ()
      in
      let tezos_protocol_sub_lib : Sub_lib.maker =
        Sub_lib.sub_lib
          ~package_synopsis:(sf "Tezos protocol %s package" name_dash)
          ~container:registered_tezos_protocol
          ~package:(sf "tezos-protocol-%s" name_dash)
      in
      let modules_as_deps =
        let basenames_of_module module_ =
          [".ml"; ".mli"]
          |> List.filter_map (fun ext ->
                 let basename = String.uncapitalize_ascii module_ ^ ext in
                 if Sys.file_exists (dirname // basename) then Some basename
                 else None)
        in
        let s_expr =
          tezos_protocol.Tezos_protocol.modules
          |> List.map (fun module_ ->
                 match basenames_of_module module_ with
                 | _ :: _ as basenames -> Dune.(G (of_atom_list basenames))
                 | [] ->
                     failwith
                       (sf
                          "In %s a module %s was declared, but no \
                           corresponding .ml or .mli files were found in \
                           directory %s"
                          tezos_protocol_filename
                          module_
                          dirname))
          |> Dune.of_list
        in
        Dune.V s_expr
      in
      let disable_warnings =
        match number with
        (* [Other] and [Alpha] protocols can be edited and should be
           fixed whenever a warning that we care about triggers. We
           only want to disable a limited set of warnings *)
        | Other | Alpha -> []
        (* [V _] protocols can't be edited to accomodate warnings, we need to disable warnings instead. *)
        | V _ as number ->
            if N.(number >= 014) then []
            else if N.(number >= 011) then [51]
            else [6; 7; 9; 16; 29; 32; 51; 68]
      in
      let environment =
        tezos_protocol_sub_lib
          "protocol.environment"
          ~internal_name:(sf "tezos_protocol_environment_%s" name_underscore)
          ~path:(path // "lib_protocol")
          ~modules:[sf "Tezos_protocol_environment_%s" name_underscore]
          ~linkall:true
          ~deps:[octez_protocol_environment]
          ~dune:
            Dune.
              [
                targets_rule
                  [sf "tezos_protocol_environment_%s.ml" name_underscore]
                  ~action:
                    [
                      S "write-file";
                      S "%{targets}";
                      S
                        (sf
                           {|module Name = struct let name = "%s" end
include Tezos_protocol_environment.V%d.Make(Name)()
|}
                           name_dash
                           tezos_protocol.expected_env_version);
                    ];
              ]
      in
      let raw_protocol =
        tezos_protocol_sub_lib
          "protocol.raw"
          ~internal_name:(sf "tezos_raw_protocol_%s" name_underscore)
          ~path:(path // "lib_protocol")
          ~linkall:true
          ~modules:tezos_protocol.modules
          ~flags:
            (Flags.standard
               ~nopervasives:true
               ~nostdlib:true
               ~disable_warnings
               ())
          ~deps:
            [
              environment |> open_ |> open_ ~m:"Pervasives"
              |> open_ ~m:"Error_monad";
            ]
      in
      let main =
        tezos_protocol_sub_lib
          "protocol"
          ~internal_name:(sf "tezos_protocol-%s" name_dash)
          ~path:(path // "lib_protocol")
          ~synopsis:
            (match number with
            | V _ as number when N.(number <= 003) ->
                sf
                  "Tezos/Protocol: %s (economic-protocol definition, functor \
                   version)"
                  name_underscore
            | Other ->
                sf
                  "Tezos/Protocol: %s economic-protocol definition"
                  name_underscore
            | Alpha | V _ -> "Tezos/Protocol: economic-protocol definition")
          ~modules:["Protocol"; sf "Tezos_protocol_%s" name_underscore]
          ~flags:(Flags.standard ~nopervasives:true ~disable_warnings ())
          ~deps:
            [
              octez_protocol_environment;
              tezos_protocol_environment_sigs;
              raw_protocol;
            ]
          ~dune:
            Dune.
              [
                install
                  [as_ "TEZOS_PROTOCOL" "protocol/raw/TEZOS_PROTOCOL"]
                  ~package:(sf "tezos-protocol-%s" name_dash)
                  ~section:"lib";
                targets_rule
                  ["protocol.ml"]
                  ~action:
                    [
                      S "write-file";
                      S "%{targets}";
                      S
                        (sf
                           {|
let hash = Tezos_crypto.Hashed.Protocol_hash.of_b58check_exn "%s"
let name = Tezos_protocol_environment_%s.Name.name
include Tezos_raw_protocol_%s
include Tezos_raw_protocol_%s.Main
|}
                           tezos_protocol.hash
                           name_underscore
                           name_underscore
                           name_underscore);
                    ];
                targets_rule
                  [sf "tezos_protocol_%s.ml" name_underscore]
                  ~action:
                    [
                      S "write-file";
                      S "%{targets}";
                      S
                        (sf
                           {|
module Environment = Tezos_protocol_environment_%s
module Protocol = Protocol
|}
                           name_underscore);
                    ];
                alias_rule
                  "runtest_compile_protocol"
                  ~deps_dune:
                    [modules_as_deps; [S ":src_dir"; S "TEZOS_PROTOCOL"]]
                  ~action:
                    [
                      S "run";
                      S "%{bin:octez-protocol-compiler}";
                      (if
                       String_set.mem
                         tezos_protocol.Tezos_protocol.hash
                         final_protocol_versions
                      then E
                      else S "-no-hash-check");
                      (match disable_warnings with
                      | [] -> E
                      | l ->
                          H
                            [
                              S "-warning";
                              S (Flags.disabled_warnings_to_string l);
                            ]);
                      H [S "-warn-error"; S "+a"];
                      S ".";
                    ];
              ]
      in
      let lifted =
        tezos_protocol_sub_lib
          "protocol.lifted"
          ~internal_name:(sf "tezos_protocol-%s.lifted" name_dash)
          ~path:(path // "lib_protocol")
          ~modules:["Lifted_protocol"]
          ~flags:(Flags.standard ~nopervasives:true ~disable_warnings ())
          ~deps:
            [
              octez_protocol_environment;
              tezos_protocol_environment_sigs;
              main |> open_;
            ]
          ~dune:
            Dune.
              [
                targets_rule
                  ["lifted_protocol.ml"]
                  ~action:
                    [
                      S "write-file";
                      S "%{targets}";
                      S
                        {|
include Environment.Lift (Protocol)
let hash = Protocol.hash
|};
                    ];
              ]
      in
      let _functor =
        private_lib
          (sf "tezos_protocol_%s_functor" name_underscore)
          ~path:(path // "lib_protocol")
          ~opam:""
          ~synopsis:
            (match number with
            | V _ as number when N.(number <= 003) ->
                sf
                  "Tezos/Protocol: %s (economic-protocol definition \
                   parameterized by its environment implementation)"
                  (if N.(number == 000) then name_dash else name_underscore)
            | Other ->
                sf
                  "Tezos/Protocol: %s (economic-protocol definition \
                   parameterized by its environment implementation)"
                  name_underscore
            | Alpha | V _ ->
                "Tezos/Protocol: economic-protocol definition parameterized by \
                 its environment implementation")
          ~modules:["Functor"]
            (* The instrumentation is removed as it can lead to a stack overflow *)
            (* https://gitlab.com/tezos/tezos/-/issues/1927 *)
          ~bisect_ppx:No
          ~flags:(Flags.standard ~nopervasives:true ~disable_warnings ())
          ~opam_only_deps:[octez_protocol_compiler_tezos_protocol_packer]
          ~deps:[octez_protocol_environment; tezos_protocol_environment_sigs]
          ~dune:
            Dune.
              [
                targets_rule
                  ["functor.ml"]
                  ~deps:[modules_as_deps; [S ":src_dir"; S "TEZOS_PROTOCOL"]]
                  ~action:
                    [
                      S "with-stdout-to";
                      S "%{targets}";
                      [
                        S "chdir";
                        S "%{workspace_root}";
                        [
                          S "run";
                          S
                            "%{bin:octez-protocol-compiler.octez-protocol-packer}";
                          S "%{src_dir}";
                        ];
                      ];
                    ];
              ]
      in
      let embedded =
        tezos_protocol_sub_lib
          "embedded-protocol"
          ~internal_name:(sf "tezos_embedded_protocol_%s" name_underscore)
          ~path:(path // "lib_protocol")
          ~synopsis:
            (match number with
            | V _ as number when N.(number <= 003) ->
                sf
                  "Tezos/Protocol: %s (economic-protocol definition, embedded \
                   in `octez-node`)"
                  (if N.(number == 000) then name_dash else name_underscore)
            | Other ->
                sf
                  "Tezos/Protocol: %s (economic-protocol definition, embedded \
                   in `octez-node`)"
                  name_underscore
            | Alpha | V _ ->
                "Tezos/Protocol: economic-protocol definition, embedded in \
                 `octez-node`")
          ~modules:["Registerer"]
          ~linkall:true
          ~flags:(Flags.standard ~disable_warnings ())
          ~release_status:
            (match (number, status) with
            | V _, (Active | Frozen | Overridden) ->
                (* Contrary to client libs and protocol plugin registerers,
                   embedded protocols are useful even when the protocol was overridden. *)
                Released
            | V _, Not_mainnet | (Alpha | Other), _ ->
                (* Ideally we would not release the opam packages but this would require
                   removing the dependencies when releasing, both from .opam files
                   and dune files. *)
                Auto_opam)
          ~deps:[main; octez_protocol_updater; octez_protocol_environment]
          ~dune:
            Dune.
              [
                targets_rule
                  ["registerer.ml"]
                  ~deps:[modules_as_deps; [S ":src_dir"; S "TEZOS_PROTOCOL"]]
                  ~action:
                    [
                      S "with-stdout-to";
                      S "%{targets}";
                      [
                        S "chdir";
                        S "%{workspace_root}";
                        [
                          S "run";
                          S "%{bin:octez-embedded-protocol-packer}";
                          S "%{src_dir}";
                          S name_underscore;
                        ];
                      ];
                    ];
              ]
      in
      {main; lifted; embedded}
  end

  let genesis =
    let name = Name.other "genesis" in
    let {Lib_protocol.main; lifted; embedded} =
      Lib_protocol.make ~name ~status:Not_mainnet
    in
    let client =
      public_lib
        (sf "tezos-client-%s" (Name.name_dash name))
        ~path:(Name.base_path name // "lib_client")
        ~synopsis:"Tezos/Protocol: protocol specific library for `tezos-client`"
        ~deps:
          [
            octez_base |> open_ ~m:"TzPervasives"
            |> open_ ~m:"TzPervasives.Error_monad.Legacy_monad_globals";
            octez_shell_services |> open_;
            octez_client_base |> open_;
            octez_protocol_environment;
            main |> open_;
            lifted;
            octez_client_commands |> open_;
            octez_proxy;
            octez_stdlib_unix;
          ]
        ~linkall:true
    in
    register @@ make ~name ~status:Not_mainnet ~main ~embedded ~client ()

  let demo_noops =
    let name = Name.other "demo-noops" in
    let {Lib_protocol.main; lifted = _; embedded} =
      Lib_protocol.make ~name ~status:Not_mainnet
    in
    register @@ make ~name ~status:Not_mainnet ~main ~embedded ()

  let _demo_counter =
    let name = Name.other "demo-counter" in
    let {Lib_protocol.main; lifted; embedded} =
      Lib_protocol.make ~name ~status:Not_mainnet
    in
    let client =
      public_lib
        (sf "tezos-client-%s" (Name.name_dash name))
        ~path:(Name.base_path name // "lib_client")
        ~synopsis:"Tezos/Protocol: protocol specific library for `tezos-client`"
        ~deps:
          [
            octez_base |> open_ ~m:"TzPervasives"
            |> open_ ~m:"TzPervasives.Error_monad.Legacy_monad_globals";
            octez_shell_services |> open_;
            octez_client_base |> open_;
            octez_client_commands |> open_;
            main |> open_;
            lifted;
          ]
        ~linkall:true
    in
    register @@ make ~name ~status:Not_mainnet ~main ~embedded ~client ()

  let register_alpha_family status name =
    let short_hash = Name.short_hash name in
    let name_dash = Name.name_dash name in
    let name_underscore = Name.name_underscore name in
    let number = Name.number name in
    let path = Name.base_path name in
    (* Container of the registered sublibraries of [octez-protocol-libs] *)
    let registered_octez_protocol_libs : Sub_lib.container =
      Sub_lib.make_container ()
    in
    let octez_protocol_lib : Sub_lib.maker =
      Sub_lib.sub_lib
        ~package_synopsis:(sf "Octez protocol %s libraries" name_dash)
        ~container:registered_octez_protocol_libs
        ~package:(sf "octez-protocol-%s-libs" name_dash)
    in
    let active =
      match status with
      | Frozen | Overridden | Not_mainnet -> false
      | Active -> true
    in
    let not_overridden =
      match status with
      | Frozen | Active | Not_mainnet -> true
      | Overridden -> false
    in
    let executable_release_status =
      match (number, status) with
      | V _, (Active | Frozen) -> Released
      | V _, (Overridden | Not_mainnet) -> Unreleased
      | Alpha, _ -> Experimental
      | Other, _ -> Unreleased
    in
    let optional_library_release_status =
      match (number, status) with
      | V _, (Active | Frozen) ->
          (* Put explicit dependency in meta-package octez.opam to force the optional
             dependency to be installed. *)
          Released
      | V _, (Overridden | Not_mainnet) | (Alpha | Other), _ ->
          (* Ideally we would not release the opam packages but this would require
             removing the dependencies when releasing, both from .opam files
             and dune files. *)
          Auto_opam
    in
    let opt_map l f = Option.map f l in
    let both o1 o2 =
      match (o1, o2) with Some x, Some y -> Some (x, y) | _, _ -> None
    in
    let {Lib_protocol.main; lifted; embedded} =
      Lib_protocol.make ~name ~status
    in
    let parameters =
      only_if (N.(number >= 011) && not_overridden) @@ fun () ->
      public_lib
        (sf "tezos-protocol-%s.parameters" name_dash)
        ~path:(path // "lib_parameters")
        ~all_modules_except:["gen"]
        ~deps:
          [
            octez_base |> open_ ~m:"TzPervasives";
            octez_protocol_environment;
            main |> open_;
          ]
        ~linkall:true
    in
    let _parameters_exe =
      opt_map parameters @@ fun parameters ->
      private_exe
        "gen"
        ~path:(path // "lib_parameters")
        ~opam:(sf "tezos-protocol-%s" name_dash)
        ~deps:
          [
            octez_base |> open_ ~m:"TzPervasives";
            parameters |> open_;
            main |> if_ N.(number >= 012) |> open_;
          ]
        ~modules:["gen"]
        ~linkall:true
        ~with_macos_security_framework:true
        ~dune:
          Dune.(
            let gen_json name =
              targets_rule
                [name ^ "-parameters.json"]
                ~deps:[S "gen.exe"]
                ~action:[S "run"; S "%{deps}"; S ("--" ^ name)]
            in
            let networks = List.["sandbox"; "test"; "mainnet"] in
            let networks =
              if N.(number >= 017) then
                networks @ List.["mainnet-with-chain-id"]
              else networks
            in
            of_list
              (List.map gen_json networks
              @ (* TODO: why do we install these files? *)
              List.
                [
                  install
                    (List.map (fun n -> S (n ^ "-parameters.json")) networks)
                    ~package:(sf "tezos-protocol-%s" name_dash)
                    ~section:"lib";
                ]))
        ~bisect_ppx:No
    in
    let octez_sc_rollup =
      only_if N.(number >= 016) @@ fun () ->
      octez_protocol_lib
        "smart-rollup"
        ~internal_name:(sf "tezos_smart_rollup_%s" name_dash)
        ~path:(path // "lib_sc_rollup")
        ~synopsis:
          "Protocol specific library of helpers for `tezos-smart-rollup`"
        ~deps:[octez_base |> open_ ~m:"TzPervasives"; main |> open_]
        ~inline_tests:ppx_expect
        ~linkall:true
    in
    let plugin =
      only_if (N.(number >= 007) && not_overridden) @@ fun () ->
      octez_protocol_lib
        "plugin"
        ~internal_name:(sf "tezos_protocol_plugin_%s" name_dash)
        ~path:(path // "lib_plugin")
        ~synopsis:"Protocol plugin"
        ~documentation:
          [Dune.[S "package"; S (sf "octez-protocol-%s-libs" name_dash)]]
        ~deps:
          [
            octez_base |> open_ ~m:"TzPervasives"
            |> open_ ~m:"TzPervasives.Error_monad.Legacy_monad_globals";
            main |> open_;
            octez_sc_rollup |> if_some |> if_ N.(number >= 016) |> open_;
          ]
        ~all_modules_except:["Plugin_registerer"]
        ~bisect_ppx:(if N.(number >= 008) then Yes else No)
    in
    let plugin_registerer =
      opt_map plugin @@ fun plugin ->
      octez_protocol_lib
        "plugin-registerer"
        ~internal_name:(sf "tezos_protocol_plugin_%s_registerer" name_dash)
        ~path:(path // "lib_plugin")
        ~synopsis:"Protocol plugin registerer"
        ~release_status:optional_library_release_status
        ~deps:
          [
            octez_base |> open_ ~m:"TzPervasives"
            |> open_ ~m:"TzPervasives.Error_monad.Legacy_monad_globals";
            embedded |> open_;
            plugin |> open_;
            octez_validation |> open_;
          ]
        ~modules:["Plugin_registerer"]
        ~bisect_ppx:(if N.(number >= 008) then Yes else No)
    in
    let client =
      only_if not_overridden @@ fun () ->
      octez_protocol_lib
        "client"
        ~internal_name:(sf "tezos_client_%s" name_dash)
        ~path:(path // "lib_client")
        ~synopsis:"Protocol specific library for `tezos-client`"
        ~release_status:optional_library_release_status
        ~deps:
          [
            octez_base |> open_ ~m:"TzPervasives"
            |> open_ ~m:"TzPervasives.Error_monad.Legacy_monad_globals";
            octez_clic;
            octez_shell_services |> open_;
            octez_client_base |> open_;
            main |> open_;
            lifted |> open_if N.(number >= 018);
            octez_mockup_registration |> if_ N.(number >= 011);
            octez_proxy |> if_ N.(number >= 011);
            octez_signer_backends |> if_ N.(number >= 001);
            plugin |> if_some |> open_if N.(number >= 008);
            parameters |> if_some |> if_ N.(number >= 011) |> open_;
            octez_rpc;
            octez_client_commands |> if_ N.(number == 000) |> open_;
            octez_stdlib_unix |> if_ N.(number == 000);
            octez_sc_rollup |> if_some |> if_ N.(number >= 016) |> open_;
            uri |> if_ N.(number >= 001);
          ]
        ~bisect_ppx:(if N.(number >= 008) then Yes else No)
        ?inline_tests:(if N.(number >= 009) then Some ppx_expect else None)
        ~linkall:true
    in
    let test_helpers =
      only_if active @@ fun () ->
      octez_protocol_lib
        "test-helpers"
        ~path:
          (if active then path // "lib_protocol/test/helpers"
          else path // "lib_protocol")
        ~internal_name:(sf "tezos_%s_test_helpers" name_underscore)
        ~synopsis:"Protocol testing framework"
        ~opam_only_deps:[octez_protocol_environment; parameters |> if_some]
        ~deps:
          [
            qcheck_alcotest;
            octez_test_helpers |> open_;
            octez_base |> open_ ~m:"TzPervasives"
            |> open_ ~m:"TzPervasives.Error_monad.Legacy_monad_globals";
            octez_micheline |> open_;
            octez_stdlib_unix |> open_;
            main |> open_;
            client |> if_some |> open_;
            parameters |> if_some |> open_;
            octez_protocol_environment;
            plugin |> if_some |> open_;
            octez_shell_services |> open_;
            octez_plompiler |> if_ N.(number >= 015);
            octez_crypto_dal |> if_ N.(number >= 016) |> open_;
            octez_sc_rollup |> if_some |> if_ N.(number >= 018) |> open_;
          ]
    in
    let _plugin_tests =
      opt_map (both plugin test_helpers) @@ fun (plugin, test_helpers) ->
      only_if active @@ fun () ->
      tezt
        [
          "helpers";
          "test_conflict_handler";
          "test_consensus_filter";
          "test_fee_needed_to_overtake";
          "test_fee_needed_to_replace_by_fee";
        ]
        ~path:(path // "lib_plugin/test")
        ~with_macos_security_framework:true
        ~opam:(sf "octez-protocol-%s-libs" name_dash)
        ~deps:
          [
            octez_base |> open_ ~m:"TzPervasives"
            |> open_ ~m:"TzPervasives.Error_monad.Legacy_monad_globals";
            octez_base_test_helpers |> open_;
            octez_base_unix |> if_ N.(number >= 013);
            alcotezt;
            octez_test_helpers |> open_;
            qcheck_alcotest;
            octez_stdlib_unix;
            octez_micheline |> open_;
            plugin |> open_;
            main |> open_ |> open_ ~m:"Protocol";
            parameters |> if_some |> open_;
            test_helpers |> open_;
          ]
    in
    let _client_tests =
      only_if active @@ fun () ->
      tezt
        [
          "test_michelson_v1_macros";
          "test_client_proto_contracts";
          "test_client_proto_context";
          "test_proxy";
        ]
        ~path:(path // "lib_client/test")
        ~opam:(sf "octez-protocol-%s-libs" name_dash)
        ~with_macos_security_framework:true
        ~deps:
          [
            octez_base |> open_ ~m:"TzPervasives"
            |> open_ ~m:"TzPervasives.Error_monad.Legacy_monad_globals";
            octez_micheline |> open_;
            client |> if_some |> open_;
            main |> open_;
            octez_base_test_helpers |> open_;
            octez_test_helpers |> open_;
            alcotezt;
            qcheck_alcotest;
          ]
    in
    let client_commands =
      only_if (N.(number >= 001) && not_overridden) @@ fun () ->
      octez_protocol_lib
        "client.commands"
        ~internal_name:(sf "tezos_client_%s_commands" name_dash)
        ~path:(path // "lib_client_commands")
        ~deps:
          [
            octez_base
            |> if_ N.(number <= 14)
            |> open_ ~m:"TzPervasives"
            |> open_ ~m:"TzPervasives.Error_monad.Legacy_monad_globals";
            octez_base |> if_ N.(number >= 15) |> open_ ~m:"TzPervasives";
            octez_clic;
            main |> open_;
            parameters |> if_some |> if_ N.(number >= 013) |> open_;
            octez_stdlib_unix |> open_;
            octez_protocol_environment;
            octez_shell_services |> open_;
            octez_mockup |> if_ N.(number >= 011);
            octez_mockup_registration |> if_ N.(number >= 011);
            octez_mockup_commands |> if_ N.(number >= 011);
            octez_client_base |> open_;
            client |> if_some |> open_;
            octez_client_commands |> open_;
            octez_rpc;
            octez_client_base_unix |> if_ N.(number >= 009) |> open_;
            plugin |> if_some |> if_ N.(number >= 008) |> open_;
            (* uri used by the stresstest command introduced in 011 *)
            uri |> if_ N.(number >= 011);
          ]
        ~bisect_ppx:(if N.(number >= 008) then Yes else No)
        ~linkall:true
        ~all_modules_except:["alpha_commands_registration"]
    in
    let client_sapling =
      only_if (N.(number >= 011) && not_overridden) @@ fun () ->
      octez_protocol_lib
        "client.sapling"
        ~internal_name:(sf "tezos_client_sapling_%s" name_underscore)
        ~path:(path // "lib_client_sapling")
        ~deps:
          [
            octez_base |> open_ ~m:"TzPervasives"
            |> open_ ~m:"TzPervasives.Error_monad.Legacy_monad_globals";
            octez_clic;
            octez_crypto;
            octez_stdlib_unix |> open_;
            octez_client_base |> open_;
            octez_signer_backends;
            client |> if_some |> open_;
            client_commands |> if_some |> open_;
            main |> open_;
            plugin |> if_some |> if_ N.(number >= 013) |> open_;
          ]
        ~linkall:true
    in
    let client_commands_registration =
      only_if (N.(number >= 001) && not_overridden) @@ fun () ->
      octez_protocol_lib
        "client.commands-registration"
        ~internal_name:(sf "tezos_client_%s_commands_registration" name_dash)
        ~path:(path // "lib_client_commands")
        ~deps:
          [
            octez_base
            |> if_ N.(number <= 14)
            |> open_ ~m:"TzPervasives"
            |> open_ ~m:"TzPervasives.Error_monad.Legacy_monad_globals";
            octez_base |> if_ N.(number >= 15) |> open_ ~m:"TzPervasives";
            octez_clic;
            main |> open_;
            parameters |> if_some |> if_ N.(number >= 013) |> open_;
            octez_protocol_environment;
            octez_shell_services |> open_;
            octez_client_base |> open_;
            client |> if_some |> open_;
            octez_client_commands |> open_;
            client_commands |> if_some |> open_;
            client_sapling |> if_some |> if_ N.(number >= 011) |> open_;
            octez_rpc;
            plugin |> if_some |> if_ N.(number >= 008) |> open_;
          ]
        ~bisect_ppx:(if N.(number >= 008) then Yes else No)
        ~linkall:true
        ~modules:["alpha_commands_registration"]
    in
    let baking =
      only_if active @@ fun () ->
      octez_protocol_lib
        "baking"
        ~internal_name:("tezos_baking_" ^ name_dash)
        ~path:(path // "lib_delegate")
        ~synopsis:
          (if N.(number <= 011) then
           "Base library for `tezos-baker/endorser/accuser`"
          else "Base library for `tezos-baker/accuser`")
        ~deps:
          [
            octez_base |> open_ ~m:"TzPervasives"
            |> open_ ~m:"TzPervasives.Error_monad.Legacy_monad_globals";
            octez_clic;
            octez_version_value;
            main |> open_;
            lifted |> if_ N.(number >= 018) |> open_;
            plugin |> if_some |> open_;
            octez_protocol_environment;
            octez_shell_services |> open_;
            octez_client_base |> open_;
            client |> if_some |> open_;
            octez_client_commands |> open_;
            octez_stdlib |> open_;
            octez_stdlib_unix |> open_;
            octez_shell_context |> open_;
            octez_context |> open_;
            octez_context_memory |> if_ N.(number >= 012);
            octez_rpc_http_client_unix |> if_ N.(number >= 011);
            octez_context_ops |> if_ N.(number >= 011) |> open_;
            octez_rpc;
            octez_rpc_http |> open_;
            octez_dal_node_services |> if_ N.(number >= 017);
            lwt_canceler;
            lwt_exit;
            uri;
          ]
        ~linkall:true
        ~all_modules_except:
          (if N.(number <= 011) then
           ["Delegate_commands"; "Delegate_commands_registration"]
          else ["Baking_commands"; "Baking_commands_registration"])
    in
    let tenderbrute =
      only_if (active && N.(number >= 013)) @@ fun () ->
      octez_protocol_lib
        "baking.tenderbrute"
        ~internal_name:(sf "tenderbrute_%s" name_underscore)
        ~path:(path // "lib_delegate/test/tenderbrute/lib")
        ~deps:
          [
            data_encoding |> open_;
            octez_base |> open_ ~m:"TzPervasives"
            |> open_ ~m:"TzPervasives.Error_monad.Legacy_monad_globals"
            |> open_;
            octez_base_unix;
            main |> open_;
            octez_client_base |> open_;
            client |> if_some |> open_;
          ]
        ~bisect_ppx:No
    in
    let _tenderbrute_exe =
      only_if (active && N.(number >= 013)) @@ fun () ->
      test
        "tenderbrute_main"
        ~alias:""
        ~path:(path // "lib_delegate/test/tenderbrute")
        ~with_macos_security_framework:true
        ~opam:(sf "octez-protocol-%s-libs" name_dash)
        ~deps:
          [
            octez_base |> open_ ~m:"TzPervasives"
            |> open_ ~m:"TzPervasives.Error_monad.Legacy_monad_globals"
            |> open_;
            octez_client_base |> open_;
            client |> if_some |> open_;
            main |> open_;
            tenderbrute |> if_some |> open_;
          ]
        ~linkall:true
    in
    let _baking_tests =
      opt_map (both baking test_helpers) @@ fun (baking, test_helpers) ->
      only_if N.(number >= 011) @@ fun () ->
      let mockup_simulator =
        only_if N.(number >= 012) @@ fun () ->
        octez_protocol_lib
          "bakings.mockup-simulator"
          ~internal_name:(sf "tezos_%s_mockup_simulator" name_underscore)
          ~path:(path // "lib_delegate/test/mockup_simulator")
          ~deps:
            [
              octez_base |> open_ ~m:"TzPervasives"
              |> open_ ~m:"TzPervasives.Error_monad.Legacy_monad_globals";
              main |> open_ |> open_ ~m:"Protocol";
              client |> if_some |> open_;
              octez_client_commands |> open_;
              baking |> open_;
              octez_stdlib_unix |> open_;
              octez_client_base_unix |> open_;
              parameters |> if_some |> open_;
              octez_mockup;
              octez_mockup_proxy;
              octez_mockup_commands;
              tenderbrute |> if_some |> if_ N.(number >= 013) |> open_;
            ]
          ~bisect_ppx:No
      in
      tezt
        ["test_scenario"]
        ~path:(path // "lib_delegate/test")
        ~with_macos_security_framework:true
        ~opam:(sf "octez-protocol-%s-libs" name_dash)
        ~deps:
          [
            octez_base |> open_ ~m:"TzPervasives"
            |> open_ ~m:"TzPervasives.Error_monad.Legacy_monad_globals";
            octez_protocol_environment |> if_ N.(number <= 011);
            octez_test_helpers |> if_ N.(number <= 011);
            octez_micheline |> open_;
            client |> if_some |> open_;
            main |> open_;
            test_helpers |> if_ N.(number <= 011) |> open_;
            octez_base_test_helpers |> open_;
            mockup_simulator |> if_some |> open_;
            octez_client_base |> if_ N.(number <= 011);
            baking |> open_;
            parameters |> if_some |> if_ N.(number >= 012);
            octez_crypto |> if_ N.(number >= 012);
            alcotezt;
            uri;
          ]
    in
    let baking_commands =
      only_if active @@ fun () ->
      octez_protocol_lib
        "baking-commands"
        ~internal_name:(sf "tezos_baking_%s_commands" name_dash)
        ~path:(path // "lib_delegate")
        ~synopsis:"Protocol-specific commands for baking"
        ~deps:
          [
            octez_base |> open_ ~m:"TzPervasives"
            |> open_ ~m:"TzPervasives.Error_monad.Legacy_monad_globals";
            main |> open_;
            parameters |> if_some |> if_ N.(number >= 18) |> open_;
            octez_stdlib_unix |> open_;
            octez_protocol_environment;
            octez_shell_services |> open_;
            octez_client_base |> open_;
            client |> if_some |> open_;
            octez_client_commands |> open_;
            baking |> if_some |> open_;
            octez_rpc;
            uri;
          ]
        ~linkall:true
        ~modules:
          [
            (if N.(number <= 011) then "Delegate_commands"
            else "Baking_commands");
          ]
    in
    let baking_commands_registration =
      only_if active @@ fun () ->
      octez_protocol_lib
        "baking-commands.registration"
        ~internal_name:(sf "tezos_baking_%s_commands_registration" name_dash)
        ~path:(path // "lib_delegate")
        ~deps:
          [
            octez_base |> open_ ~m:"TzPervasives";
            main |> open_;
            octez_protocol_environment;
            octez_shell_services |> open_;
            octez_client_base |> open_;
            client |> if_some |> open_;
            octez_client_commands |> open_;
            baking |> if_some |> open_;
            baking_commands |> if_some |> open_;
            octez_rpc;
          ]
        ~linkall:true
        ~modules:
          [
            (if N.(number <= 011) then "Delegate_commands_registration"
            else "Baking_commands_registration");
          ]
    in
    let daemon daemon =
      only_if active @@ fun () ->
      public_exe
        (sf "octez-%s-%s" daemon short_hash)
        ~internal_name:(sf "main_%s_%s" daemon name_underscore)
        ~path:(path // sf "bin_%s" daemon)
        ~synopsis:(sf "Tezos/Protocol: %s binary" daemon)
        ~release_status:executable_release_status
        ~with_macos_security_framework:true
        ~deps:
          [
            octez_base |> open_ ~m:"TzPervasives"
            |> open_ ~m:"TzPervasives.Error_monad.Legacy_monad_globals";
            octez_clic;
            main |> open_;
            client |> if_some |> open_;
            octez_client_commands |> open_;
            baking_commands |> if_some |> open_;
            octez_stdlib_unix |> open_;
            octez_client_base_unix |> open_;
          ]
    in
    let _baker = daemon "baker" in
    let _accuser = daemon "accuser" in
    let _endorser = only_if N.(number <= 011) @@ fun () -> daemon "endorser" in
    let layer2_utils =
      only_if N.(number >= 016) @@ fun () ->
      octez_protocol_lib
        "layer2-utils"
        ~internal_name:(sf "tezos_layer2_utils_%s" name_dash)
        ~path:(path // "lib_layer2_utils")
        ~synopsis:"Protocol specific library for Layer 2 utils"
        ~deps:
          [
            octez_base |> open_ ~m:"TzPervasives";
            main |> open_;
            client |> if_some |> open_;
          ]
        ~inline_tests:ppx_expect
        ~linkall:true
    in
    let injector =
      only_if (active && N.(number >= 013 && number <= 015)) @@ fun () ->
      octez_protocol_lib
        "injector"
        ~internal_name:(sf "tezos_injector_%s" name_dash)
        ~path:(path // "lib_injector")
        ~synopsis:"Protocol specific library building injectors"
        ~deps:
          [
            octez_base |> open_ ~m:"TzPervasives"
            |> open_ ~m:"TzPervasives.Error_monad.Legacy_monad_globals"
            |> open_;
            octez_base_unix;
            octez_stdlib_unix |> open_;
            octez_crypto;
            main |> open_;
            octez_micheline |> open_;
            client |> if_some |> open_;
            octez_client_base |> open_;
            octez_workers |> open_;
            octez_shell;
            layer2_utils |> if_some |> open_;
          ]
        ~inline_tests:ppx_expect
        ~linkall:true
    in
    let dal =
      only_if (active && N.(number >= 016)) @@ fun () ->
      octez_protocol_lib
        "dal"
        ~internal_name:(sf "tezos_dal_%s" name_dash)
        ~path:(path // "lib_dal")
        ~synopsis:"Protocol specific library for the Data availability Layer"
        ~deps:
          [
            octez_base |> open_ ~m:"TzPervasives"
            |> open_ ~m:"TzPervasives.Error_monad.Legacy_monad_globals";
            octez_protocol_compiler_registerer |> open_;
            octez_stdlib_unix |> open_;
            octez_dal_node_lib |> open_;
            client |> if_some |> open_;
            plugin |> if_some |> open_;
            embedded |> open_;
            layer2_utils |> if_some |> open_;
            main |> open_;
          ]
        ~inline_tests:ppx_expect
        ~linkall:true
    in
    let _dal_tests =
      only_if (active && N.(number >= 016)) @@ fun () ->
      tezt
        (* test [test_dac_pages_encoding] was removed after 016 *)
        (if N.(number == 016) then
         [
           "test_dal_slot_frame_encoding";
           "test_dac_pages_encoding";
           "test_helpers";
         ]
        else ["test_dal_slot_frame_encoding"; "test_helpers"])
        ~path:(path // "lib_dal/test")
        ~opam:(sf "octez-protocol-%s-libs" name_dash)
        ~with_macos_security_framework:true
        ~deps:
          [
            octez_base |> open_ ~m:"TzPervasives"
            |> open_ ~m:"TzPervasives.Error_monad.Legacy_monad_globals";
            dal |> if_some |> open_;
            main |> open_;
            octez_base_test_helpers |> open_;
            test_helpers |> if_some |> open_;
            alcotezt;
          ]
    in
    let dac =
      (* [~link_all:true] is necessary to ensure that the dac plugin
         registration happens when running the dal node. Removing this
         option would cause DAL related tezts to fail because the DAC
         plugin cannot be resolved. *)
      only_if (active && N.(number >= 017)) @@ fun () ->
      octez_protocol_lib
        "dac"
        ~internal_name:(sf "tezos_dac_%s" name_dash)
        ~path:(path // "lib_dac_plugin")
        ~synopsis:
          "Protocol specific library for the Data availability Committee"
        ~deps:
          [
            octez_base |> open_ ~m:"TzPervasives"
            |> open_ ~m:"TzPervasives.Error_monad.Legacy_monad_globals";
            octez_protocol_compiler_registerer |> open_;
            octez_stdlib_unix |> open_;
            octez_dac_lib |> open_;
            octez_dac_client_lib |> open_;
            client |> if_some |> open_;
            embedded |> open_;
            main |> open_;
          ]
        ~inline_tests:ppx_expect
        ~linkall:true
    in
    let _dac_tests =
      only_if (active && N.(number >= 017)) @@ fun () ->
      tezt
        [
          "test_dac_pages_encoding";
          "test_dac_plugin_registration";
          "test_helpers";
        ]
        ~path:(path // "lib_dac_plugin/test")
        ~with_macos_security_framework:true
        ~opam:(sf "octez-protocol-%s-libs" name_dash)
        ~deps:
          [
            octez_base |> open_ ~m:"TzPervasives"
            |> open_ ~m:"TzPervasives.Error_monad.Legacy_monad_globals";
            dac |> if_some |> open_;
            main |> open_;
            octez_base_test_helpers |> open_;
            test_helpers |> if_some |> open_;
            octez_dac_lib |> open_;
            octez_dac_node_lib |> open_;
            alcotezt;
          ]
    in
    let octez_sc_rollup_layer2 =
      only_if N.(number >= 016) @@ fun () ->
      octez_protocol_lib
        "smart-rollup-layer2"
        ~internal_name:(sf "tezos_smart_rollup_layer2_%s" name_dash)
        ~path:(path // "lib_sc_rollup_layer2")
        ~synopsis:"Protocol specific library for `tezos-smart-rollup`"
        ~deps:
          [
            octez_base |> open_ ~m:"TzPervasives";
            main |> open_;
            octez_injector |> open_;
            octez_smart_rollup_lib |> open_;
          ]
        ~inline_tests:ppx_expect
        ~linkall:true
    in
    let octez_sc_rollup_node =
      only_if (active && N.(number >= 016)) @@ fun () ->
      private_lib
        (sf "octez_smart_rollup_node_%s" short_hash)
        ~path:(path // "lib_sc_rollup_node")
        ~opam:(sf "octez-smart-rollup-node-%s" short_hash)
        ~deps:
          [
            octez_base |> open_ |> open_ ~m:"TzPervasives"
            |> open_ ~m:"TzPervasives.Error_monad.Legacy_monad_globals";
            octez_stdlib_unix |> open_;
            octez_client_base |> open_;
            octez_client_base_unix |> open_;
            client |> if_some |> open_;
            octez_context_encoding;
            octez_context_helpers;
            main |> open_;
            plugin |> if_some |> open_;
            parameters |> if_some |> open_;
            octez_rpc;
            octez_rpc_http;
            octez_rpc_http_server;
            octez_workers |> open_;
            octez_dal_node_services;
            octez_dal_node_lib |> open_;
            (* [dac] is needed for the DAC observer client which is not
               available in Nairobi and earlier. *)
            dac |> if_some |> if_ N.(number >= 018) |> open_;
            octez_dac_lib |> open_;
            octez_dac_client_lib |> if_ N.(number >= 018) |> open_;
            octez_shell_services |> open_;
            octez_smart_rollup_lib |> open_;
            octez_sc_rollup |> if_some |> open_;
            octez_sc_rollup_layer2 |> if_some |> open_;
            layer2_utils |> if_some |> open_;
            octez_layer2_store |> open_;
            octez_crawler |> open_;
            tree_encoding;
            data_encoding;
            irmin_pack;
            irmin_pack_unix;
            irmin;
            aches;
            aches_lwt;
            octez_injector |> open_;
            octez_smart_rollup_node_lib |> open_;
            octez_scoru_wasm;
            octez_scoru_wasm_fast;
            octez_crypto_dal |> if_ N.(number >= 016) |> open_;
            octez_version_value;
          ]
        ~conflicts:[Conflicts.checkseum]
    in
    let _octez_sc_rollup_node_test =
      only_if (active && N.(number >= 016)) @@ fun () ->
      let helpers =
        private_lib
          (sf "octez_smart_rollup_node_%s_test_helpers" short_hash)
          ~path:(path // "lib_sc_rollup_node/test/helpers")
          ~opam:"tezos-sc-rollup-node-test"
          ~deps:
            [
              octez_base |> open_ ~m:"TzPervasives"
              |> open_ ~m:"TzPervasives.Error_monad.Legacy_monad_globals";
              main |> open_;
              parameters |> if_some |> open_;
              client |> if_some |> open_;
              octez_test_helpers |> open_;
              qcheck_alcotest;
              qcheck_core;
              logs_lwt;
              octez_sc_rollup_layer2 |> if_some |> open_;
              octez_sc_rollup_node |> if_some |> open_;
              alcotezt;
            ]
      in
      tezt
        ["canary"; "test_octez_conversions"]
        ~path:(path // "lib_sc_rollup_node/test")
        ~opam:"tezos-sc-rollup-node-test"
        ~synopsis:"Tests for the smart rollup node library"
        ~with_macos_security_framework:true
        ~deps:
          [
            octez_base |> open_ ~m:"TzPervasives"
            |> open_ ~m:"TzPervasives.Error_monad.Legacy_monad_globals";
            main |> open_;
            octez_test_helpers |> open_;
            octez_sc_rollup_layer2 |> if_some |> open_;
            octez_sc_rollup_node |> if_some |> open_;
            alcotezt;
            helpers |> open_;
          ]
    in
    let octez_sc_rollup_client =
      only_if (active && N.(number >= 016)) @@ fun () ->
      private_lib
        (sf "octez_smart_rollup_client_%s" short_hash)
        ~path:(path // "lib_sc_rollup_client")
        ~opam:(sf "octez-smart-rollup-client-%s" short_hash)
        ~deps:
          [
            octez_base |> open_ |> open_ ~m:"TzPervasives"
            |> open_ ~m:"TzPervasives.Error_monad.Legacy_monad_globals";
            main |> open_;
            octez_client_commands |> open_;
            octez_client_base |> open_;
            octez_client_base_unix |> open_;
            client |> if_some |> open_;
            octez_smart_rollup_lib |> open_;
            octez_sc_rollup |> if_some |> open_;
            octez_sc_rollup_layer2 |> if_some |> open_;
          ]
    in
    let _sc_rollup_client =
      only_if (active && N.(number >= 016)) @@ fun () ->
      public_exe
        (sf "octez-smart-rollup-client-%s" short_hash)
        ~internal_name:(sf "main_sc_rollup_client_%s" name_underscore)
        ~path:(path // "bin_sc_rollup_client")
        ~synopsis:"Tezos/Protocol: Smart rollup client"
        ~release_status:executable_release_status
        ~with_macos_security_framework:true
        ~deps:
          [
            octez_base |> open_ ~m:"TzPervasives"
            |> open_ ~m:"TzPervasives.Error_monad.Legacy_monad_globals";
            octez_clic;
            main |> open_;
            octez_sc_rollup_client |> if_some |> open_;
            octez_version_value;
          ]
    in
    let _sc_rollup_node =
      only_if (active && N.(number >= 016)) @@ fun () ->
      public_exe
        (sf "octez-smart-rollup-node-%s" short_hash)
        ~internal_name:(sf "main_sc_rollup_node_%s" name_underscore)
        ~path:(path // "bin_sc_rollup_node")
        ~synopsis:"Tezos/Protocol: protocol specific Smart rollup node"
        ~release_status:executable_release_status
        ~with_macos_security_framework:true
        ~deps:
          [
            octez_base |> open_ |> open_ ~m:"TzPervasives"
            |> open_ ~m:"TzPervasives.Error_monad.Legacy_monad_globals";
            octez_clic;
            main |> open_;
            octez_shell_services |> open_;
            octez_client_base |> open_;
            octez_client_base_unix |> open_;
            octez_client_commands |> open_;
            client |> if_some |> open_;
            octez_smart_rollup_node_lib |> open_;
            octez_sc_rollup_node |> if_some |> open_;
          ]
    in
    let tx_rollup =
      only_if (active && N.(number >= 013 && number <= 015)) @@ fun () ->
      octez_protocol_lib
        "tx-rollup"
        ~internal_name:(sf "tezos_tx_rollup_%s" name_dash)
        ~path:(path // "lib_tx_rollup")
        ~synopsis:"Protocol specific library for `tezos-tx-rollup`"
        ~deps:
          [
            index;
            octez_base |> open_ ~m:"TzPervasives"
            |> open_ ~m:"TzPervasives.Error_monad.Legacy_monad_globals"
            |> open_;
            octez_crypto;
            main |> open_;
            client |> if_some |> open_;
            octez_client_commands |> open_;
            octez_context_encoding;
            baking_commands |> if_some |> open_;
            octez_stdlib_unix |> open_;
            octez_rpc;
            octez_rpc_http |> open_;
            octez_rpc_http_client_unix |> open_;
            octez_rpc_http_server |> open_;
            octez_micheline |> open_;
            octez_client_base |> open_;
            octez_client_base_unix |> open_;
            octez_shell;
            octez_store;
            octez_workers |> open_;
            plugin |> if_some |> open_;
            injector |> if_some |> open_;
          ]
        ~inline_tests:ppx_expect
        ~linkall:true
    in
    let _tx_rollup_client =
      only_if (active && N.(number >= 013 && number <= 015)) @@ fun () ->
      public_exe
        (sf "octez-tx-rollup-client-%s" short_hash)
        ~internal_name:(sf "main_tx_rollup_client_%s" name_underscore)
        ~path:(path // "bin_tx_rollup_client")
        ~synopsis:"Tezos/Protocol: `octez-tx-rollup-client-alpha` client binary"
        ~release_status:executable_release_status
        ~with_macos_security_framework:true
        ~deps:
          [
            octez_base |> open_ ~m:"TzPervasives"
            |> open_ ~m:"TzPervasives.Error_monad.Legacy_monad_globals";
            octez_clic;
            main |> open_ |> open_ ~m:"Protocol";
            client |> if_some |> open_;
            client_commands |> if_some |> open_;
            octez_client_base_unix |> open_;
            octez_stdlib_unix |> open_;
            tx_rollup |> if_some |> open_;
            uri;
          ]
    in
    let _tx_rollup_node =
      only_if (active && N.(number >= 013 && number <= 015)) @@ fun () ->
      public_exe
        (sf "octez-tx-rollup-node-%s" short_hash)
        ~internal_name:(sf "main_tx_rollup_node_%s" name_underscore)
        ~path:(path // "bin_tx_rollup_node")
        ~synopsis:"Tezos/Protocol: Transaction Rollup node binary"
        ~release_status:executable_release_status
        ~with_macos_security_framework:true
        ~deps:
          [
            octez_base |> open_ ~m:"TzPervasives"
            |> open_ ~m:"TzPervasives.Error_monad.Legacy_monad_globals"
            |> open_;
            octez_clic;
            main |> open_;
            client |> if_some |> open_;
            octez_client_base |> open_;
            octez_client_base_unix |> open_;
            tx_rollup |> if_some |> open_;
          ]
    in
    let benchmark_type_inference =
      only_if active @@ fun () ->
      public_lib
        (sf "tezos-benchmark-type-inference-%s" name_dash)
        ~path:(path // "lib_benchmark/lib_benchmark_type_inference")
        ~synopsis:"Tezos: type inference for partial Michelson expressions"
        ~deps:
          [
            octez_stdlib |> open_;
            octez_error_monad |> open_;
            octez_crypto |> open_;
            octez_micheline |> open_;
            octez_micheline_rewriting |> open_;
            main |> open_;
            hashcons;
          ]
    in
    let _benchmark_type_inference_tests =
      only_if active @@ fun () ->
      tests
        ["test_uf"; "test_inference"]
        ~path:(path // "lib_benchmark/lib_benchmark_type_inference/test")
        ~opam:(sf "tezos-benchmark-type-inference-%s" name_dash)
        ~with_macos_security_framework:true
        ~deps:
          [
            octez_micheline |> open_;
            octez_micheline_rewriting;
            benchmark_type_inference |> if_some |> open_;
            main;
            octez_error_monad;
            client |> if_some;
          ]
    in
    let benchmark =
      opt_map test_helpers @@ fun test_helpers ->
      only_if active @@ fun () ->
      public_lib
        (sf "tezos-benchmark-%s" name_dash)
        ~path:(path // "lib_benchmark")
        ~synopsis:
          "Tezos/Protocol: library for writing benchmarks (protocol-specific \
           part)"
        ~deps:
          [
            octez_stdlib |> open_;
            octez_base |> open_
            |> open_ ~m:"TzPervasives.Error_monad.Legacy_monad_globals";
            octez_error_monad |> open_;
            octez_micheline |> open_;
            octez_micheline_rewriting |> open_;
            octez_benchmark |> open_;
            benchmark_type_inference |> if_some |> open_;
            main |> open_;
            octez_crypto;
            parameters |> if_some;
            hashcons;
            test_helpers |> open_;
            prbnmcn_stats;
          ]
        ~linkall:true
        ~private_modules:["kernel"; "rules"; "state_space"]
        ~bisect_ppx:(if N.(number <= 012) then Yes else No)
    in
    let _benchmark_tests =
      opt_map (both benchmark test_helpers) @@ fun (benchmark, test_helpers) ->
      only_if active @@ fun () ->
      (* Note: to enable gprof profiling,
         manually add the following stanza to lib_benchmark/test/dune:
         (ocamlopt_flags (:standard -p -ccopt -no-pie)) *)
      tests
        [
          "test_sampling_data";
          "test_sampling_code";
          "test_autocompletion";
          "test_distribution";
        ]
        ~path:(path // "lib_benchmark/test")
        ~with_macos_security_framework:true
        ~opam:(sf "tezos-benchmark-%s" name_dash)
        ~deps:
          [
            octez_base
            |> open_ ~m:"TzPervasives.Error_monad.Legacy_monad_globals";
            octez_micheline |> open_;
            octez_micheline_rewriting;
            main |> open_;
            octez_benchmark |> open_;
            benchmark_type_inference |> if_some |> open_;
            benchmark |> if_some |> open_;
            test_helpers |> open_;
            octez_error_monad;
            prbnmcn_stats;
          ]
        ~alias:""
        ~dune:
          Dune.
            [
              alias_rule
                "runtest_micheline_rewriting_data"
                ~action:(run_exe "test_sampling_data" ["1234"]);
              alias_rule
                "runtest_micheline_rewriting_code"
                ~action:(run_exe "test_sampling_code" ["1234"]);
            ]
    in
    let benchmarks_proto : Manifest.target option =
      Option.bind (both benchmark test_helpers)
      @@ fun (benchmark, test_helpers) ->
      only_if active @@ fun () ->
      public_lib
        (sf "tezos-benchmarks-proto-%s" name_dash)
        ~path:(path // "lib_benchmarks_proto")
        ~synopsis:"Tezos/Protocol: protocol benchmarks"
        ~deps:
          [
            str;
            octez_stdlib |> open_;
            octez_base |> open_ |> open_ ~m:"TzPervasives"
            |> open_ ~m:"TzPervasives.Error_monad.Legacy_monad_globals";
            octez_error_monad |> open_;
            parameters |> if_some |> open_;
            lazy_containers |> open_;
            octez_benchmark |> open_;
            benchmark |> if_some |> open_;
            benchmark_type_inference |> if_some |> open_;
            main |> open_ |> open_ ~m:"Protocol";
            octez_crypto;
            octez_shell_benchmarks;
            octez_micheline |> open_;
            test_helpers |> open_;
            octez_sapling;
            client |> if_some |> open_;
            plugin |> if_some |> open_;
            octez_protocol_environment;
          ]
        ~linkall:true
    in
    let _ =
      if active then
        Lib_protocol.make_tests
          ?test_helpers
          ?parameters
          ?plugin
          ?client
          ?benchmark:(Option.bind benchmark Fun.id)
          ?benchmark_type_inference
          ?octez_sc_rollup
          ~main
          ~name
          ()
    in
    (* Generate documentation index for [octez-protocol-%s-libs] *)
    let () =
      write (path // "lib_plugin/index.mld") @@ fun fmt ->
      let header =
        sf
          "{0 Octez-protocol-%s-libs: octez protocol %s libraries}\n\n\
           This is a package containing some libraries related to the Tezos %s \
           protocol.\n\n\
           It contains the following libraries:\n\n"
          name_dash
          name_dash
          name_dash
      in
      Sub_lib.pp_documentation_of_container
        ~header
        fmt
        registered_octez_protocol_libs
    in
    register
    @@ make
         ~status
         ~name
         ~main
         ~embedded
         ?client
         ?client_commands
         ?client_commands_registration
         ?baking_commands_registration
         ?plugin
         ?plugin_registerer
         ?dal
         ?dac
         ?test_helpers
         ?parameters
         ?benchmarks_proto
         ?baking
         ?octez_sc_rollup
         ?octez_sc_rollup_layer2
         ?octez_sc_rollup_node
         ()

  let active = register_alpha_family Active

  let frozen = register_alpha_family Frozen

  let overridden = register_alpha_family Overridden

  let _000_Ps9mPmXa = frozen (Name.v "Ps9mPmXa" 000)

  let _001_PtCJ7pwo = frozen (Name.v "PtCJ7pwo" 001)

  let _002_PsYLVpVv = frozen (Name.v "PsYLVpVv" 002)

  let _003_PsddFKi3 = frozen (Name.v "PsddFKi3" 003)

  let _004_Pt24m4xi = frozen (Name.v "Pt24m4xi" 004)

  let _005_PsBABY5H = overridden (Name.v "PsBABY5H" 005)

  let _005_PsBabyM1 = frozen (Name.v "PsBabyM1" 005)

  let _006_PsCARTHA = frozen (Name.v "PsCARTHA" 006)

  let _007_PsDELPH1 = frozen (Name.v "PsDELPH1" 007)

  let _008_PtEdoTez = overridden (Name.v "PtEdoTez" 008)

  let _008_PtEdo2Zk = frozen (Name.v "PtEdo2Zk" 008)

  let _009_PsFLoren = frozen (Name.v "PsFLoren" 009)

  let _010_PtGRANAD = frozen (Name.v "PtGRANAD" 010)

  let _011_PtHangz2 = frozen (Name.v "PtHangz2" 011)

  let _012_Psithaca = frozen (Name.v "Psithaca" 012)

  let _013_PtJakart = frozen (Name.v "PtJakart" 013)

  let _014_PtKathma = frozen (Name.v "PtKathma" 014)

  let _015_PtLimaPt = frozen (Name.v "PtLimaPt" 015)

  let _016_PtMumbai = frozen (Name.v "PtMumbai" 016)

  let _017_PtNairob = active (Name.v "PtNairob" 017)

  let _018_Proxford = active (Name.v "Proxford" 018)

  let alpha = active Name.alpha

  let all = List.rev !all_rev

  let active = List.filter (fun p -> p.baking_commands_registration <> None) all

  let all_optionally (get_packages : (t -> target option) list) =
    let get_targets_for_protocol protocol =
      List.filter_map (fun get_package -> get_package protocol) get_packages
    in
    List.map get_targets_for_protocol all |> List.flatten |> List.map optional
end

(* TESTS THAT USE PROTOCOLS *)

let _octez_micheline_rewriting_tests =
  tezt
    ["test_rewriting"]
    ~path:"src/lib_benchmark/lib_micheline_rewriting/test"
    ~with_macos_security_framework:true
    ~opam:"tezos-micheline-rewriting"
    ~deps:
      [
        octez_micheline |> open_;
        octez_micheline_rewriting;
        Protocol.(main alpha);
        octez_error_monad;
        Protocol.(client_exn alpha);
      ]

let octez_store_tests =
  tezt
    [
      "test";
      "test_snapshots";
      "test_reconstruct";
      "test_history_mode_switch";
      "alpha_utils";
      "test_consistency";
      "test_locator";
      "test_cemented_store";
      "test_block_store";
      "test_protocol_store";
      "test_store";
      "test_testchain";
      "test_utils";
      "assert_lib";
    ]
    ~path:"src/lib_store/unix/test"
    ~with_macos_security_framework:true
    ~opam:"octez-store-tests"
    ~synopsis:"Store tests"
    ~deps:
      [
        octez_base |> open_ ~m:"TzPervasives";
        octez_crypto |> open_;
        octez_context_ops |> open_;
        octez_store_shared |> open_;
        octez_store_unix |> open_;
        octez_store_unix_reconstruction |> open_;
        octez_store_unix_snapshots |> open_;
        octez_shell_services |> open_;
        octez_stdlib_unix |> open_;
        octez_validation |> open_;
        octez_protocol_updater |> open_;
        Protocol.(embedded demo_noops);
        Protocol.(embedded genesis);
        Protocol.(embedded alpha);
        Protocol.(parameters_exn alpha |> open_);
        Protocol.(plugin_exn alpha) |> open_;
        alcotezt;
        octez_test_helpers |> open_;
      ]

(* [_octez_bench_store_lib_tests_exe] is a bench for the store locator,
   We do not run these tests in the CI. *)
let _octez_bench_store_lib_tests_exe =
  private_exe
    "bench"
    ~path:"src/lib_store/unix/test/bench"
    ~synopsis:"Bench store lib tests"
    ~opam:""
    ~deps:
      [
        octez_base |> open_ ~m:"TzPervasives";
        tezt_lib;
        alcotezt;
        octez_store_tests |> open_;
      ]

(* [_octez_slow_store_lib_tests_exe] is a very long test, running a huge
   combination of tests that are useful for local testing for a
   given test suite. In addition to that, there is a memory leak
   is the tests (that could be in alcotest) which makes the test
   to consumes like > 10Gb of ram. For these reasons, we do not
   run these tests in the CI. *)
let _octez_slow_store_lib_tests_exe =
  private_exe
    "test_slow"
    ~path:"src/lib_store/unix/test/slow"
    ~synopsis:"Slow store lib tests"
    ~modules:["test_slow"]
    ~opam:""
    ~deps:
      [
        octez_base |> open_ ~m:"TzPervasives";
        tezt_lib;
        alcotezt;
        octez_store_tests |> open_;
      ]

let _octez_shell_tests =
  tezt
    [
      "generators";
      "generators_tree";
      "shell_test_helpers";
      "test_consensus_heuristic";
      "test_node";
      "test_peer_validator";
      "test_prevalidation";
      "test_prevalidator_bounding";
      "test_prevalidator_classification";
      "test_prevalidator_classification_operations";
      "test_prevalidator_pending_operations";
      "test_protocol_validator";
      "test_shell_operation";
      "test_synchronisation_heuristic";
      "test_synchronisation_heuristic_fuzzy";
      "test_validator";
    ]
    ~path:"src/lib_shell/test"
    ~with_macos_security_framework:true
    ~opam:"octez-shell-tests"
    ~synopsis:"Shell tests"
    ~deps:
      [
        octez_base |> open_ ~m:"TzPervasives";
        octez_base_test_helpers |> open_;
        octez_store |> open_;
        octez_store_shared |> open_;
        octez_context |> open_;
        octez_context_ops |> open_;
        octez_shell_context |> open_;
        octez_protocol_updater |> open_;
        octez_p2p |> open_;
        octez_p2p_services |> open_;
        octez_requester;
        octez_shell |> open_;
        octez_shell_services |> open_;
        Protocol.(embedded demo_noops);
        octez_stdlib_unix |> open_;
        octez_validation |> open_;
        octez_event_logging_test_helpers |> open_;
        octez_test_helpers |> open_;
        alcotezt;
        octez_version_value;
      ]

(* INTERNAL EXES *)

(* Not released, so no ~opam. *)
let _node_wrapper =
  private_exe
    "node_wrapper"
    ~path:"src/tooling"
    ~opam:""
    ~deps:[unix]
    ~modules:["node_wrapper"]
    ~bisect_ppx:No

let _git_gas_diff =
  public_exe
    "git-gas-diff"
    ~path:"devtools/git-gas-diff/bin"
    ~synopsis:"Internal dev tools"
    ~internal_name:"main"
    ~opam:"internal-devtools"
    ~deps:[external_lib "num" V.True; re]
    ~static:false
    ~bisect_ppx:No

let _gas_parameter_diff =
  public_exe
    "gas_parameter_diff"
    ~path:"devtools/gas_parameter_diff/bin"
    ~synopsis:"Internal dev tools"
    ~internal_name:"main"
    ~opam:"internal-devtools"
    ~deps:[]
    ~static:false
    ~bisect_ppx:No

let remove_if_exists fname = if Sys.file_exists fname then Sys.remove fname

let get_contracts_lib =
  let get_contracts_module proto =
    "devtools" // "get_contracts"
    // (sf "get_contracts_%s.ml" @@ Protocol.name_underscore proto)
  in
  let protocols =
    List.filter_map
      (fun proto ->
        let get_contracts_ml = get_contracts_module proto in
        match (Protocol.status proto, Protocol.client proto) with
        | Active, Some client ->
            (if not @@ Sys.file_exists get_contracts_ml then
             let contents =
               file_content @@ get_contracts_module Protocol.alpha
             in
             let contents =
               Str.global_replace
                 (Str.regexp_string "open Tezos_protocol_alpha")
                 ("open Tezos_protocol_" ^ Protocol.name_underscore proto)
                 contents
             in
             let contents =
               Str.global_replace
                 (Str.regexp_string "open Tezos_client_alpha")
                 ("open Tezos_client_" ^ Protocol.name_underscore proto)
                 contents
             in
             write get_contracts_ml (fun fmt ->
                 Format.pp_print_string fmt contents)) ;
            Some [Protocol.main proto; client]
        | _ ->
            remove_if_exists get_contracts_ml ;
            None)
      Protocol.all
  in
  private_lib
    "get_contracts_lib"
    ~path:("devtools" // "get_contracts")
    ~synopsis:"Generic tool to extract smart contracts from node's context."
    ~opam:""
    ~deps:
      ([
         octez_micheline |> open_;
         octez_base |> open_ ~m:"TzPervasives";
         octez_store;
       ]
      @ List.flatten protocols)
    ~all_modules_except:["get_contracts"]
    ~bisect_ppx:No
    ~linkall:true

let _get_contracts =
  private_exe
    "get_contracts"
    ~path:("devtools" // "get_contracts")
    ~with_macos_security_framework:true
    ~synopsis:"A script to extract smart contracts from a node."
    ~opam:""
    ~deps:
      [
        octez_micheline |> open_;
        octez_base |> open_ ~m:"TzPervasives";
        get_contracts_lib |> open_;
      ]
    ~modules:["get_contracts"]
    ~bisect_ppx:No

let yes_wallet_lib =
  let get_delegates_module proto =
    "devtools" // "yes_wallet"
    // (sf "get_delegates_%s.ml" @@ Protocol.name_underscore proto)
  in
  let protocols =
    List.filter_map
      (fun proto ->
        let get_delegates_ml = get_delegates_module proto in
        match Protocol.status proto with
        | Active ->
            (if not @@ Sys.file_exists get_delegates_ml then
             let contents =
               file_content @@ get_delegates_module Protocol.alpha
             in
             let contents =
               Str.global_replace
                 (Str.regexp_string "open Tezos_protocol_alpha")
                 ("open Tezos_protocol_" ^ Protocol.name_underscore proto)
                 contents
             in
             write get_delegates_ml (fun fmt ->
                 Format.pp_print_string fmt contents)) ;
            Some (Protocol.main proto)
        | _ ->
            remove_if_exists get_delegates_ml ;
            None)
      Protocol.all
  in
  private_lib
    "yes_wallet_lib"
    ~path:("devtools" // "yes_wallet")
    ~synopsis:"A development tool for extracting baker keys from a context."
    ~opam:""
    ~deps:
      ([
         octez_base |> open_ ~m:"TzPervasives";
         octez_base_unix;
         lwt_unix;
         ezjsonm;
         octez_store;
         octez_shell_context;
         octez_context;
       ]
      @ protocols)
    ~all_modules_except:["yes_wallet"]
    ~bisect_ppx:No
    ~linkall:true

let _yes_wallet =
  private_exe
    "yes_wallet"
    ~path:("devtools" // "yes_wallet")
    ~with_macos_security_framework:true
    ~synopsis:
      "A script extracting delegates' keys from a context into a wallet."
    ~opam:""
    ~deps:[yes_wallet_lib |> open_]
    ~modules:["yes_wallet"]
    ~bisect_ppx:No

let _yes_wallet_test =
  private_exe
    "bench_signature_perf"
    ~path:("devtools" // "yes_wallet" // "test")
    ~synopsis:"Tests for yes_wallet tool"
    ~opam:""
    ~deps:
      [
        octez_error_monad |> open_ ~m:"TzLwtreslib";
        octez_crypto;
        zarith;
        zarith_stubs_js;
        data_encoding |> open_;
        lwt_unix;
        ptime;
      ]
    ~bisect_ppx:No

let _testnet_experiment_tools =
  private_exe
    "testnet_experiment_tools"
    ~path:("devtools" // "testnet_experiment_tools")
    ~synopsis:
      "Suite of tools to support the execution of stresstests on testnets"
    ~bisect_ppx:No
    ~static:false
    ~with_macos_security_framework:true
    ~opam:""
    ~deps:
      [
        tezt_lib |> open_ |> open_ ~m:"Base";
        tezt_tezos;
        octez_client_base_unix |> open_;
        octez_base;
        octez_base_unix;
        octez_stdlib_unix |> open_;
        Protocol.(client_exn alpha);
        Protocol.(main alpha) |> open_;
      ]
    ~modules:["testnet_experiment_tools"]

let simdal_lib =
  private_lib
    "simdal"
    ~path:("devtools" // "simdal" // "lib")
    ~synopsis:"P2P simulator library"
    ~opam:""
    ~deps:[ocamlgraph; prbnmcn_stats; unix]
    ~static:false
    ~bisect_ppx:No

let _simdal =
  private_exes
    ["sim"; "concat"]
    ~path:("devtools" // "simdal" // "bin")
    ~synopsis:"DAL/P2P simulator"
    ~opam:""
    ~deps:[simdal_lib]
    ~static:false
    ~bisect_ppx:No

let _ppinclude =
  private_exe
    "ppinclude"
    ~path:"src/lib_protocol_environment/ppinclude"
    ~opam:"octez-libs"
    ~bisect_ppx:No
    ~deps:[compiler_libs_common]

let _octez_node =
  let protocol_deps =
    let deps_for_protocol protocol =
      let is_optional =
        match (Protocol.status protocol, Protocol.number protocol) with
        | _, V 000 ->
            (* The node always needs to be linked with this protocol for Mainnet. *)
            false
        | Active, V _ ->
            (* Active protocols cannot be optional because of a bug
               that results in inconsistent hashes. Once this bug is fixed,
               this exception can be removed. *)
            false
        | (Frozen | Overridden | Not_mainnet), _ | Active, (Alpha | Other) ->
            (* Other protocols are optional. *)
            true
      in
      let targets =
        List.filter_map
          Fun.id
          [Protocol.embedded_opt protocol; Protocol.plugin_registerer protocol]
      in
      if is_optional then List.map optional targets else targets
    in
    List.map deps_for_protocol Protocol.all |> List.flatten
  in
  public_exe
    "octez-node"
    ~path:"src/bin_node"
    ~internal_name:"main"
    ~synopsis:"Tezos: `octez-node` binary"
    ~release_status:Released
    ~with_macos_security_framework:true
    ~deps:
      ([
         octez_base |> open_ ~m:"TzPervasives" |> open_;
         octez_base_unix;
         octez_version;
         octez_version_value;
         octez_node_config |> open_;
         octez_stdlib_unix |> open_;
         octez_shell_services |> open_;
         octez_rpc_http |> open_;
         octez_rpc_http_server |> open_;
         octez_p2p |> open_;
         octez_shell |> open_;
         octez_store |> open_;
         octez_store_unix_reconstruction |> open_;
         octez_store_unix_snapshots |> open_;
         octez_context;
         octez_validation |> open_;
         octez_shell_context |> open_;
         octez_workers |> open_;
         octez_protocol_updater |> open_;
         cmdliner;
         fmt_cli;
         fmt_tty;
         tls_lwt;
         prometheus_app_unix;
         lwt_exit;
         uri;
         octez_base_p2p_identity_file |> open_;
       ]
      @ protocol_deps)
    ~linkall:true
    ~dune:
      Dune.
        [
          install
            [as_ "octez-sandboxed-node.sh" "octez-sandboxed-node.sh"]
            ~package:"octez-node"
            ~section:"bin";
        ]

let _octez_client =
  let protocol_deps =
    let deps_for_protocol protocol =
      let is_optional =
        match (Protocol.status protocol, Protocol.number protocol) with
        | Active, V _ -> false
        | (Frozen | Overridden | Not_mainnet), _ | Active, (Alpha | Other) ->
            true
      in
      let targets =
        List.filter_map
          Fun.id
          [
            (match Protocol.client_commands_registration protocol with
            | None -> Protocol.client protocol
            | x -> x);
            Protocol.baking_commands_registration protocol;
            Protocol.plugin protocol;
          ]
      in
      if is_optional then List.map optional targets else targets
    in
    List.map deps_for_protocol Protocol.all |> List.flatten
  in
  public_exes
    ["octez-client"; "octez-admin-client"]
    ~path:"src/bin_client"
    ~internal_names:["main_client"; "main_admin"]
    ~opam:"octez-client"
    ~synopsis:"Tezos: `octez-client` binary"
    ~release_status:Released
    ~deps:
      ([
         octez_base |> open_ ~m:"TzPervasives";
         octez_base_unix;
         octez_clic;
         octez_rpc_http_client |> open_;
         octez_stdlib_unix |> open_;
         octez_shell_services |> open_;
         octez_client_base |> open_;
         octez_client_commands |> open_;
         octez_mockup_commands |> open_;
         octez_proxy;
         octez_client_base_unix |> open_;
         octez_signer_backends_unix;
         uri;
       ]
      @ protocol_deps)
    ~linkall:true
    ~with_macos_security_framework:true
    ~dune:
      Dune.
        [
          install
            [
              as_
                "octez-init-sandboxed-client.sh"
                "octez-init-sandboxed-client.sh";
            ]
            ~package:"octez-client"
            ~section:"bin";
          alias_rule
            "runtest_compile_protocol"
            ~deps_dune:[[S "source_tree"; S "test/proto_test_injection"]]
            ~action:
              [
                S "run";
                S "%{bin:octez-protocol-compiler}";
                S "-no-hash-check";
                H [S "-warn-error"; S "+a"];
                S "test/proto_test_injection/";
              ];
        ]

let _octez_codec =
  public_exe
    "octez-codec"
    ~path:"src/bin_codec"
    ~internal_name:"codec"
    ~synopsis:"Tezos: `octez-codec` binary to encode and decode values"
    ~release_status:Released
    ~with_macos_security_framework:true
    ~deps:
      ([
         data_encoding |> open_;
         octez_base |> open_ ~m:"TzPervasives";
         octez_base_unix;
         octez_client_base_unix |> open_;
         octez_client_base |> open_;
         octez_clic;
         octez_stdlib_unix |> open_;
         octez_event_logging |> open_;
         octez_signer_services;
         octez_version_value;
       ]
      @ Protocol.all_optionally
      @@ [
           (fun protocol ->
             let link =
               match Protocol.number protocol with
               | Alpha -> true
               | V number -> number >= 005
               | Other -> false
             in
             if link then Protocol.client protocol else None);
         ])
    ~linkall:true

let _octez_proxy_server =
  public_exe
    "octez-proxy-server"
    ~path:"src/bin_proxy_server"
    ~internal_name:"main_proxy_server"
    ~synopsis:"Octez: `octez-proxy-server` binary"
    ~release_status:Released
    ~with_macos_security_framework:true
    ~deps:
      ([
         octez_base |> open_ ~m:"TzPervasives" |> open_;
         octez_base_unix;
         octez_stdlib_unix |> open_;
         octez_rpc;
         cmdliner;
         lwt_exit;
         lwt_unix;
         octez_proxy;
         octez_proxy_server_config;
         octez_rpc_http_client_unix;
         octez_rpc_http_server;
         octez_shell_services;
         octez_shell_context;
         octez_version_value;
         uri;
       ]
      @ Protocol.all_optionally [Protocol.client; Protocol.plugin])
    ~linkall:true

let _octez_snoop =
  public_exe
    "octez-snoop"
    ~path:"src/bin_snoop"
    ~internal_name:"main_snoop"
    ~synopsis:"Tezos: `octez-snoop` binary"
    ~with_macos_security_framework:true
    ~deps:
      [
        octez_base |> open_ ~m:"TzPervasives";
        octez_base_unix;
        octez_stdlib_unix |> open_;
        octez_clic;
        octez_benchmark |> open_;
        octez_benchmark_examples;
        octez_shell_benchmarks;
        Protocol.(benchmarks_proto_exn alpha);
        str;
        pyml;
        prbnmcn_stats;
        octez_version_value;
      ]
    ~linkall:true
    ~dune:
      Dune.
        [
          S "cram"
          :: G [S "deps" :: [S "main_snoop.exe"]]
          :: [S "package" :: [S "octez-snoop"]];
        ]

(* We use Dune's select statement and keep uTop optional *)
(* Keeping uTop optional lets `make build` succeed, *)
(* which uses tezos/opam-repository to resolve dependencies, *)
(* on the CI. This prevents having to add dev-dependency to *)
(* tezos/opam-repository unnecessarily *)
(* We set [~static] to false because we don't release this as a static binary. *)
let _tztop =
  public_exe
    "tztop"
    ~path:"devtools/tztop"
    ~internal_name:"tztop_main"
    ~opam:"internal-devtools"
    ~modes:[Byte]
    ~bisect_ppx:No
    ~static:false
    ~profile:"octez-dev-deps"
    ~deps:
      [
        (* The following deps come from the original dune file. *)
        octez_protocol_compiler_lib;
        octez_base;
        compiler_libs_toplevel;
        select
          ~package:utop
          ~source_if_present:"tztop.utop.ml"
          ~source_if_absent:"tztop.vanilla.ml"
          ~target:"tztop.ml";
      ]

let _octez_signer =
  public_exe
    "octez-signer"
    ~path:"src/bin_signer"
    ~internal_name:"main_signer"
    ~synopsis:"Tezos: `octez-signer` binary"
    ~release_status:Released
    ~with_macos_security_framework:true
    ~deps:
      [
        octez_base |> open_ ~m:"TzPervasives";
        octez_base_unix;
        octez_clic;
        octez_client_base |> open_;
        octez_client_base_unix |> open_;
        octez_client_commands |> open_;
        octez_signer_services |> open_;
        octez_rpc_http |> open_;
        octez_rpc_http_server |> open_;
        octez_rpc_http_client_unix |> open_;
        octez_stdlib_unix |> open_;
        octez_stdlib |> open_;
        octez_signer_backends_unix;
      ]

let _rpc_openapi =
  private_exe
    "rpc_openapi"
    ~path:"src/bin_openapi"
    ~opam:""
    ~deps:[octez_openapi]

let _octez_tps_evaluation =
  public_exe
    "tezos-tps-evaluation"
    ~internal_name:"main_tps_evaluation"
    ~path:"src/bin_tps_evaluation"
    ~synopsis:"Tezos TPS evaluation tool"
    ~with_macos_security_framework:true
    ~deps:
      [
        octez_base |> open_ ~m:"TzPervasives";
        caqti;
        caqti_dynload;
        caqti_lwt;
        data_encoding;
        lwt;
        Protocol.(baking_exn alpha);
        Protocol.(client_commands_exn alpha);
        octez_client_base_unix;
        Protocol.(main alpha);
        tezt_lib |> open_ |> open_ ~m:"Base";
        tezt_tezos |> open_;
        tezt_performance_regression |> open_;
        uri;
      ]
    ~static:false
    ~dune:
      Dune.
        [
          targets_rule
            ["sql.ml"]
            ~action:
              [
                S "run";
                G
                  [
                    S "%{bin:ocp-ocamlres}";
                    S "-format";
                    S "ocaml";
                    S "-o";
                    S "%{targets}";
                  ];
                S "%{dep:sql/get_all_operations.sql}";
              ];
        ]

let _octez_dal_node =
  let protocol_deps =
    let deps_for_protocol protocol =
      let is_optional =
        match (Protocol.status protocol, Protocol.number protocol) with
        | _, V 000 ->
            (* The node always needs to be linked with this protocol for Mainnet. *)
            false
        | Active, V _ ->
            (* Active protocols cannot be optional because of a bug
               that results in inconsistent hashes. Once this bug is fixed,
               this exception can be removed. *)
            false
        | (Frozen | Overridden | Not_mainnet), _ | Active, (Alpha | Other) ->
            (* Other protocols are optional. *)
            true
      in
      let targets = List.filter_map Fun.id [Protocol.dal protocol] in
      if is_optional then List.map optional targets else targets
    in
    List.map deps_for_protocol Protocol.all |> List.flatten
  in
  public_exe
    "octez-dal-node"
    ~path:"src/bin_dal_node"
    ~internal_name:"main"
    ~synopsis:"Tezos: `octez-dal-node` binary"
    ~release_status:Experimental
    ~with_macos_security_framework:true
    ~deps:
      ([
         octez_base |> open_ ~m:"TzPervasives";
         octez_base_unix;
         octez_version;
         cmdliner;
         octez_client_base |> open_;
         octez_client_base_unix |> open_;
         octez_client_commands |> open_;
         octez_rpc_http |> open_;
         octez_rpc_http_server;
         octez_protocol_updater;
         octez_rpc_http_client_unix;
         octez_stdlib_unix |> open_;
         octez_stdlib |> open_;
         octez_dal_node_lib |> open_;
         octez_dal_node_services |> open_;
         octez_layer2_store |> open_;
         octez_crypto_dal |> open_;
         octez_store_unix;
         octez_store_shared |> open_;
         octez_gossipsub |> open_;
         octez_dal_node_gossipsub_lib |> open_;
         octez_p2p |> open_;
         octez_p2p_services |> open_;
         octez_crypto |> open_;
         octez_base_p2p_identity_file |> open_;
         octez_shell_services |> open_;
         irmin_pack;
         irmin_pack_unix;
         irmin;
         prometheus_app;
       ]
      @ protocol_deps)
    ~conflicts:[Conflicts.checkseum]

let _octez_dac_node =
  let protocol_deps =
    let deps_for_protocol protocol =
      let is_optional =
        match (Protocol.status protocol, Protocol.number protocol) with
        | _, V 000 ->
            (* The node always needs to be linked with this protocol for Mainnet. *)
            false
        | Active, V _ ->
            (* Active protocols cannot be optional because of a bug
               that results in inconsistent hashes. Once this bug is fixed,
               this exception can be removed. *)
            false
        | (Frozen | Overridden | Not_mainnet), _ | Active, (Alpha | Other) ->
            (* Other protocols are optional. *)
            true
      in
      let targets = List.filter_map Fun.id [Protocol.dac protocol] in
      if is_optional then List.map optional targets else targets
    in
    List.map deps_for_protocol Protocol.all |> List.flatten
  in
  public_exe
    "octez-dac-node"
    ~path:"src/bin_dac_node"
    ~internal_name:"main_dac"
    ~synopsis:"Tezos: `octez-dac-node` binary"
    ~release_status:Released
    ~with_macos_security_framework:true
    ~deps:
      ([
         octez_base |> open_ ~m:"TzPervasives";
         octez_base_unix;
         octez_clic;
         octez_client_base |> open_;
         octez_client_base_unix |> open_;
         octez_client_commands |> open_;
         octez_rpc_http |> open_;
         octez_rpc_http_server;
         octez_protocol_updater;
         octez_rpc_http_client_unix;
         octez_stdlib_unix |> open_;
         octez_stdlib |> open_;
         octez_dac_lib |> open_;
         octez_dac_node_lib |> open_;
         octez_layer2_store |> open_;
         irmin_pack;
         irmin_pack_unix;
         irmin;
       ]
      @ protocol_deps)
    ~conflicts:[Conflicts.checkseum]

let _octez_dac_client =
  let protocol_deps =
    let deps_for_protocol protocol =
      let is_optional =
        match (Protocol.status protocol, Protocol.number protocol) with
        | _, V 000 ->
            (* The node always needs to be linked with this protocol for Mainnet. *)
            false
        | Active, V _ ->
            (* Active protocols cannot be optional because of a bug
               that results in inconsistent hashes. Once this bug is fixed,
               this exception can be removed. *)
            false
        | (Frozen | Overridden | Not_mainnet), _ | Active, (Alpha | Other) ->
            (* Other protocols are optional. *)
            true
      in
      let targets = List.filter_map Fun.id [Protocol.dac protocol] in
      if is_optional then List.map optional targets else targets
    in
    List.map deps_for_protocol Protocol.all |> List.flatten
  in
  public_exe
    "octez-dac-client"
    ~path:"src/bin_dac_client"
    ~internal_name:"main_dac_client"
    ~synopsis:"Tezos: `octez-dac-client` binary"
    ~release_status:Released
    ~with_macos_security_framework:true
    ~deps:
      ([
         octez_base |> open_ ~m:"TzPervasives";
         octez_base_unix;
         octez_clic;
         octez_client_base |> open_;
         octez_client_base_unix |> open_;
         octez_client_commands |> open_;
         octez_stdlib_unix |> open_;
         octez_stdlib |> open_;
         octez_dac_lib |> open_;
         octez_dac_client_lib |> open_;
       ]
      @ protocol_deps)

let _octez_smart_rollup_node =
  let protocol_deps =
    let deps_for_protocol protocol =
      let is_optional =
        match (Protocol.status protocol, Protocol.number protocol) with
        | Active, V _ -> false
        | (Frozen | Overridden | Not_mainnet), _ | Active, (Alpha | Other) ->
            true
      in
      let targets =
        List.filter_map Fun.id [Protocol.octez_sc_rollup_node protocol]
      in
      if is_optional then List.map optional targets else targets
    in
    List.map deps_for_protocol Protocol.all |> List.flatten
  in
  public_exe
    "octez-smart-rollup-node"
    ~internal_name:"main_smart_rollup_node"
    ~path:"src/bin_smart_rollup_node"
    ~synopsis:"Octez: Smart rollup node"
    ~release_status:Experimental
    ~linkall:true
    ~with_macos_security_framework:true
    ~deps:
      ([
         octez_base |> open_ |> open_ ~m:"TzPervasives"
         |> open_ ~m:"TzPervasives.Error_monad.Legacy_monad_globals";
         octez_clic;
         octez_shell_services |> open_;
         octez_client_base |> open_;
         octez_client_base_unix |> open_;
         octez_client_commands |> open_;
         octez_smart_rollup_lib |> open_;
         octez_smart_rollup_node_lib |> open_;
       ]
      @ protocol_deps)

let _octez_scoru_wasm_debugger =
  public_exe
    (sf "octez-smart-rollup-wasm-debugger")
    ~internal_name:(sf "main_wasm_debugger")
    ~path:"src/bin_wasm_debugger"
    ~opam:"octez-smart-rollup-wasm-debugger"
    ~synopsis:"Tezos: Debugger for the smart rollups’ WASM kernels"
    ~release_status:Released
    ~with_macos_security_framework:true
    ~deps:
      [
        octez_base |> open_ ~m:"TzPervasives";
        octez_clic;
        tree_encoding;
        octez_base_unix;
        yaml;
        (* The debugger always rely on proto_alpha, as such the client is always
           available. *)
        Protocol.(client_exn alpha);
        octez_scoru_wasm;
        octez_scoru_wasm_helpers |> open_;
        octez_webassembly_interpreter |> open_;
        octez_webassembly_interpreter_extra |> open_;
        octez_version_value;
      ]

let evm_proxy_lib =
  private_lib
    "evm_proxy_lib"
    ~path:"src/bin_evm_proxy/lib"
    ~opam:"octez-evm-proxy-lib"
    ~synopsis:
      "An implementation of a subset of Ethereum JSON-RPC API for the EVM \
       rollup"
    ~deps:
      [
        octez_base |> open_ ~m:"TzPervasives";
        octez_rpc_http |> open_;
        octez_rpc_http_client_unix;
        octez_version_value;
        lwt_exit;
        rlp;
        rope;
      ]

let octez_scoru_sequencer =
  private_lib
    "octez_smart_rollup_sequencer"
    ~path:"src/lib_scoru_sequencer"
    ~opam:"octez-smart-rollup-sequencer"
    ~synopsis:"Sequencer library for smart contract rollup"
    ~deps:
      [
        octez_base |> open_ |> open_ ~m:"TzPervasives";
        Protocol.(octez_sc_rollup_layer2 alpha |> if_some |> open_);
        Protocol.(main alpha) |> open_;
        Protocol.(octez_sc_rollup_node alpha) |> if_some;
        octez_workers |> open_;
        octez_smart_rollup_node_lib |> open_;
        octez_smart_rollup_lib |> open_;
        octez_rpc;
        octez_rpc_http;
        octez_rpc_http_server;
      ]

let _octez_scoru_sequencer_tests =
  tezt
    ["test_kernel_message"]
    ~path:"src/lib_scoru_sequencer/test"
    ~opam:"scoru-sequencer-test"
    ~synopsis:"Tests for the scoru sequencer library"
    ~with_macos_security_framework:true
    ~deps:
      [
        octez_base |> open_ ~m:"TzPervasives";
        Protocol.(main alpha) |> open_;
        octez_scoru_sequencer;
        octez_base_test_helpers |> open_;
        octez_test_helpers |> open_;
        qcheck_alcotest;
        alcotezt;
      ]

let _sc_sequencer_node =
  public_exe
    "octez-smart-rollup-sequencer-node"
    ~internal_name:"main_sequencer_node"
    ~path:"src/bin_sequencer_node"
    ~synopsis:"Smart rollup sequencer node (low-latency node)"
    ~release_status:Experimental
    ~with_macos_security_framework:true
    ~deps:
      [
        octez_base |> open_ |> open_ ~m:"TzPervasives";
        octez_clic;
        octez_client_base |> open_;
        octez_client_base_unix |> open_;
        octez_client_commands |> open_;
        octez_smart_rollup_node_lib |> open_;
        Protocol.(client alpha) |> if_some |> open_;
        Protocol.(octez_sc_rollup_node alpha) |> if_some |> open_;
        octez_scoru_sequencer |> open_;
      ]

let _evm_proxy =
  public_exe
    (sf "octez-evm-proxy-server")
    ~internal_name:(sf "evm_proxy")
    ~path:("src" // "bin_evm_proxy")
    ~opam:"octez-evm-proxy"
    ~synopsis:
      "An implementation of a subset of Ethereum JSON-RPC API for the EVM \
       rollup"
    ~release_status:Experimental
    ~deps:
      [
        octez_base |> open_ ~m:"TzPervasives";
        octez_base_unix;
        octez_clic;
        octez_rpc_http |> open_;
        octez_rpc_http_server;
        octez_version_value;
        evm_proxy_lib;
      ]
    ~bisect_ppx:Yes

let _octez_evm_chunker_exe =
  private_exe
    "octez_evm_chunker"
    ~path:"src/bin_evm_proxy/chunker"
    ~synopsis:"EVM kernel transaction chunker"
    ~opam:"octez-evm-chunker"
    ~deps:[octez_base |> open_ ~m:"TzPervasives"; evm_proxy_lib]

let _octez_evm_signer_exe =
  private_exe
    "octez_evm_upgrade_signer"
    ~path:"src/bin_evm_proxy/upgrade_signer"
    ~synopsis:"EVM upgrade message"
    ~opam:"octez-evm-upgrade-signer"
    ~deps:
      [
        octez_base |> open_ ~m:"TzPervasives";
        octez_base_unix;
        octez_clic;
        evm_proxy_lib;
      ]

let octez_scoru_wasm_regressions =
  private_lib
    "tezos_scoru_wasm_regressions"
    ~path:"src/lib_scoru_wasm/regressions"
    ~opam:"tezos-scoru-wasm-regressions"
    ~synopsis:"WASM PVM regressions"
    ~deps:
      [
        octez_base |> open_ ~m:"TzPervasives";
        octez_scoru_wasm |> open_;
        octez_scoru_wasm_helpers;
        octez_test_helpers;
        Protocol.(main alpha);
        Protocol.(octez_sc_rollup alpha) |> if_some |> open_;
        Protocol.(parameters_exn alpha);
        tezt_lib |> open_ |> open_ ~m:"Base";
      ]
    ~preprocess:[staged_pps [ppx_import; ppx_deriving_show]]

(* Add entries to this function to declare that some dune and .opam files are
   not generated by the manifest on purpose.

   - DO NOT add packages to this list without a good reason.
   - DO NOT add released packages to this list even with a good reason.
     Instead, you need a VERY good reason, because those packages prevent
     automatic opam releases.
   - ALWAYS add a comment to explain why a package is excluded. *)
let exclude filename =
  let is_proto_ name = String.starts_with ~prefix:"proto_" name in
  match String.split_on_char '/' filename with
  (* Dune files in src/proto_*/parameters only have a (copy_files) stanza
     (no library / executable / test). *)
  | "src" :: maybe_proto :: "parameters" :: _ when is_proto_ maybe_proto -> true
  (* This dune file does not contain any targets, only a dirs stanza. *)
  | ["src"; maybe_proto; "lib_protocol"; "test"; "regression"; "tezt"; "dune"]
    when is_proto_ maybe_proto ->
      true
  (* The following directory has a very specific structure that would be hard
     to port to the manifest. Also, it is not released, and is not a dependency
     for releases as it is an opt-in instrumentation. *)
  | "src" :: "lib_time_measurement" :: _ -> true
  (* The following file only defines aliases (no library / executable / test). *)
  | ["src"; "lib_protocol_compiler"; "test"; "dune"] -> true
  (* We don't generate the toplevel dune file. *)
  | ["dune"] -> true
  (* The following directories do not contain packages that we release on opam. *)
  | "vendors" :: _ -> true
  | "scripts" :: _ -> true
  | "docs" :: _ -> true
  (* opam/mandatory-for-make.opam is a trick to have [make build-deps]
     install some optional dependencies in a mandatory way.
     Once we use lock files, we can remove this, probably. *)
  | ["opam"; "mandatory-for-make.opam"] -> true
  (* opam-repository is used by scripts/opam-release.sh *)
  | "opam-repository" :: _ -> true
  (* Tezt is only partially managed by the manifest.
     There is no real good reason for that but only the core Tezt library is released. *)
  | "tezt" :: "long_tests" :: _ -> true
  | "tezt" :: "manual_tests" :: _ -> true
  | "tezt" :: "remote_tests" :: _ -> true
  | "tezt" :: "snoop" :: _ -> true
  | "tezt" :: "vesting_contract_test" :: _ -> true
  | _ -> false

let () =
  (* [make_tezt_exe] makes the global executable that contains all tests.
     [generate] gives it the list of libraries that register Tezt tests
     so that it can link all of them. *)
  let make_tezt_exe test_libs =
    let deps =
      [
        octez_test_helpers |> open_;
        tezt_lib |> open_ |> open_ ~m:"Base";
        str;
        bls12_381;
        tezt_tezos |> open_ |> open_ ~m:"Runnable.Syntax";
        tezt_ethereum |> open_;
        data_encoding;
        octez_base;
        octez_base_unix;
        octez_stdlib_unix;
        Protocol.(main alpha);
        octez_scoru_wasm_regressions;
      ]
    in
    test
      "main"
      ~with_macos_security_framework:true
      ~alias:""
      ~path:"tezt/tests"
        (* Instrument with sigterm handler, to ensure that coverage from
           Tezt worker processes are collected. *)
      ~bisect_ppx:With_sigterm
      ~opam:""
      ~deps:(deps @ test_libs)
  in
  generate
    ~make_tezt_exe
    ~default_profile:"octez-deps"
    ~add_to_meta_package:
      [
        (* [ledgerwallet_tezos] is an optional dependency, but we want
           [opam install octez] to always install it. *)
        ledgerwallet_tezos;
      ]

(* Generate a dune-workspace file at the root of the repo *)
let () =
  let p_dev = Env.Profile "dev" in
  let p_static = Env.Profile "static" in
  let p_release = Env.Profile "release" in
  let warnings_for_dev =
    (* We mark all warnings as error and disable the few ones we don't want *)
    (* The last warning number 72 should be revisited when we move from OCaml.4.14 *)
    "@1..72" ^ Flags.disabled_warnings_to_string warnings_disabled_by_default
  in
  let env =
    Env.empty
    |> Env.add p_static ~key:"ocamlopt_flags" Dune.[S ":standard"; S "-O3"]
    |> Env.add p_release ~key:"ocamlopt_flags" Dune.[S ":standard"; S "-O3"]
    |> Env.add
         p_dev
         ~key:"flags"
         Dune.[S ":standard"; S "-w"; S warnings_for_dev]
    |> Env.add
         Env.Any
         ~key:"js_of_ocaml"
         Dune.[S "runtest_alias"; S "runtest_js"]
  in
  let dune =
    Dune.
      [
        [
          S "context";
          [S "default"; [S "paths"; [S "ORIGINAL_PATH"; S ":standard"]]];
        ];
      ]
  in
  generate_workspace env dune

(* Generate active_protocol_versions. *)
let () =
  let write_protocol fmt protocol =
    match Protocol.number protocol with
    | Alpha | V _ -> Format.fprintf fmt "%s\n" (Protocol.name_dash protocol)
    | Other -> ()
  in
  write "script-inputs/active_protocol_versions" @@ fun fmt ->
  List.iter (write_protocol fmt) Protocol.active

(* Generate active_protocol_versions_without_number. *)
let () =
  let write_protocol fmt protocol =
    match Protocol.number protocol with
    | Alpha | V _ -> Format.fprintf fmt "%s\n" (Protocol.short_hash protocol)
    | Other -> ()
  in
  write "script-inputs/active_protocol_versions_without_number" @@ fun fmt ->
  List.iter (write_protocol fmt) Protocol.active

(* Generate documentation index for [octez-libs] *)
let () =
  write "src/lib_base/index.mld" @@ fun fmt ->
  let header =
    "{0 Octez-libs: Octez libraries}\n\n\
     This is a package containing some libraries used by the Octez project.\n\n\
     It contains the following libraries:\n\n"
  in
  Sub_lib.pp_documentation_of_container ~header fmt registered_octez_libs

(* Generate documentation index for [octez-shell-libs] *)
let () =
  write "src/lib_shell/index.mld" @@ fun fmt ->
  let header =
    "{0 Octez-shell-libs: octez shell libraries}\n\n\
     This is a package containing some libraries used by the shell of Octez.\n\n\
     It contains the following libraries:\n\n"
  in
  Sub_lib.pp_documentation_of_container ~header fmt registered_octez_shell_libs

(* Generate documentation index for [octez-proto-libs] *)
let () =
  write "src/lib_protocol_environment/index.mld" @@ fun fmt ->
  let header =
    "{0 Octez-proto-libs: octez protocol libraries}\n\n\
     This is a package containing some libraries related to the Tezos \
     protocol.\n\n\
     It contains the following libraries:\n\n"
  in
  Sub_lib.pp_documentation_of_container ~header fmt registered_octez_proto_libs

(* Generate documentation index for [octez-l2-libs] *)
let () =
  write "src/lib_smart_rollup/index.mld" @@ fun fmt ->
  let header =
    "{0 Octez-l2-libs: octez layer2 libraries}\n\n\
     This is a package containing some libraries used by the layer 2 of Octez.\n\n\
     It contains the following libraries:\n\n"
  in
  Sub_lib.pp_documentation_of_container ~header fmt registered_octez_l2_libs

let () = postcheck ~exclude ()<|MERGE_RESOLUTION|>--- conflicted
+++ resolved
@@ -93,12 +93,7 @@
 
 let cmdliner = external_lib "cmdliner" V.(at_least "1.1.0")
 
-<<<<<<< HEAD
-let cohttp_lwt_unix =
-  external_lib "cohttp-lwt-unix" V.(at_least "4.0.0" && different_from "5.1.0")
-=======
 let cohttp_lwt_unix = external_lib "cohttp-lwt-unix" V.(at_least "5.2.0")
->>>>>>> 222330dc
 
 let compiler_libs_common = external_lib "compiler-libs.common" V.True ~opam:""
 
