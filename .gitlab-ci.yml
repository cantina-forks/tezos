variables:
  ## Please update `scripts/version.sh` accordingly
  build_deps_image_version: 92376e769e50f3e1483ce186dfa475a3ee58e109
  build_deps_image_name: registry.gitlab.com/tezos/opam-repository
  public_docker_image_name: docker.io/${CI_PROJECT_PATH}
  GIT_STRATEGY: fetch
  GIT_DEPTH: 1
  GET_SOURCES_ATTEMPTS: 2
  ARTIFACT_DOWNLOAD_ATTEMPTS: 2

stages:
  - doc
  - build
  - test
  - packaging
  - publish

############################################################
## Stage: build (only MR)                                 ##
############################################################

.build_template: &build_definition
  image: ${build_deps_image_name}:${build_deps_image_version}
  stage: build
  except:
    - master
    - alphanet
    - babylonnet
    - zeronet
    - mainnet
    - alphanet-staging
    - babylonnet-staging
    - zeronet-staging
    - mainnet-staging
    - zeronet-snapshots
    - mainnet-snapshots
  before_script:
    - . ./scripts/version.sh
  tags:
    - gitlab-org

check_opam_deps:
  <<: *build_definition
  script:
    - if [ "${build_deps_image_version}" != "${opam_repository_tag}" ] ; then
        echo "Inconsistent dependencies hash between 'scripts/version.sh' and '.gitlab-ci.yml'." ;
        echo "${build_deps_image_version} != ${opam_repository_tag}" ;
        exit 1 ;
      fi
    - ./scripts/opam-check.sh
    - ./scripts/check_opam_test.sh

check_opam_lint:
  <<: *build_definition
  script:
    - find . ! -path "./_opam/*" -name "*.opam" -exec opam lint {} +;

check_linting:
  <<: *build_definition
  script:
    - src/tooling/lint.sh check.ci
    - src/tooling/lint.sh check_scripts

check_python_linting:
  <<: *build_definition
  script:
    - make test-lint

build:
  <<: *build_definition
  script:
    - . ./scripts/version.sh
    - dune build @runtest_dune_template
    - make all build-test
    - opam clean
  artifacts:
    name: "$CI_COMMIT_REF_NAME"
    paths:
      - _build
    expire_in: 1 day
  tags:
    - gitlab-org

############################################################
## Stage: test (only MR)                                  ##
############################################################

.test_template: &test_definition
  <<: *build_definition
  stage: test
  dependencies:
    - build
  retry: 2

unit:stdlib:
  <<: *test_definition
  script:
    - dune build @src/lib_stdlib/runtest

unit:stdlib_unix:
  <<: *test_definition
  script:
    - dune build @src/lib_stdlib_unix/runtest

unit:data_encoding:
  <<: *test_definition
  script:
    - dune build @src/lib_data_encoding/runtest

unit:storage:
  <<: *test_definition
  script:
    - dune build @src/lib_storage/runtest

unit:crypto:
  <<: *test_definition
  script:
    - dune build @src/lib_crypto/runtest

unit:shell:
  <<: *test_definition
  script:
    - dune build @src/lib_shell/runtest

unit:p2p:io-scheduler:
  <<: *test_definition
  script:
    - dune build @src/lib_p2p/runtest_p2p_io_scheduler_ipv4

unit:p2p:socket:
  <<: *test_definition
  script:
    - dune build @src/lib_p2p/runtest_p2p_socket_ipv4

unit:p2p:pool:
  <<: *test_definition
  script:
    - dune build @src/lib_p2p/runtest_p2p_pool_ipv4

unit:p2p:peerset:
  <<: *test_definition
  script:
    - dune build @src/lib_p2p/runtest_p2p_peerset

unit:p2p:ipv6set:
  <<: *test_definition
  script:
    - dune build @src/lib_p2p/runtest_p2p_ipv6set

unit:p2p:banned_peers:
  <<: *test_definition
  script:
    - dune build @src/lib_p2p/runtest_p2p_banned_peers

unit:validation:
  <<: *test_definition
  script:
    - dune build @src/lib_validation/runtest

unit:micheline:
  <<: *test_definition
  script:
    - dune build @src/lib_micheline/runtest

############################################################
## Stage: run shell integration tests                     ##
############################################################

# definition for the environment to run all integration tests
.integration_template: &integration_definition
  <<: *test_definition
  dependencies:
    - build
  before_script:
    - make
  tags:
    - gitlab-org

integration:basic.sh:
  <<: *integration_definition
  script:
    - dune build @src/bin_client/runtest_basic.sh

integration:contracts.sh:
  <<: *integration_definition
  script:
    - dune build @src/bin_client/runtest_contracts.sh

integration:contracts_opcode.sh:
  <<: *integration_definition
  script:
    - dune build @src/bin_client/runtest_contracts_opcode.sh

integration:contracts_macros.sh:
  <<: *integration_definition
  script:
    - dune build @src/bin_client/runtest_contracts_macros.sh

integration:contracts_mini_scenarios.sh:
  <<: *integration_definition
  script:
    - dune build @src/bin_client/runtest_contracts_mini_scenarios.sh

integration:multinode.sh:
  <<: *integration_definition
  script:
    - dune build @src/bin_client/runtest_multinode.sh

integration:inject.sh:
  <<: *integration_definition
  script:
    - dune build @src/bin_client/runtest_injection.sh

integration:voting.sh:
  <<: *integration_definition
  script:
    - dune build @src/bin_client/runtest_voting.sh

integration:proto:sandbox:
  <<: *integration_definition
  script:
    - dune build @runtest_sandbox

############################################################
## Stage: run OCaml integration tests                     ##
############################################################

integration:sandboxes:voting:
  <<: *integration_definition
  script:
    - ROOT_PATH=$PWD/flextesa-voting-demo-noops dune build @src/bin_sandbox/runtest_sandbox_voting_demo_noops
  artifacts:
    paths:
    - flextesa-voting-demo-noops
    expire_in: 1 day
    when: on_failure
  allow_failure: true # This test uses too much resources for GitLab's workers

integration:sandboxes:acc-baking:
  <<: *integration_definition
  script:
    - ROOT_PATH=$PWD/flextesa-acc-sdb dune build @src/bin_sandbox/runtest_sandbox_accusations_simple_double_baking
  artifacts:
    paths:
    - flextesa-acc-sdb
    expire_in: 1 day
    when: on_failure

integration:sandboxes:acc-endorsement:
  <<: *integration_definition
  script:
    - ROOT_PATH=$PWD/flextesa-acc-sde dune build @src/bin_sandbox/runtest_sandbox_accusations_simple_double_endorsing
  artifacts:
    paths:
    - flextesa-acc-sde
    expire_in: 1 day
    when: on_failure

############################################################
## Stage: run python integration tests                    ##
############################################################

##BEGIN_INTEGRATION_PYTHON##
integration:baker_endorser:
  <<: *integration_definition
  script:
    - pytest tests_python/tests/test_baker_endorser.py
  stage: test

integration:basic:
  <<: *integration_definition
  script:
    - pytest tests_python/tests/test_basic.py
  stage: test

integration:contract:
  <<: *integration_definition
  script:
    - pytest tests_python/tests/test_contract.py
  stage: test

integration:contract_baker:
  <<: *integration_definition
  script:
    - pytest tests_python/tests/test_contract_baker.py
  stage: test

integration:cors:
  <<: *integration_definition
  script:
    - pytest tests_python/tests/test_cors.py
  stage: test

integration:double_endorsement:
  <<: *integration_definition
  script:
    - pytest tests_python/tests/test_double_endorsement.py
  stage: test

integration:fork:
  <<: *integration_definition
  script:
    - pytest tests_python/tests/test_fork.py
  stage: test

integration:injection:
  <<: *integration_definition
  script:
    - pytest tests_python/tests/test_injection.py
  stage: test

integration:many_bakers:
  <<: *integration_definition
  script:
    - pytest tests_python/tests/test_many_bakers.py
  stage: test

integration:many_nodes:
  <<: *integration_definition
  script:
    - pytest tests_python/tests/test_many_nodes.py
  stage: test

integration:mempool:
  <<: *integration_definition
  script:
    - pytest tests_python/tests/test_mempool.py
  stage: test

integration:multinode:
  <<: *integration_definition
  script:
    - pytest tests_python/tests/test_multinode.py
  stage: test

integration:multinode_snapshot:
  <<: *integration_definition
  script:
    - pytest tests_python/tests/test_multinode_snapshot.py
  stage: test

integration:proto_demo_noops_manual_bake:
  <<: *integration_definition
  script:
    - pytest tests_python/tests/test_proto_demo_noops_manual_bake.py
  stage: test

integration:rpc:
  <<: *integration_definition
  script:
    - pytest tests_python/tests/test_rpc.py
  stage: test

integration:tls:
  <<: *integration_definition
  script:
    - pytest tests_python/tests/test_tls.py
  stage: test

integration:voting:
  <<: *integration_definition
  script:
    - pytest tests_python/tests/test_voting.py
  stage: test


##END_INTEGRATION_PYTHON##

############################################################
## Stage: run doc integration tests                       ##
############################################################

documentation:build:
  <<: *test_definition
  script:
    - make doc-html
  artifacts:
    paths:
    - docs
    expire_in: 1 day

documentation:linkcheck:
  <<: *test_definition
  script:
    - make doc-html-and-linkcheck
  allow_failure: true

############################################################
## Stage: building opam packages (only master and *opam*) ##
############################################################

.opam_template: &opam_definition
  image: ${build_deps_image_name}:opam--${build_deps_image_version}
  stage: packaging
  dependencies: []
  only:
    - master
    - /^.*opam.*$/
  script:
    - ./scripts/opam-pin.sh
    - opam depext --yes ${package}
    - opam install --yes ${package}
    - opam reinstall --yes --with-test ${package}
  tags:
    - gitlab-org

##BEGIN_OPAM##
opam:00:ocplib-json-typed:
  <<: *opam_definition
  variables:
    package: ocplib-json-typed

opam:01:ocplib-json-typed-bson:
  <<: *opam_definition
  variables:
    package: ocplib-json-typed-bson

opam:02:tezos-data-encoding:
  <<: *opam_definition
  variables:
    package: tezos-data-encoding

opam:03:tezos-stdlib:
  <<: *opam_definition
  variables:
    package: tezos-stdlib

opam:04:ocplib-resto:
  <<: *opam_definition
  variables:
    package: ocplib-resto

opam:05:tezos-error-monad:
  <<: *opam_definition
  variables:
    package: tezos-error-monad

opam:06:ocplib-resto-directory:
  <<: *opam_definition
  variables:
    package: ocplib-resto-directory

opam:07:tezos-event-logging:
  <<: *opam_definition
  variables:
    package: tezos-event-logging

opam:08:tezos-rpc:
  <<: *opam_definition
  variables:
    package: tezos-rpc

opam:09:tezos-stdlib-unix:
  <<: *opam_definition
  variables:
    package: tezos-stdlib-unix

opam:10:blake2:
  <<: *opam_definition
  variables:
    package: blake2

opam:11:hacl:
  <<: *opam_definition
  variables:
    package: hacl

opam:12:secp256k1:
  <<: *opam_definition
  variables:
    package: secp256k1

opam:13:tezos-clic:
  <<: *opam_definition
  variables:
    package: tezos-clic

opam:14:uecc:
  <<: *opam_definition
  variables:
    package: uecc

opam:15:tezos-crypto:
  <<: *opam_definition
  variables:
    package: tezos-crypto

opam:16:tezos-micheline:
  <<: *opam_definition
  variables:
    package: tezos-micheline

opam:17:index:
  <<: *opam_definition
  variables:
    package: index

opam:18:irmin:
  <<: *opam_definition
  variables:
    package: irmin

opam:19:tezos-base:
  <<: *opam_definition
  variables:
    package: tezos-base

opam:20:ocplib-resto-cohttp:
  <<: *opam_definition
  variables:
    package: ocplib-resto-cohttp

opam:21:pbkdf:
  <<: *opam_definition
  variables:
    package: pbkdf

opam:22:irmin-pack:
  <<: *opam_definition
  variables:
    package: irmin-pack

opam:23:lmdb:
  <<: *opam_definition
  variables:
    package: lmdb

opam:24:tezos-shell-services:
  <<: *opam_definition
  variables:
    package: tezos-shell-services

opam:25:ocplib-resto-cohttp-client:
  <<: *opam_definition
  variables:
    package: ocplib-resto-cohttp-client

opam:26:tezos-rpc-http:
  <<: *opam_definition
  variables:
    package: tezos-rpc-http

opam:27:bip39:
  <<: *opam_definition
  variables:
    package: bip39

opam:28:tezos-storage:
  <<: *opam_definition
  variables:
    package: tezos-storage

opam:29:ledgerwallet:
  <<: *opam_definition
  variables:
    package: ledgerwallet

opam:30:tezos-rpc-http-client:
  <<: *opam_definition
  variables:
    package: tezos-rpc-http-client

opam:31:tezos-client-base:
  <<: *opam_definition
  variables:
    package: tezos-client-base

opam:32:ledgerwallet-tezos:
  <<: *opam_definition
  variables:
    package: ledgerwallet-tezos

opam:33:tezos-rpc-http-client-unix:
  <<: *opam_definition
  variables:
    package: tezos-rpc-http-client-unix

opam:34:tezos-signer-services:
  <<: *opam_definition
  variables:
    package: tezos-signer-services

opam:35:tezos-protocol-environment-sigs:
  <<: *opam_definition
  variables:
    package: tezos-protocol-environment-sigs

opam:36:tezos-p2p:
  <<: *opam_definition
  variables:
    package: tezos-p2p

opam:37:tezos-signer-backends:
  <<: *opam_definition
  variables:
    package: tezos-signer-backends

opam:38:tezos-protocol-environment:
  <<: *opam_definition
  variables:
    package: tezos-protocol-environment

opam:39:tezos-client-commands:
  <<: *opam_definition
  variables:
    package: tezos-client-commands

opam:40:tezos-protocol-compiler:
  <<: *opam_definition
  variables:
    package: tezos-protocol-compiler

opam:41:tezos-shell-context:
  <<: *opam_definition
  variables:
    package: tezos-shell-context

opam:42:tezos-client-base-unix:
  <<: *opam_definition
  variables:
    package: tezos-client-base-unix

opam:43:tezos-protocol-005-PsBabyM1:
  <<: *opam_definition
  variables:
    package: tezos-protocol-005-PsBabyM1

opam:44:tezos-protocol-updater:
  <<: *opam_definition
  variables:
    package: tezos-protocol-updater

<<<<<<< HEAD
opam:45:tezos-client-005-PsBabyM1:
  <<: *opam_definition
  variables:
    package: tezos-client-005-PsBabyM1
=======
opam:45:tezos-version:
  <<: *opam_definition
  variables:
    package: tezos-version
>>>>>>> eafe06c6

opam:46:tezos-client-alpha:
  <<: *opam_definition
  variables:
    package: tezos-client-alpha

opam:47:tezos-validation:
  <<: *opam_definition
  variables:
    package: tezos-validation

opam:48:tezos-baking-005-PsBabyM1:
  <<: *opam_definition
  variables:
    package: tezos-baking-005-PsBabyM1

opam:49:tezos-protocol-genesis:
  <<: *opam_definition
  variables:
    package: tezos-protocol-genesis

opam:50:ocplib-resto-json:
  <<: *opam_definition
  variables:
    package: ocplib-resto-json

opam:51:ocplib-resto-cohttp-server:
  <<: *opam_definition
  variables:
    package: ocplib-resto-cohttp-server

opam:52:tezos-protocol-demo-noops:
  <<: *opam_definition
  variables:
    package: tezos-protocol-demo-noops

opam:53:tezos-shell:
  <<: *opam_definition
  variables:
    package: tezos-shell

opam:54:tezos-baking-005-PsBabyM1-commands:
  <<: *opam_definition
  variables:
    package: tezos-baking-005-PsBabyM1-commands

opam:55:tezos-client-005-PsBabyM1-commands:
  <<: *opam_definition
  variables:
    package: tezos-client-005-PsBabyM1-commands

opam:56:tezos-client-genesis:
  <<: *opam_definition
  variables:
    package: tezos-client-genesis

opam:57:ocplib-ezresto:
  <<: *opam_definition
  variables:
    package: ocplib-ezresto

opam:58:tezos-embedded-protocol-005-PsBabyM1:
  <<: *opam_definition
  variables:
    package: tezos-embedded-protocol-005-PsBabyM1

opam:59:tezos-rpc-http-server:
  <<: *opam_definition
  variables:
    package: tezos-rpc-http-server

opam:60:tezos-embedded-protocol-demo-noops:
  <<: *opam_definition
  variables:
    package: tezos-embedded-protocol-demo-noops

opam:61:tezos-embedded-protocol-genesis:
  <<: *opam_definition
  variables:
    package: tezos-embedded-protocol-genesis

opam:62:tezos-validator:
  <<: *opam_definition
  variables:
    package: tezos-validator

opam:63:tezos-protocol-005-PsBabyM1-parameters:
  <<: *opam_definition
  variables:
    package: tezos-protocol-005-PsBabyM1-parameters

opam:64:tezos-client:
  <<: *opam_definition
  variables:
    package: tezos-client

opam:65:tezos-accuser-005-PsBabyM1-commands:
  <<: *opam_definition
  variables:
    package: tezos-accuser-005-PsBabyM1-commands

opam:66:ocplib-ezresto-directory:
  <<: *opam_definition
  variables:
    package: ocplib-ezresto-directory

opam:67:tezos-endorser-005-PsBabyM1-commands:
  <<: *opam_definition
  variables:
    package: tezos-endorser-005-PsBabyM1-commands

opam:68:tezos-codec:
  <<: *opam_definition
  variables:
    package: tezos-codec

opam:69:ocplib-json-typed-browser:
  <<: *opam_definition
  variables:
    package: ocplib-json-typed-browser

opam:70:tezos-tooling:
  <<: *opam_definition
  variables:
    package: tezos-tooling

opam:71:flextesa:
  <<: *opam_definition
  variables:
    package: flextesa

opam:72:tezos-endorser-005-PsBabyM1:
  <<: *opam_definition
  variables:
    package: tezos-endorser-005-PsBabyM1

opam:73:tezos-mempool-005-PsBabyM1:
  <<: *opam_definition
  variables:
    package: tezos-mempool-005-PsBabyM1

opam:74:tezos-signer:
  <<: *opam_definition
  variables:
    package: tezos-signer

opam:75:tezos-baker-005-PsBabyM1:
  <<: *opam_definition
  variables:
    package: tezos-baker-005-PsBabyM1

opam:76:tezos-protocol-005-PsBabyM1-tests:
  <<: *opam_definition
  variables:
    package: tezos-protocol-005-PsBabyM1-tests

opam:77:tezos-accuser-005-PsBabyM1:
  <<: *opam_definition
  variables:
    package: tezos-accuser-005-PsBabyM1

opam:78:tezos-node:
  <<: *opam_definition
  variables:
    package: tezos-node

opam:79:tezos-005-PsBabyM1-test-helpers:
  <<: *opam_definition
  variables:
    package: tezos-005-PsBabyM1-test-helpers


##END_OPAM##



############################################################
## Stage: publish                                         ##
############################################################

publish:docker:
  image: docker:latest
  services:
    - docker:dind
  variables:
    DOCKER_DRIVER: overlay2
  stage: publish
  only:
    - master@tezos/tezos
    - alphanet@tezos/tezos
    - babylonnet@tezos/tezos
    - zeronet@tezos/tezos
    - mainnet@tezos/tezos
    - alphanet-staging@tezos/tezos
    - babylonnet-staging@tezos/tezos
    - zeronet-staging@tezos/tezos
    - mainnet-staging@tezos/tezos
    - zeronet-snapshots@tezos/tezos
    - mainnet-snapshots@tezos/tezos
  before_script:
    - apk add git binutils
    - mkdir ~/.docker || true
    - echo "${CI_DOCKER_AUTH}" > ~/.docker/config.json
  script:
    - LAST_COMMIT_DATE_TIME=$(git log --pretty=format:"%cd" -1 --date="format:%Y%m%d%H%M%S" 2>&1)
    - ./scripts/create_docker_image.sh
        "${public_docker_image_name}"
        "${CI_COMMIT_REF_NAME}"
        "${build_deps_image_name}"
        "${build_deps_image_version}"
    - docker push "${public_docker_image_name}:${CI_COMMIT_REF_NAME}"
    - docker push "${public_docker_image_name}-bare:${CI_COMMIT_REF_NAME}"
    - docker push "${public_docker_image_name}-debug:${CI_COMMIT_REF_NAME}"
    - docker tag
      "${public_docker_image_name}:${CI_COMMIT_REF_NAME}"
      "${public_docker_image_name}:${CI_COMMIT_REF_NAME}_${CI_COMMIT_SHORT_SHA}_${LAST_COMMIT_DATE_TIME}"
    - docker push "${public_docker_image_name}:${CI_COMMIT_REF_NAME}_${CI_COMMIT_SHORT_SHA}_${LAST_COMMIT_DATE_TIME}"
  tags:
    - safe_docker

publish:doc:
  image: ${build_deps_image_name}:${build_deps_image_version}
  stage: doc
  only:
    - master@tezos/tezos
<<<<<<< HEAD
    - alphanet@tezos/tezos
    - babylonnet@tezos/tezos
    - zeronet@tezos/tezos
    - mainnet@tezos/tezos
=======
>>>>>>> eafe06c6
  before_script:
    - sudo apk add --no-cache openssh-client rsync
    - echo "${CI_PK_GITLAB_DOC}" > ~/.ssh/id_ed25519
    - echo "${CI_KH}" > ~/.ssh/known_hosts
    - chmod 400 ~/.ssh/id_ed25519
  script:
    - make doc-html
    - git clone --depth 5 git@gitlab.com:${CI_PROJECT_NAMESPACE}/${CI_PROJECT_NAMESPACE}.gitlab.io gitlab.io
    - rsync --recursive --links --perms --delete --verbose
        --exclude=.doctrees --exclude={{main,alpha,zero}net,master}/index.html
        docs/_build/ gitlab.io/public/
    - cd gitlab.io
    - if [ -z "$(git status -s)" ] ; then
        echo "Nothing to commit!" ;
      else
        git add public ;
        git commit -m "Import doc of ${CI_PROJECT_NAMESPACE}/${CI_PROJECT_NAME}:${CI_COMMIT_SHA}" ;
        git push origin master ;
      fi
  tags:
    - gitlab-org<|MERGE_RESOLUTION|>--- conflicted
+++ resolved
@@ -630,22 +630,15 @@
   variables:
     package: tezos-protocol-updater
 
-<<<<<<< HEAD
 opam:45:tezos-client-005-PsBabyM1:
   <<: *opam_definition
   variables:
     package: tezos-client-005-PsBabyM1
-=======
-opam:45:tezos-version:
+
+opam:46:tezos-version:
   <<: *opam_definition
   variables:
     package: tezos-version
->>>>>>> eafe06c6
-
-opam:46:tezos-client-alpha:
-  <<: *opam_definition
-  variables:
-    package: tezos-client-alpha
 
 opam:47:tezos-validation:
   <<: *opam_definition
@@ -866,13 +859,6 @@
   stage: doc
   only:
     - master@tezos/tezos
-<<<<<<< HEAD
-    - alphanet@tezos/tezos
-    - babylonnet@tezos/tezos
-    - zeronet@tezos/tezos
-    - mainnet@tezos/tezos
-=======
->>>>>>> eafe06c6
   before_script:
     - sudo apk add --no-cache openssh-client rsync
     - echo "${CI_PK_GITLAB_DOC}" > ~/.ssh/id_ed25519
