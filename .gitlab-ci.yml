variables:
  ## Please update `scripts/version.sh` accordingly
  build_deps_image_version: ebc2de016e52e8b77f250df174512a793b2fb0e5
  build_deps_image_name: registry.gitlab.com/tezos/opam-repository
  public_docker_image_name: docker.io/${CI_PROJECT_PATH}

stages:
  - doc
  - build
  - test
  - packaging
  - publish


############################################################
## Stage: build (only MR)                                 ##
############################################################

.build_template: &build_definition
  image: ${build_deps_image_name}:${build_deps_image_version}
  stage: build
  except:
    - master
    - alphanet
    - zeronet
    - mainnet
    - alphanet-staging
    - zeronet-staging
    - mainnet-staging
  before_script:
    - opam list
    - . ./scripts/version.sh
  tags:
    - gitlab-org

check_opam_deps:
  <<: *build_definition
  script:
    - if [ "${build_deps_image_version}" != "${opam_repository_tag}" ] ; then
        echo "Inconsistent dependencies hash between 'scripts/version.sh' and '.gitlab-ci.yml'." ;
        exit 1 ;
      fi
    - ./scripts/opam-check.sh
    - ./scripts/check_opam_test.sh

check_indentation:
  <<: *build_definition
  script:
    - dune build @runtest_indent

build:
  <<: *build_definition
  script:
    - dune build @runtest_dune_template
    - make all
  artifacts:
    paths:
    - _build
    expire_in: 1 day



############################################################
## Stage: test (only MR)                                  ##
############################################################

.test_template: &test_definition
  <<: *build_definition
  stage: test
  dependencies:
    - build

test:stdlib:
  <<: *test_definition
  script:
    - dune build @src/lib_stdlib/runtest

test:stdlib_unix:
  <<: *test_definition
  script:
    - dune build @src/lib_stdlib_unix/runtest

test:data_encoding:
  <<: *test_definition
  script:
    - dune build @src/lib_data_encoding/runtest

test:storage:
  <<: *test_definition
  script:
    - dune build @src/lib_storage/runtest

test:crypto:
  <<: *test_definition
  script:
    - dune build @src/lib_crypto/runtest

test:shell:
  <<: *test_definition
  script:
    - dune build @src/lib_shell/runtest

test:p2p:io-scheduler:
  <<: *test_definition
  script:
    - dune build @src/lib_p2p/runtest_p2p_io_scheduler_ipv4

test:p2p:socket:
  <<: *test_definition
  script:
    - dune build @src/lib_p2p/runtest_p2p_socket_ipv4

test:p2p:pool:
  <<: *test_definition
  script:
    - dune build @src/lib_p2p/runtest_p2p_pool_ipv4

test:proto_alpha:lib_protocol:
  <<: *test_definition
  script:
    - dune build @src/proto_003_PsddFKi3/lib_protocol/runtest

test:proto_alpha:lib_client:
  <<: *test_definition
  script:
    - dune build @src/proto_003_PsddFKi3/lib_client/test/runtest

test:p2p:peerset:
  <<: *test_definition
  script:
    - dune build @src/lib_p2p/runtest_p2p_peerset

test:p2p:ipv6set:
  <<: *test_definition
  script:
    - dune build @src/lib_p2p/runtest_p2p_ipv6set

test:p2p:banned_peers:
  <<: *test_definition
  script:
    - dune build @src/lib_p2p/runtest_p2p_banned_peers

test:client_alpha:vote:
  <<: *test_definition
  script:
    - dune build @src/proto_003_PsddFKi3/lib_delegate/runtest_vote

test:basic.sh:
  <<: *test_definition
  script:
    - dune build @src/bin_client/runtest_basic.sh

test:contracts.sh:
  <<: *test_definition
  script:
    - dune build @src/bin_client/runtest_contracts.sh

test:contracts_opcode.sh:
  <<: *test_definition
  script:
    - dune build @src/bin_client/runtest_contracts_opcode.sh

test:contracts_macros.sh:
  <<: *test_definition
  script:
    - dune build @src/bin_client/runtest_contracts_macros.sh

test:contracts_mini_scenarios.sh:
  <<: *test_definition
  script:
    - dune build @src/bin_client/runtest_contracts_mini_scenarios.sh

test:multinode.sh:
  <<: *test_definition
  script:
    - dune build @src/bin_client/runtest_multinode.sh

test:inject.sh:
  <<: *test_definition
  script:
    - dune build @src/bin_client/runtest_injection.sh

test:voting.sh:
  <<: *test_definition
  script:
    - dune build @src/bin_client/runtest_voting.sh

test:proto:sandbox:
  <<: *test_definition
  script:
    - dune build @runtest_sandbox

test:documentation:
  <<: *test_definition
  script:
    - sudo apk add --no-cache py3-sphinx py3-sphinx_rtd_theme
    - sudo pip3 uninstall 'idna' --yes ## Fix up dependencies in alpine:3.8
    - sudo pip3 install 'idna<2.7'
    - sudo ln -s /usr/bin/sphinx-build-3 /usr/bin/sphinx-build
    - make doc-html

test:linkcheck:
  <<: *test_definition
  script:
    - sudo apk add --no-cache py3-sphinx py3-sphinx_rtd_theme
    - sudo pip3 uninstall 'idna' --yes ## Fix up dependencies in alpine:3.8
    - sudo pip3 install 'idna<2.7'
    - sudo ln -s /usr/bin/sphinx-build-3 /usr/bin/sphinx-build
    - make doc-html-and-linkcheck
  allow_failure: true

test:validation:
  <<: *test_definition
  script:
    - dune build @src/lib_validation/runtest

test:micheline:
  <<: *test_definition
  script:
    - dune build @src/lib_micheline/runtest

############################################################
## Stage: building opam packages (only master and *opam*) ##
############################################################

.opam_template: &opam_definition
  image: ${build_deps_image_name}:opam--${build_deps_image_version}
  stage: packaging
  dependencies: []
  only:
    - master
    - /^.*opam.*$/
  script:
    - ./scripts/opam-pin.sh
    - opam depext --yes ${package}
    - opam install --yes ${package}
    - opam reinstall --yes --with-test ${package}
  tags:
    - gitlab-org

##BEGIN_OPAM##
opam:00:ocplib-json-typed:
  <<: *opam_definition
  variables:
    package: ocplib-json-typed

opam:01:ocplib-json-typed-bson:
  <<: *opam_definition
  variables:
    package: ocplib-json-typed-bson

opam:02:tezos-stdlib:
  <<: *opam_definition
  variables:
    package: tezos-stdlib

opam:03:tezos-data-encoding:
  <<: *opam_definition
  variables:
    package: tezos-data-encoding

opam:04:ocplib-resto:
  <<: *opam_definition
  variables:
    package: ocplib-resto

opam:05:tezos-error-monad:
  <<: *opam_definition
  variables:
    package: tezos-error-monad

opam:06:ocplib-resto-directory:
  <<: *opam_definition
  variables:
    package: ocplib-resto-directory

opam:07:blake2:
  <<: *opam_definition
  variables:
    package: blake2

opam:08:hacl:
  <<: *opam_definition
  variables:
    package: hacl

opam:09:secp256k1:
  <<: *opam_definition
  variables:
    package: secp256k1

opam:10:tezos-clic:
  <<: *opam_definition
  variables:
    package: tezos-clic

opam:11:tezos-rpc:
  <<: *opam_definition
  variables:
    package: tezos-rpc

opam:12:uecc:
  <<: *opam_definition
  variables:
    package: uecc

opam:13:tezos-crypto:
  <<: *opam_definition
  variables:
    package: tezos-crypto

opam:14:tezos-micheline:
  <<: *opam_definition
  variables:
    package: tezos-micheline

opam:15:lmdb:
  <<: *opam_definition
  variables:
    package: lmdb

opam:16:pbkdf:
  <<: *opam_definition
  variables:
    package: pbkdf

opam:17:ocplib-resto-cohttp:
  <<: *opam_definition
  variables:
    package: ocplib-resto-cohttp

opam:18:tezos-base:
  <<: *opam_definition
  variables:
    package: tezos-base

opam:19:irmin-lmdb:
  <<: *opam_definition
  variables:
    package: irmin-lmdb

opam:20:bip39:
  <<: *opam_definition
  variables:
    package: bip39

opam:21:tezos-rpc-http:
  <<: *opam_definition
  variables:
    package: tezos-rpc-http

opam:22:tezos-shell-services:
  <<: *opam_definition
  variables:
    package: tezos-shell-services

opam:23:tezos-stdlib-unix:
  <<: *opam_definition
  variables:
    package: tezos-stdlib-unix

opam:24:tezos-storage:
  <<: *opam_definition
  variables:
    package: tezos-storage

opam:25:tezos-protocol-environment-sigs:
  <<: *opam_definition
  variables:
    package: tezos-protocol-environment-sigs

opam:26:ledgerwallet:
  <<: *opam_definition
  variables:
    package: ledgerwallet

opam:27:tezos-client-base:
  <<: *opam_definition
  variables:
    package: tezos-client-base

opam:28:tezos-protocol-environment:
  <<: *opam_definition
  variables:
    package: tezos-protocol-environment

opam:29:tezos-protocol-compiler:
  <<: *opam_definition
  variables:
    package: tezos-protocol-compiler

opam:30:ledgerwallet-tezos:
  <<: *opam_definition
  variables:
    package: ledgerwallet-tezos

opam:31:tezos-signer-services:
  <<: *opam_definition
  variables:
    package: tezos-signer-services

opam:32:tezos-protocol-environment-shell:
  <<: *opam_definition
  variables:
    package: tezos-protocol-environment-shell

opam:33:tezos-protocol-003-PsddFKi3:
  <<: *opam_definition
  variables:
    package: tezos-protocol-003-PsddFKi3

opam:34:tezos-signer-backends:
  <<: *opam_definition
  variables:
    package: tezos-signer-backends

<<<<<<< HEAD
opam:35:tezos-protocol-updater:
=======
opam:35:tezos-protocol-003-PsddFKi3:
  <<: *opam_definition
  variables:
    package: tezos-protocol-003-PsddFKi3

opam:36:tezos-protocol-004-Pt24m4xi:
  <<: *opam_definition
  variables:
    package: tezos-protocol-004-Pt24m4xi

opam:37:tezos-protocol-updater:
>>>>>>> cff908b5
  <<: *opam_definition
  variables:
    package: tezos-protocol-updater

<<<<<<< HEAD
opam:36:tezos-client-003-PsddFKi3:
=======
opam:38:tezos-client-002-PsYLVpVv:
  <<: *opam_definition
  variables:
    package: tezos-client-002-PsYLVpVv

opam:39:tezos-client-003-PsddFKi3:
>>>>>>> cff908b5
  <<: *opam_definition
  variables:
    package: tezos-client-003-PsddFKi3

<<<<<<< HEAD
opam:37:tezos-client-commands:
=======
opam:40:tezos-client-commands:
>>>>>>> cff908b5
  <<: *opam_definition
  variables:
    package: tezos-client-commands

<<<<<<< HEAD
opam:38:tezos-p2p:
=======
opam:41:tezos-protocol-001-PtCJ7pwo:
  <<: *opam_definition
  variables:
    package: tezos-protocol-001-PtCJ7pwo

opam:42:tezos-client-004-Pt24m4xi:
  <<: *opam_definition
  variables:
    package: tezos-client-004-Pt24m4xi

opam:43:tezos-p2p:
>>>>>>> cff908b5
  <<: *opam_definition
  variables:
    package: tezos-p2p

<<<<<<< HEAD
opam:39:tezos-validation:
=======
opam:44:tezos-validation:
>>>>>>> cff908b5
  <<: *opam_definition
  variables:
    package: tezos-validation

<<<<<<< HEAD
opam:40:tezos-baking-003-PsddFKi3:
=======
opam:45:tezos-baking-003-PsddFKi3:
>>>>>>> cff908b5
  <<: *opam_definition
  variables:
    package: tezos-baking-003-PsddFKi3

<<<<<<< HEAD
opam:41:tezos-protocol-000-Ps9mPmXa:
=======
opam:46:tezos-protocol-000-Ps9mPmXa:
>>>>>>> cff908b5
  <<: *opam_definition
  variables:
    package: tezos-protocol-000-Ps9mPmXa

<<<<<<< HEAD
opam:42:tezos-protocol-demo:
=======
opam:47:tezos-client-001-PtCJ7pwo:
  <<: *opam_definition
  variables:
    package: tezos-client-001-PtCJ7pwo

opam:48:tezos-protocol-demo:
>>>>>>> cff908b5
  <<: *opam_definition
  variables:
    package: tezos-protocol-demo

<<<<<<< HEAD
opam:43:ocplib-resto-json:
=======
opam:49:ocplib-resto-json:
>>>>>>> cff908b5
  <<: *opam_definition
  variables:
    package: ocplib-resto-json

<<<<<<< HEAD
opam:44:tezos-embedded-protocol-003-PsddFKi3:
=======
opam:50:tezos-baking-004-Pt24m4xi:
  <<: *opam_definition
  variables:
    package: tezos-baking-004-Pt24m4xi

opam:51:tezos-embedded-protocol-002-PsYLVpVv:
>>>>>>> cff908b5
  <<: *opam_definition
  variables:
    package: tezos-embedded-protocol-003-PsddFKi3

<<<<<<< HEAD
opam:45:tezos-shell:
=======
opam:52:tezos-shell:
>>>>>>> cff908b5
  <<: *opam_definition
  variables:
    package: tezos-shell

<<<<<<< HEAD
opam:46:tezos-baking-003-PsddFKi3-commands:
=======
opam:53:tezos-embedded-protocol-003-PsddFKi3:
  <<: *opam_definition
  variables:
    package: tezos-embedded-protocol-003-PsddFKi3

opam:54:tezos-embedded-protocol-004-Pt24m4xi:
  <<: *opam_definition
  variables:
    package: tezos-embedded-protocol-004-Pt24m4xi

opam:55:tezos-baking-003-PsddFKi3-commands:
>>>>>>> cff908b5
  <<: *opam_definition
  variables:
    package: tezos-baking-003-PsddFKi3-commands

<<<<<<< HEAD
opam:47:tezos-client-000-Ps9mPmXa:
=======
opam:56:tezos-client-000-Ps9mPmXa:
>>>>>>> cff908b5
  <<: *opam_definition
  variables:
    package: tezos-client-000-Ps9mPmXa

<<<<<<< HEAD
opam:48:tezos-client-003-PsddFKi3-commands:
=======
opam:57:tezos-client-001-PtCJ7pwo-commands:
  <<: *opam_definition
  variables:
    package: tezos-client-001-PtCJ7pwo-commands

opam:58:tezos-client-002-PsYLVpVv-commands:
  <<: *opam_definition
  variables:
    package: tezos-client-002-PsYLVpVv-commands

opam:59:tezos-client-003-PsddFKi3-commands:
>>>>>>> cff908b5
  <<: *opam_definition
  variables:
    package: tezos-client-003-PsddFKi3-commands

<<<<<<< HEAD
opam:49:tezos-client-base-unix:
=======
opam:60:tezos-client-base-unix:
>>>>>>> cff908b5
  <<: *opam_definition
  variables:
    package: tezos-client-base-unix

<<<<<<< HEAD
opam:50:tezos-client-demo:
=======
opam:61:tezos-client-demo:
>>>>>>> cff908b5
  <<: *opam_definition
  variables:
    package: tezos-client-demo

<<<<<<< HEAD
opam:51:ocplib-ezresto:
=======
opam:62:ocplib-ezresto:
>>>>>>> cff908b5
  <<: *opam_definition
  variables:
    package: ocplib-ezresto

<<<<<<< HEAD
opam:52:tezos-embedded-protocol-000-Ps9mPmXa:
=======
opam:63:tezos-baking-004-Pt24m4xi-commands:
  <<: *opam_definition
  variables:
    package: tezos-baking-004-Pt24m4xi-commands

opam:64:tezos-embedded-protocol-000-Ps9mPmXa:
>>>>>>> cff908b5
  <<: *opam_definition
  variables:
    package: tezos-embedded-protocol-000-Ps9mPmXa

<<<<<<< HEAD
opam:53:tezos-embedded-protocol-demo:
=======
opam:65:tezos-embedded-protocol-001-PtCJ7pwo:
  <<: *opam_definition
  variables:
    package: tezos-embedded-protocol-001-PtCJ7pwo

opam:66:tezos-embedded-protocol-demo:
>>>>>>> cff908b5
  <<: *opam_definition
  variables:
    package: tezos-embedded-protocol-demo

<<<<<<< HEAD
opam:54:tezos-mempool-003-PsddFKi3:
=======
opam:67:tezos-mempool-002-PsYLVpVv:
  <<: *opam_definition
  variables:
    package: tezos-mempool-002-PsYLVpVv

opam:68:tezos-mempool-003-PsddFKi3:
>>>>>>> cff908b5
  <<: *opam_definition
  variables:
    package: tezos-mempool-003-PsddFKi3

<<<<<<< HEAD
opam:55:tezos-endorser-003-PsddFKi3-commands:
=======
opam:69:tezos-mempool-004-Pt24m4xi:
  <<: *opam_definition
  variables:
    package: tezos-mempool-004-Pt24m4xi

opam:70:tezos-baker-004-Pt24m4xi-commands:
  <<: *opam_definition
  variables:
    package: tezos-baker-004-Pt24m4xi-commands

opam:71:tezos-endorser-003-PsddFKi3-commands:
>>>>>>> cff908b5
  <<: *opam_definition
  variables:
    package: tezos-endorser-003-PsddFKi3-commands

<<<<<<< HEAD
opam:56:tezos-client:
=======
opam:72:tezos-client:
>>>>>>> cff908b5
  <<: *opam_definition
  variables:
    package: tezos-client

<<<<<<< HEAD
opam:57:ocplib-ezresto-directory:
=======
opam:73:ocplib-ezresto-directory:
>>>>>>> cff908b5
  <<: *opam_definition
  variables:
    package: ocplib-ezresto-directory

<<<<<<< HEAD
opam:58:tezos-baker-003-PsddFKi3-commands:
=======
opam:74:tezos-baker-003-PsddFKi3-commands:
>>>>>>> cff908b5
  <<: *opam_definition
  variables:
    package: tezos-baker-003-PsddFKi3-commands

<<<<<<< HEAD
opam:59:tezos-accuser-003-PsddFKi3-commands:
=======
opam:75:tezos-accuser-004-Pt24m4xi:
  <<: *opam_definition
  variables:
    package: tezos-accuser-004-Pt24m4xi

opam:76:tezos-endorser-004-Pt24m4xi:
  <<: *opam_definition
  variables:
    package: tezos-endorser-004-Pt24m4xi

opam:77:tezos-accuser-004-Pt24m4xi-commands:
  <<: *opam_definition
  variables:
    package: tezos-accuser-004-Pt24m4xi-commands

opam:78:tezos-client-004-Pt24m4xi-commands:
  <<: *opam_definition
  variables:
    package: tezos-client-004-Pt24m4xi-commands

opam:79:tezos-accuser-003-PsddFKi3-commands:
>>>>>>> cff908b5
  <<: *opam_definition
  variables:
    package: tezos-accuser-003-PsddFKi3-commands

<<<<<<< HEAD
opam:60:tezos-accuser-003-PsddFKi3:
=======
opam:80:tezos-baker-004-Pt24m4xi:
  <<: *opam_definition
  variables:
    package: tezos-baker-004-Pt24m4xi

opam:81:tezos-accuser-003-PsddFKi3:
>>>>>>> cff908b5
  <<: *opam_definition
  variables:
    package: tezos-accuser-003-PsddFKi3

<<<<<<< HEAD
opam:61:tezos-signer:
=======
opam:82:tezos-endorser-004-Pt24m4xi-commands:
  <<: *opam_definition
  variables:
    package: tezos-endorser-004-Pt24m4xi-commands

opam:83:tezos-signer:
>>>>>>> cff908b5
  <<: *opam_definition
  variables:
    package: tezos-signer

<<<<<<< HEAD
opam:62:tezos-baker-003-PsddFKi3:
=======
opam:84:tezos-baker-003-PsddFKi3:
>>>>>>> cff908b5
  <<: *opam_definition
  variables:
    package: tezos-baker-003-PsddFKi3

<<<<<<< HEAD
opam:63:tezos-node:
=======
opam:85:tezos-node:
>>>>>>> cff908b5
  <<: *opam_definition
  variables:
    package: tezos-node

<<<<<<< HEAD
opam:64:ocplib-json-typed-browser:
=======
opam:86:ocplib-json-typed-browser:
>>>>>>> cff908b5
  <<: *opam_definition
  variables:
    package: ocplib-json-typed-browser

<<<<<<< HEAD
opam:65:tezos-endorser-003-PsddFKi3:
=======
opam:87:tezos-endorser-003-PsddFKi3:
>>>>>>> cff908b5
  <<: *opam_definition
  variables:
    package: tezos-endorser-003-PsddFKi3


##END_OPAM##



############################################################
## Stage: publish                                         ##
############################################################

publish:docker:
  image: docker:latest
  services:
    - docker:dind
  variables:
    DOCKER_DRIVER: overlay2
  stage: publish
  only:
    - master
    - alphanet
    - zeronet
    - mainnet
    - alphanet-staging
    - zeronet-staging
    - mainnet-staging
  before_script:
    - apk add git
    - mkdir ~/.docker || true
    - echo "${CI_DOCKER_AUTH}" > ~/.docker/config.json
  script:
    - LAST_COMMIT_DATE_TIME=$(git log --pretty=format:"%cd" -1 --date="format:%Y%m%d%H%M%S" 2>&1)
    - ./scripts/create_docker_image.sh
        "${public_docker_image_name}" "${CI_COMMIT_REF_NAME}"
    - docker push "${public_docker_image_name}:${CI_COMMIT_REF_NAME}"
    - docker tag "${public_docker_image_name}:${CI_COMMIT_REF_NAME}" "${public_docker_image_name}:${CI_COMMIT_REF_NAME}_${CI_COMMIT_SHORT_SHA}_${LAST_COMMIT_DATE_TIME}"
    - docker push "${public_docker_image_name}:${CI_COMMIT_REF_NAME}_${CI_COMMIT_SHORT_SHA}_${LAST_COMMIT_DATE_TIME}"
  tags:
    - safe_docker

publish:doc:
  image: ${build_deps_image_name}:${build_deps_image_version}
  stage: doc
  only:
    - master
    - alphanet
    - zeronet
    - mainnet
  before_script:
    - sudo apk add --no-cache py3-sphinx py3-sphinx_rtd_theme openssh-client rsync
    - sudo pip3 uninstall 'idna' --yes ## Fix up dependencies in alpine:3.8
    - sudo pip3 install 'idna<2.7'
    - sudo ln -s /usr/bin/sphinx-build-3 /usr/bin/sphinx-build
    - echo "${CI_PK_GITLAB_DOC}" > ~/.ssh/id_ed25519
    - echo "${CI_KH}" > ~/.ssh/known_hosts
    - chmod 400 ~/.ssh/id_ed25519
  script:
    - make doc-html
    - git clone git@gitlab.com:${CI_PROJECT_NAMESPACE}/${CI_PROJECT_NAMESPACE}.gitlab.io gitlab.io
    - rsync --recursive --links --perms --delete --verbose
        --exclude=.doctrees
        docs/_build/ gitlab.io/public/"${CI_COMMIT_REF_NAME}"
    - cd gitlab.io
    - if [ -z "$(git status -s)" ] ; then
        echo "Nothing to commit!" ;
      else
        git add public/"${CI_COMMIT_REF_NAME}" ;
        git commit -m "Import doc for ${CI_COMMIT_REF_NAME} (${CI_COMMIT_SHA})" ;
        git push origin master ;
      fi
  tags:
    - gitlab-org<|MERGE_RESOLUTION|>--- conflicted
+++ resolved
@@ -319,46 +319,46 @@
   variables:
     package: lmdb
 
-opam:16:pbkdf:
+opam:16:tezos-base:
+  <<: *opam_definition
+  variables:
+    package: tezos-base
+
+opam:17:pbkdf:
   <<: *opam_definition
   variables:
     package: pbkdf
 
-opam:17:ocplib-resto-cohttp:
+opam:18:ocplib-resto-cohttp:
   <<: *opam_definition
   variables:
     package: ocplib-resto-cohttp
 
-opam:18:tezos-base:
-  <<: *opam_definition
-  variables:
-    package: tezos-base
-
 opam:19:irmin-lmdb:
   <<: *opam_definition
   variables:
     package: irmin-lmdb
 
-opam:20:bip39:
+opam:20:tezos-stdlib-unix:
+  <<: *opam_definition
+  variables:
+    package: tezos-stdlib-unix
+
+opam:21:bip39:
   <<: *opam_definition
   variables:
     package: bip39
 
-opam:21:tezos-rpc-http:
+opam:22:tezos-rpc-http:
   <<: *opam_definition
   variables:
     package: tezos-rpc-http
 
-opam:22:tezos-shell-services:
+opam:23:tezos-shell-services:
   <<: *opam_definition
   variables:
     package: tezos-shell-services
 
-opam:23:tezos-stdlib-unix:
-  <<: *opam_definition
-  variables:
-    package: tezos-stdlib-unix
-
 opam:24:tezos-storage:
   <<: *opam_definition
   variables:
@@ -414,395 +414,225 @@
   variables:
     package: tezos-signer-backends
 
-<<<<<<< HEAD
-opam:35:tezos-protocol-updater:
-=======
-opam:35:tezos-protocol-003-PsddFKi3:
-  <<: *opam_definition
-  variables:
-    package: tezos-protocol-003-PsddFKi3
-
-opam:36:tezos-protocol-004-Pt24m4xi:
+opam:35:tezos-protocol-004-Pt24m4xi:
   <<: *opam_definition
   variables:
     package: tezos-protocol-004-Pt24m4xi
 
-opam:37:tezos-protocol-updater:
->>>>>>> cff908b5
+opam:36:tezos-protocol-updater:
   <<: *opam_definition
   variables:
     package: tezos-protocol-updater
 
-<<<<<<< HEAD
-opam:36:tezos-client-003-PsddFKi3:
-=======
-opam:38:tezos-client-002-PsYLVpVv:
-  <<: *opam_definition
-  variables:
-    package: tezos-client-002-PsYLVpVv
-
-opam:39:tezos-client-003-PsddFKi3:
->>>>>>> cff908b5
+opam:37:tezos-client-003-PsddFKi3:
   <<: *opam_definition
   variables:
     package: tezos-client-003-PsddFKi3
 
-<<<<<<< HEAD
-opam:37:tezos-client-commands:
-=======
-opam:40:tezos-client-commands:
->>>>>>> cff908b5
+opam:38:tezos-client-commands:
   <<: *opam_definition
   variables:
     package: tezos-client-commands
 
-<<<<<<< HEAD
-opam:38:tezos-p2p:
-=======
-opam:41:tezos-protocol-001-PtCJ7pwo:
-  <<: *opam_definition
-  variables:
-    package: tezos-protocol-001-PtCJ7pwo
-
-opam:42:tezos-client-004-Pt24m4xi:
+opam:39:tezos-client-004-Pt24m4xi:
   <<: *opam_definition
   variables:
     package: tezos-client-004-Pt24m4xi
 
-opam:43:tezos-p2p:
->>>>>>> cff908b5
+opam:40:tezos-p2p:
   <<: *opam_definition
   variables:
     package: tezos-p2p
 
-<<<<<<< HEAD
-opam:39:tezos-validation:
-=======
-opam:44:tezos-validation:
->>>>>>> cff908b5
+opam:41:tezos-validation:
   <<: *opam_definition
   variables:
     package: tezos-validation
 
-<<<<<<< HEAD
-opam:40:tezos-baking-003-PsddFKi3:
-=======
-opam:45:tezos-baking-003-PsddFKi3:
->>>>>>> cff908b5
+opam:42:tezos-baking-003-PsddFKi3:
   <<: *opam_definition
   variables:
     package: tezos-baking-003-PsddFKi3
 
-<<<<<<< HEAD
-opam:41:tezos-protocol-000-Ps9mPmXa:
-=======
-opam:46:tezos-protocol-000-Ps9mPmXa:
->>>>>>> cff908b5
+opam:43:tezos-baking-004-Pt24m4xi:
+  <<: *opam_definition
+  variables:
+    package: tezos-baking-004-Pt24m4xi
+
+opam:44:tezos-protocol-000-Ps9mPmXa:
   <<: *opam_definition
   variables:
     package: tezos-protocol-000-Ps9mPmXa
 
-<<<<<<< HEAD
-opam:42:tezos-protocol-demo:
-=======
-opam:47:tezos-client-001-PtCJ7pwo:
-  <<: *opam_definition
-  variables:
-    package: tezos-client-001-PtCJ7pwo
-
-opam:48:tezos-protocol-demo:
->>>>>>> cff908b5
+opam:45:tezos-protocol-demo:
   <<: *opam_definition
   variables:
     package: tezos-protocol-demo
 
-<<<<<<< HEAD
-opam:43:ocplib-resto-json:
-=======
-opam:49:ocplib-resto-json:
->>>>>>> cff908b5
+opam:46:ocplib-resto-json:
   <<: *opam_definition
   variables:
     package: ocplib-resto-json
 
-<<<<<<< HEAD
-opam:44:tezos-embedded-protocol-003-PsddFKi3:
-=======
-opam:50:tezos-baking-004-Pt24m4xi:
-  <<: *opam_definition
-  variables:
-    package: tezos-baking-004-Pt24m4xi
-
-opam:51:tezos-embedded-protocol-002-PsYLVpVv:
->>>>>>> cff908b5
+opam:47:tezos-embedded-protocol-003-PsddFKi3:
   <<: *opam_definition
   variables:
     package: tezos-embedded-protocol-003-PsddFKi3
 
-<<<<<<< HEAD
-opam:45:tezos-shell:
-=======
-opam:52:tezos-shell:
->>>>>>> cff908b5
+opam:48:tezos-shell:
   <<: *opam_definition
   variables:
     package: tezos-shell
 
-<<<<<<< HEAD
-opam:46:tezos-baking-003-PsddFKi3-commands:
-=======
-opam:53:tezos-embedded-protocol-003-PsddFKi3:
-  <<: *opam_definition
-  variables:
-    package: tezos-embedded-protocol-003-PsddFKi3
-
-opam:54:tezos-embedded-protocol-004-Pt24m4xi:
+opam:49:tezos-embedded-protocol-004-Pt24m4xi:
   <<: *opam_definition
   variables:
     package: tezos-embedded-protocol-004-Pt24m4xi
 
-opam:55:tezos-baking-003-PsddFKi3-commands:
->>>>>>> cff908b5
+opam:50:tezos-baking-003-PsddFKi3-commands:
   <<: *opam_definition
   variables:
     package: tezos-baking-003-PsddFKi3-commands
 
-<<<<<<< HEAD
-opam:47:tezos-client-000-Ps9mPmXa:
-=======
-opam:56:tezos-client-000-Ps9mPmXa:
->>>>>>> cff908b5
+opam:51:tezos-baking-004-Pt24m4xi-commands:
+  <<: *opam_definition
+  variables:
+    package: tezos-baking-004-Pt24m4xi-commands
+
+opam:52:tezos-client-000-Ps9mPmXa:
   <<: *opam_definition
   variables:
     package: tezos-client-000-Ps9mPmXa
 
-<<<<<<< HEAD
-opam:48:tezos-client-003-PsddFKi3-commands:
-=======
-opam:57:tezos-client-001-PtCJ7pwo-commands:
-  <<: *opam_definition
-  variables:
-    package: tezos-client-001-PtCJ7pwo-commands
-
-opam:58:tezos-client-002-PsYLVpVv-commands:
-  <<: *opam_definition
-  variables:
-    package: tezos-client-002-PsYLVpVv-commands
-
-opam:59:tezos-client-003-PsddFKi3-commands:
->>>>>>> cff908b5
+opam:53:tezos-client-003-PsddFKi3-commands:
   <<: *opam_definition
   variables:
     package: tezos-client-003-PsddFKi3-commands
 
-<<<<<<< HEAD
-opam:49:tezos-client-base-unix:
-=======
-opam:60:tezos-client-base-unix:
->>>>>>> cff908b5
+opam:54:tezos-client-004-Pt24m4xi-commands:
+  <<: *opam_definition
+  variables:
+    package: tezos-client-004-Pt24m4xi-commands
+
+opam:55:tezos-client-base-unix:
   <<: *opam_definition
   variables:
     package: tezos-client-base-unix
 
-<<<<<<< HEAD
-opam:50:tezos-client-demo:
-=======
-opam:61:tezos-client-demo:
->>>>>>> cff908b5
+opam:56:tezos-client-demo:
   <<: *opam_definition
   variables:
     package: tezos-client-demo
 
-<<<<<<< HEAD
-opam:51:ocplib-ezresto:
-=======
-opam:62:ocplib-ezresto:
->>>>>>> cff908b5
+opam:57:ocplib-ezresto:
   <<: *opam_definition
   variables:
     package: ocplib-ezresto
 
-<<<<<<< HEAD
-opam:52:tezos-embedded-protocol-000-Ps9mPmXa:
-=======
-opam:63:tezos-baking-004-Pt24m4xi-commands:
-  <<: *opam_definition
-  variables:
-    package: tezos-baking-004-Pt24m4xi-commands
-
-opam:64:tezos-embedded-protocol-000-Ps9mPmXa:
->>>>>>> cff908b5
+opam:58:tezos-embedded-protocol-000-Ps9mPmXa:
   <<: *opam_definition
   variables:
     package: tezos-embedded-protocol-000-Ps9mPmXa
 
-<<<<<<< HEAD
-opam:53:tezos-embedded-protocol-demo:
-=======
-opam:65:tezos-embedded-protocol-001-PtCJ7pwo:
-  <<: *opam_definition
-  variables:
-    package: tezos-embedded-protocol-001-PtCJ7pwo
-
-opam:66:tezos-embedded-protocol-demo:
->>>>>>> cff908b5
+opam:59:tezos-embedded-protocol-demo:
   <<: *opam_definition
   variables:
     package: tezos-embedded-protocol-demo
 
-<<<<<<< HEAD
-opam:54:tezos-mempool-003-PsddFKi3:
-=======
-opam:67:tezos-mempool-002-PsYLVpVv:
-  <<: *opam_definition
-  variables:
-    package: tezos-mempool-002-PsYLVpVv
-
-opam:68:tezos-mempool-003-PsddFKi3:
->>>>>>> cff908b5
+opam:60:tezos-mempool-003-PsddFKi3:
   <<: *opam_definition
   variables:
     package: tezos-mempool-003-PsddFKi3
 
-<<<<<<< HEAD
-opam:55:tezos-endorser-003-PsddFKi3-commands:
-=======
-opam:69:tezos-mempool-004-Pt24m4xi:
+opam:61:tezos-mempool-004-Pt24m4xi:
   <<: *opam_definition
   variables:
     package: tezos-mempool-004-Pt24m4xi
 
-opam:70:tezos-baker-004-Pt24m4xi-commands:
+opam:62:tezos-baker-004-Pt24m4xi-commands:
   <<: *opam_definition
   variables:
     package: tezos-baker-004-Pt24m4xi-commands
 
-opam:71:tezos-endorser-003-PsddFKi3-commands:
->>>>>>> cff908b5
+opam:63:tezos-endorser-003-PsddFKi3-commands:
   <<: *opam_definition
   variables:
     package: tezos-endorser-003-PsddFKi3-commands
 
-<<<<<<< HEAD
-opam:56:tezos-client:
-=======
-opam:72:tezos-client:
->>>>>>> cff908b5
+opam:64:tezos-client:
   <<: *opam_definition
   variables:
     package: tezos-client
 
-<<<<<<< HEAD
-opam:57:ocplib-ezresto-directory:
-=======
-opam:73:ocplib-ezresto-directory:
->>>>>>> cff908b5
+opam:65:ocplib-ezresto-directory:
   <<: *opam_definition
   variables:
     package: ocplib-ezresto-directory
 
-<<<<<<< HEAD
-opam:58:tezos-baker-003-PsddFKi3-commands:
-=======
-opam:74:tezos-baker-003-PsddFKi3-commands:
->>>>>>> cff908b5
+opam:66:tezos-baker-003-PsddFKi3-commands:
   <<: *opam_definition
   variables:
     package: tezos-baker-003-PsddFKi3-commands
 
-<<<<<<< HEAD
-opam:59:tezos-accuser-003-PsddFKi3-commands:
-=======
-opam:75:tezos-accuser-004-Pt24m4xi:
+opam:67:tezos-accuser-004-Pt24m4xi:
   <<: *opam_definition
   variables:
     package: tezos-accuser-004-Pt24m4xi
 
-opam:76:tezos-endorser-004-Pt24m4xi:
+opam:68:tezos-endorser-004-Pt24m4xi:
   <<: *opam_definition
   variables:
     package: tezos-endorser-004-Pt24m4xi
 
-opam:77:tezos-accuser-004-Pt24m4xi-commands:
+opam:69:tezos-accuser-004-Pt24m4xi-commands:
   <<: *opam_definition
   variables:
     package: tezos-accuser-004-Pt24m4xi-commands
 
-opam:78:tezos-client-004-Pt24m4xi-commands:
-  <<: *opam_definition
-  variables:
-    package: tezos-client-004-Pt24m4xi-commands
-
-opam:79:tezos-accuser-003-PsddFKi3-commands:
->>>>>>> cff908b5
+opam:70:tezos-accuser-003-PsddFKi3-commands:
   <<: *opam_definition
   variables:
     package: tezos-accuser-003-PsddFKi3-commands
 
-<<<<<<< HEAD
-opam:60:tezos-accuser-003-PsddFKi3:
-=======
-opam:80:tezos-baker-004-Pt24m4xi:
+opam:71:tezos-baker-004-Pt24m4xi:
   <<: *opam_definition
   variables:
     package: tezos-baker-004-Pt24m4xi
 
-opam:81:tezos-accuser-003-PsddFKi3:
->>>>>>> cff908b5
+opam:72:tezos-accuser-003-PsddFKi3:
   <<: *opam_definition
   variables:
     package: tezos-accuser-003-PsddFKi3
 
-<<<<<<< HEAD
-opam:61:tezos-signer:
-=======
-opam:82:tezos-endorser-004-Pt24m4xi-commands:
+opam:73:tezos-endorser-004-Pt24m4xi-commands:
   <<: *opam_definition
   variables:
     package: tezos-endorser-004-Pt24m4xi-commands
 
-opam:83:tezos-signer:
->>>>>>> cff908b5
+opam:74:tezos-signer:
   <<: *opam_definition
   variables:
     package: tezos-signer
 
-<<<<<<< HEAD
-opam:62:tezos-baker-003-PsddFKi3:
-=======
-opam:84:tezos-baker-003-PsddFKi3:
->>>>>>> cff908b5
+opam:75:tezos-baker-003-PsddFKi3:
   <<: *opam_definition
   variables:
     package: tezos-baker-003-PsddFKi3
 
-<<<<<<< HEAD
-opam:63:tezos-node:
-=======
-opam:85:tezos-node:
->>>>>>> cff908b5
+opam:76:tezos-node:
   <<: *opam_definition
   variables:
     package: tezos-node
 
-<<<<<<< HEAD
-opam:64:ocplib-json-typed-browser:
-=======
-opam:86:ocplib-json-typed-browser:
->>>>>>> cff908b5
+opam:77:ocplib-json-typed-browser:
   <<: *opam_definition
   variables:
     package: ocplib-json-typed-browser
 
-<<<<<<< HEAD
-opam:65:tezos-endorser-003-PsddFKi3:
-=======
-opam:87:tezos-endorser-003-PsddFKi3:
->>>>>>> cff908b5
+opam:78:tezos-endorser-003-PsddFKi3:
   <<: *opam_definition
   variables:
     package: tezos-endorser-003-PsddFKi3
-
 
 ##END_OPAM##
 
